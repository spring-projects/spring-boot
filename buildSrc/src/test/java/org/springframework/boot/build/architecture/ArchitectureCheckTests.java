/*
 * Copyright 2012-present the original author or authors.
 *
 * Licensed under the Apache License, Version 2.0 (the "License");
 * you may not use this file except in compliance with the License.
 * You may obtain a copy of the License at
 *
 *      https://www.apache.org/licenses/LICENSE-2.0
 *
 * Unless required by applicable law or agreed to in writing, software
 * distributed under the License is distributed on an "AS IS" BASIS,
 * WITHOUT WARRANTIES OR CONDITIONS OF ANY KIND, either express or implied.
 * See the License for the specific language governing permissions and
 * limitations under the License.
 */

package org.springframework.boot.build.architecture;

import java.io.IOException;
import java.nio.charset.StandardCharsets;
import java.nio.file.Files;
import java.nio.file.NoSuchFileException;
import java.nio.file.Path;
import java.nio.file.Paths;
import java.util.Arrays;
import java.util.HashMap;
import java.util.LinkedHashMap;
import java.util.LinkedHashSet;
import java.util.Map;
import java.util.Set;
import java.util.function.UnaryOperator;
import java.util.stream.Collectors;

import org.gradle.api.tasks.SourceSet;
import org.gradle.testkit.runner.BuildResult;
import org.gradle.testkit.runner.GradleRunner;
import org.gradle.testkit.runner.TaskOutcome;
import org.gradle.testkit.runner.UnexpectedBuildFailure;
import org.gradle.testkit.runner.UnexpectedBuildSuccess;
import org.junit.jupiter.api.BeforeEach;
import org.junit.jupiter.api.Test;
import org.junit.jupiter.api.io.TempDir;
import org.junit.jupiter.params.ParameterizedTest;
import org.junit.jupiter.params.provider.EnumSource;

import org.springframework.boot.build.architecture.annotations.TestConditionalOnClass;
import org.springframework.boot.build.architecture.annotations.TestDeprecatedConfigurationProperty;
import org.springframework.util.ClassUtils;
import org.springframework.util.CollectionUtils;
import org.springframework.util.FileSystemUtils;
import org.springframework.util.StringUtils;

import static org.assertj.core.api.Assertions.assertThat;

/**
 * Tests for {@link ArchitectureCheck}.
 *
 * @author Andy Wilkinson
 * @author Scott Frederick
 * @author Ivan Malutin
 * @author Dmytro Nosan
 */
class ArchitectureCheckTests {

	private static final String SPRING_CONTEXT = "org.springframework:spring-context:6.2.9";

	private static final String JUNIT_JUPITER = "org.junit.jupiter:junit-jupiter:5.12.0";

	private static final String SPRING_INTEGRATION_JMX = "org.springframework.integration:spring-integration-jmx:6.5.1";

	private GradleBuild gradleBuild;

	@BeforeEach
	void setup(@TempDir Path projectDir) {
		this.gradleBuild = new GradleBuild(projectDir).withNullMarkedEnabled(false);
	}

	@ParameterizedTest(name = "{0}")
	@EnumSource(Task.class)
	void whenPackagesAreTangledShouldFailAndWriteReport(Task task) throws IOException {
		prepareTask(task, "tangled");
		buildAndFail(this.gradleBuild, task, "slices matching '(**)' should be free of cycles");
	}

	@ParameterizedTest(name = "{0}")
	@EnumSource(Task.class)
	void whenPackagesAreNotTangledShouldSucceedAndWriteEmptyReport(Task task) throws IOException {
		prepareTask(task, "untangled");
		build(this.gradleBuild, task);
	}

	@ParameterizedTest(name = "{0}")
	@EnumSource(Task.class)
	void whenBeanPostProcessorBeanMethodIsNotStaticShouldFailAndWriteReport(Task task) throws IOException {
		prepareTask(task, "bpp/nonstatic");
		buildAndFail(this.gradleBuild.withDependencies(SPRING_CONTEXT), task,
				"methods that are annotated with @Bean and have raw return type assignable"
						+ " to org.springframework.beans.factory.config.BeanPostProcessor");
	}

	@ParameterizedTest(name = "{0}")
	@EnumSource(Task.class)
	void whenBeanPostProcessorBeanMethodIsStaticAndHasUnsafeParametersShouldFailAndWriteReport(Task task)
			throws IOException {
		prepareTask(task, "bpp/unsafeparameters");
		buildAndFail(this.gradleBuild.withDependencies(SPRING_CONTEXT), task,
				"methods that are annotated with @Bean and have raw return type assignable"
						+ " to org.springframework.beans.factory.config.BeanPostProcessor");
	}

	@ParameterizedTest(name = "{0}")
	@EnumSource(Task.class)
	void whenBeanPostProcessorBeanMethodIsStaticAndHasSafeParametersShouldSucceedAndWriteEmptyReport(Task task)
			throws IOException {
		prepareTask(task, "bpp/safeparameters");
		build(this.gradleBuild.withDependencies(SPRING_CONTEXT), task);
	}

	@ParameterizedTest(name = "{0}")
	@EnumSource(Task.class)
	void whenBeanPostProcessorBeanMethodIsStaticAndHasNoParametersShouldSucceedAndWriteEmptyReport(Task task)
			throws IOException {
		prepareTask(task, "bpp/noparameters");
		build(this.gradleBuild.withDependencies(SPRING_CONTEXT), task);
	}

	@ParameterizedTest(name = "{0}")
	@EnumSource(Task.class)
	void whenBeanFactoryPostProcessorBeanMethodIsNotStaticShouldFailAndWriteReport(Task task) throws IOException {
		prepareTask(task, "bfpp/nonstatic");
		buildAndFail(this.gradleBuild.withDependencies(SPRING_CONTEXT), task,
				"methods that are annotated with @Bean and have raw return type assignable"
						+ " to org.springframework.beans.factory.config.BeanFactoryPostProcessor");
	}

	@ParameterizedTest(name = "{0}")
	@EnumSource(Task.class)
	void whenBeanFactoryPostProcessorBeanMethodIsStaticAndHasParametersShouldFailAndWriteReport(Task task)
			throws IOException {
		prepareTask(task, "bfpp/parameters");
		buildAndFail(this.gradleBuild.withDependencies(SPRING_CONTEXT), task,
				"methods that are annotated with @Bean and have raw return type assignable"
						+ " to org.springframework.beans.factory.config.BeanFactoryPostProcessor");
	}

	@ParameterizedTest(name = "{0}")
	@EnumSource(Task.class)
	void whenBeanFactoryPostProcessorBeanMethodIsStaticAndHasNoParametersShouldSucceedAndWriteEmptyReport(Task task)
			throws IOException {
		prepareTask(task, "bfpp/noparameters");
		build(this.gradleBuild.withDependencies(SPRING_CONTEXT), task);
	}

	@ParameterizedTest(name = "{0}")
	@EnumSource(Task.class)
	void whenClassLoadsResourceUsingResourceUtilsShouldFailAndWriteReport(Task task) throws IOException {
		prepareTask(task, "resources/loads");
		buildAndFail(this.gradleBuild.withDependencies(SPRING_CONTEXT), task,
				"no classes should call method where target owner type"
						+ " org.springframework.util.ResourceUtils and target name 'getURL'");
	}

	@ParameterizedTest(name = "{0}")
	@EnumSource(Task.class)
	void whenClassUsesResourceUtilsWithoutLoadingResourcesShouldSucceedAndWriteEmptyReport(Task task)
			throws IOException {
		prepareTask(task, "resources/noloads");
		build(this.gradleBuild.withDependencies(SPRING_CONTEXT), task);
	}

	@ParameterizedTest(name = "{0}")
	@EnumSource(Task.class)
	void whenClassDoesNotCallObjectsRequireNonNullShouldSucceedAndWriteEmptyReport(Task task) throws IOException {
		prepareTask(task, "objects/noRequireNonNull");
		build(this.gradleBuild.withDependencies(SPRING_CONTEXT), task);
	}

	@ParameterizedTest(name = "{0}")
	@EnumSource(Task.class)
	void whenClassCallsObjectsRequireNonNullWithMessageShouldFailAndWriteReport(Task task) throws IOException {
		prepareTask(task, "objects/requireNonNullWithString");
		buildAndFail(this.gradleBuild, task, "no classes should call method Objects.requireNonNull(Object, String)");
	}

	@ParameterizedTest(name = "{0}")
	@EnumSource(Task.class)
	void whenClassCallsObjectsRequireNonNullWithMessageAndProhibitObjectsRequireNonNullIsFalseShouldSucceedAndWriteEmptyReport(
			Task task) throws IOException {
		prepareTask(task, "objects/requireNonNullWithString");
		build(this.gradleBuild.withProhibitObjectsRequireNonNull(false), task);
	}

	@ParameterizedTest(name = "{0}")
	@EnumSource(Task.class)
	void whenClassCallsObjectsRequireNonNullWithSupplierShouldFailAndWriteReport(Task task) throws IOException {
		prepareTask(task, "objects/requireNonNullWithSupplier");
		buildAndFail(this.gradleBuild, task, "no classes should call method Objects.requireNonNull(Object, Supplier)");
	}

	@ParameterizedTest(name = "{0}")
	@EnumSource(Task.class)
	void whenClassCallsObjectsRequireNonNullWithSupplierAndProhibitObjectsRequireNonNullIsFalseShouldSucceedAndWriteEmptyReport(
			Task task) throws IOException {
		prepareTask(task, "objects/requireNonNullWithSupplier");
		build(this.gradleBuild.withProhibitObjectsRequireNonNull(false), task);
	}

	@ParameterizedTest(name = "{0}")
	@EnumSource(Task.class)
	void whenClassCallsStringToUpperCaseWithoutLocaleShouldFailAndWriteReport(Task task) throws IOException {
		prepareTask(task, "string/toUpperCase");
		buildAndFail(this.gradleBuild, task, "because String.toUpperCase(Locale.ROOT) should be used instead");
	}

	@ParameterizedTest(name = "{0}")
	@EnumSource(Task.class)
	void whenClassCallsStringToLowerCaseWithoutLocaleShouldFailAndWriteReport(Task task) throws IOException {
		prepareTask(task, "string/toLowerCase");
		buildAndFail(this.gradleBuild, task, "because String.toLowerCase(Locale.ROOT) should be used instead");
	}

	@ParameterizedTest(name = "{0}")
	@EnumSource(Task.class)
	void whenClassCallsStringToLowerCaseWithLocaleShouldSucceedAndWriteEmptyReport(Task task) throws IOException {
		prepareTask(task, "string/toLowerCaseWithLocale");
		build(this.gradleBuild, task);
	}

	@ParameterizedTest(name = "{0}")
	@EnumSource(Task.class)
	void whenClassCallsStringToUpperCaseWithLocaleShouldSucceedAndWriteEmptyReport(Task task) throws IOException {
		prepareTask(task, "string/toUpperCaseWithLocale");
		build(this.gradleBuild, task);
	}

	@ParameterizedTest(name = "{0}")
	@EnumSource(Task.class)
	void whenBeanPostProcessorBeanMethodIsNotStaticWithExternalClassShouldFailAndWriteReport(Task task)
			throws IOException {
		Path sourceDirectory = task.getSourceDirectory(this.gradleBuild.getProjectDir())
			.resolve(ClassUtils.classPackageAsResourcePath(getClass()));
		Files.createDirectories(sourceDirectory);
		Files.writeString(sourceDirectory.resolve("TestClass.java"), """
				package %s;
				import org.springframework.context.annotation.Bean;
				import org.springframework.integration.monitor.IntegrationMBeanExporter;
				public class TestClass {
					@Bean
					IntegrationMBeanExporter integrationMBeanExporter() {
						return new IntegrationMBeanExporter();
					}
				}
				""".formatted(ClassUtils.getPackageName(getClass())));
		buildAndFail(this.gradleBuild.withDependencies(SPRING_INTEGRATION_JMX), task,
				"methods that are annotated with @Bean and have raw return type assignable "
						+ "to org.springframework.beans.factory.config.BeanPostProcessor");
	}

	@Test
	void whenBeanMethodExposesPrivateTypeWithMainSourcesShouldFailAndWriteReport() throws IOException {
		prepareTask(Task.CHECK_ARCHITECTURE_MAIN, "beans/privatebean");
		buildAndFail(this.gradleBuild.withDependencies(SPRING_CONTEXT), Task.CHECK_ARCHITECTURE_MAIN,
				"methods that are annotated with @Bean should not return types declared "
						+ "with the PRIVATE modifier, as such types are incompatible with Spring AOT processing",
				"returns Class <org.springframework.boot.build.architecture.beans.privatebean.PrivateBean$MyBean>"
						+ " which is declared as [PRIVATE, STATIC, FINAL]");
	}

	@Test
	void whenBeanMethodExposesPrivateTypeWithTestsSourcesShouldSucceedAndWriteEmptyReport() throws IOException {
		prepareTask(Task.CHECK_ARCHITECTURE_TEST, "beans/privatebean");
		build(this.gradleBuild.withDependencies(SPRING_CONTEXT), Task.CHECK_ARCHITECTURE_TEST);
	}

	@ParameterizedTest(name = "{0}")
	@EnumSource(Task.class)
	void whenBeanMethodExposesNonPrivateTypeShouldSucceedAndWriteEmptyReport(Task task) throws IOException {
		prepareTask(task, "beans/regular");
		build(this.gradleBuild.withDependencies(SPRING_CONTEXT), task);
	}

	@Test
	void whenPackageIsNotAnnotatedWithNullMarkedWithMainSourcesShouldFailAndWriteEmptyReport() throws IOException {
		prepareTask(Task.CHECK_ARCHITECTURE_MAIN, "nullmarked/notannotated");
		buildAndFail(this.gradleBuild.withNullMarkedEnabled(true), Task.CHECK_ARCHITECTURE_MAIN,
				"Package org.springframework.boot.build.architecture.nullmarked.notannotated is not annotated with @NullMarked");
	}

	@Test
	void whenPackageIsIgnoredAndNotAnnotatedWithNullMarkedWithMainSourcesShouldSucceedAndWriteEmptyReport()
			throws IOException {
		prepareTask(Task.CHECK_ARCHITECTURE_MAIN, "nullmarked/notannotated");
		build(this.gradleBuild.withNullMarkedEnabled(true)
			.withNullMarkedIgnoredPackages("org.springframework.boot.build.architecture.nullmarked.notannotated"),
				Task.CHECK_ARCHITECTURE_MAIN);
	}

	@Test
	void whenPackageIsNotAnnotatedWithNullMarkedWithTestSourcesShouldSucceedAndWriteEmptyReport() throws IOException {
		prepareTask(Task.CHECK_ARCHITECTURE_TEST, "nullmarked/notannotated");
		build(this.gradleBuild.withNullMarkedEnabled(true), Task.CHECK_ARCHITECTURE_TEST);
	}

	@Test
	void whenEnumSourceValueIsInferredShouldSucceedAndWriteEmptyReport() throws IOException {
		prepareTask(Task.CHECK_ARCHITECTURE_TEST, "junit/enumsource/inferredfromparametertype");
		build(this.gradleBuild.withDependencies(JUNIT_JUPITER), Task.CHECK_ARCHITECTURE_TEST);
	}

	@Test
	void whenEnumSourceValueIsNotTheSameAsTypeOfMethodsFirstParameterShouldSucceedAndWriteEmptyReport()
			throws IOException {
		prepareTask(Task.CHECK_ARCHITECTURE_TEST, "junit/enumsource/valuenecessary");
		build(this.gradleBuild.withDependencies(JUNIT_JUPITER), Task.CHECK_ARCHITECTURE_TEST);
	}

	@Test
	void whenEnumSourceValueIsSameAsTypeOfMethodsFirstParameterShouldFailAndWriteReport() throws IOException {
		prepareTask(Task.CHECK_ARCHITECTURE_TEST, "junit/enumsource/sameasparametertype");
		buildAndFail(this.gradleBuild.withDependencies(JUNIT_JUPITER), Task.CHECK_ARCHITECTURE_TEST,
				"method <org.springframework.boot.build.architecture.junit.enumsource.sameasparametertype"
						+ ".EnumSourceSameAsParameterType.exampleMethod(org.springframework.boot.build."
						+ "architecture.junit.enumsource.sameasparametertype.EnumSourceSameAsParameterType$Example)>",
				"should not have a value that is the same as the type of the method's first parameter");
	}

	@Test
	void whenConditionalOnClassUsedOnBeanMethodsWithMainSourcesShouldFailAndWriteReport() throws IOException {
		prepareTask(Task.CHECK_ARCHITECTURE_MAIN, "conditionalonclass", "annotations");
		GradleBuild gradleBuild = this.gradleBuild.withDependencies(SPRING_CONTEXT)
			.withConditionalOnClassAnnotation(TestConditionalOnClass.class.getName());
		buildAndFail(gradleBuild, Task.CHECK_ARCHITECTURE_MAIN,
				"because @ConditionalOnClass on @Bean methods is ineffective - it doesn't prevent"
						+ " the method signature from being loaded. Such condition need to be placed"
						+ " on a @Configuration class, allowing the condition to back off before the type is loaded");
	}

	@Test
	void whenConditionalOnClassUsedOnBeanMethodsWithTestSourcesShouldSucceedAndWriteEmptyReport() throws IOException {
		prepareTask(Task.CHECK_ARCHITECTURE_TEST, "conditionalonclass", "annotations");
		GradleBuild gradleBuild = this.gradleBuild.withDependencies(SPRING_CONTEXT)
			.withConditionalOnClassAnnotation(TestConditionalOnClass.class.getName());
		build(gradleBuild, Task.CHECK_ARCHITECTURE_TEST);
	}

	@Test
	void whenDeprecatedConfigurationPropertyIsMissingSinceShouldFailAndWriteReport() throws IOException {
		prepareTask(Task.CHECK_ARCHITECTURE_MAIN, "configurationproperties", "annotations");
		GradleBuild gradleBuild = this.gradleBuild.withDependencies(SPRING_CONTEXT)
			.withDeprecatedConfigurationPropertyAnnotation(TestDeprecatedConfigurationProperty.class.getName());
		buildAndFail(gradleBuild, Task.CHECK_ARCHITECTURE_MAIN,
				"should include a non-empty 'since' attribute of @DeprecatedConfigurationProperty",
				"DeprecatedConfigurationPropertySince.getProperty");
	}

	private void prepareTask(Task task, String... sourceDirectories) throws IOException {
		for (String sourceDirectory : sourceDirectories) {
			FileSystemUtils.copyRecursively(
					Paths.get("src/test/java")
						.resolve(ClassUtils.classPackageAsResourcePath(getClass()))
						.resolve(sourceDirectory),
					task.getSourceDirectory(this.gradleBuild.getProjectDir())
						.resolve(ClassUtils.classPackageAsResourcePath(getClass()))
						.resolve(sourceDirectory));
		}
	}

	private void build(GradleBuild gradleBuild, Task task) throws IOException {
		try {
			BuildResult buildResult = gradleBuild.build(task.toString());
			assertThat(buildResult.taskPaths(TaskOutcome.SUCCESS)).as(buildResult.getOutput()).contains(":" + task);
			assertThat(task.getFailureReport(gradleBuild.getProjectDir())).isEmpty();
		}
		catch (UnexpectedBuildFailure ex) {
			StringBuilder message = new StringBuilder("Expected build to succeed but it failed");
			if (Files.exists(task.getFailureReportFile(gradleBuild.getProjectDir()))) {
				message.append('\n').append(task.getFailureReport(gradleBuild.getProjectDir()));
			}
			message.append('\n').append(ex.getBuildResult().getOutput());
			throw new AssertionError(message.toString(), ex);
		}
	}

	private void buildAndFail(GradleBuild gradleBuild, Task task, String... messages) throws IOException {
		try {
			BuildResult buildResult = gradleBuild.buildAndFail(task.toString());
			assertThat(buildResult.taskPaths(TaskOutcome.FAILED)).as(buildResult.getOutput()).contains(":" + task);
			try {
				assertThat(task.getFailureReport(gradleBuild.getProjectDir())).contains(messages);
			}
			catch (NoSuchFileException ex) {
				throw new AssertionError("Expected failure report not found\n" + buildResult.getOutput());
			}
		}
		catch (UnexpectedBuildSuccess ex) {
			throw new AssertionError("Expected build to fail but it succeeded\n" + ex.getBuildResult().getOutput(), ex);
		}
	}

	private enum Task {

		CHECK_ARCHITECTURE_MAIN(SourceSet.MAIN_SOURCE_SET_NAME),

		CHECK_ARCHITECTURE_TEST(SourceSet.TEST_SOURCE_SET_NAME);

		private final String sourceSetName;

		Task(String sourceSetName) {
			this.sourceSetName = sourceSetName;
		}

		String getFailureReport(Path projectDir) throws IOException {
			return Files.readString(getFailureReportFile(projectDir), StandardCharsets.UTF_8);
		}

		Path getFailureReportFile(Path projectDir) {
			return projectDir.resolve("build/%s/failure-report.txt".formatted(toString()));
		}

		Path getSourceDirectory(Path projectDir) {
			return projectDir.resolve("src/%s/java".formatted(this.sourceSetName));
		}

		@Override
		public String toString() {
			return "checkArchitecture" + StringUtils.capitalize(this.sourceSetName);
		}

	}

	private static final class GradleBuild {

		private final Path projectDir;

		private final Set<String> dependencies = new LinkedHashSet<>();

		private NullMarkedExtension nullMarkedExtension;

		private final Map<Task, TaskConfiguration> taskConfigurations = new LinkedHashMap<>();

		private GradleBuild(Path projectDir) {
			this.projectDir = projectDir;
		}

		Path getProjectDir() {
			return this.projectDir;
		}

		GradleBuild withProhibitObjectsRequireNonNull(Boolean prohibitObjectsRequireNonNull) {
			for (Task task : Task.values()) {
				configureTask(task, (configuration) -> configuration
					.withProhibitObjectsRequireNonNull(prohibitObjectsRequireNonNull));
			}
			return this;
		}

		GradleBuild withConditionalOnClassAnnotation(String annotationClass) {
			for (Task task : Task.values()) {
				configureTask(task, (configuration) -> configuration
					.withAnnotation(ArchitectureCheck.CONDITIONAL_ON_CLASS, annotationClass));
			}
			return this;
		}

		GradleBuild withDeprecatedConfigurationPropertyAnnotation(String annotationClass) {
			for (Task task : Task.values()) {
				configureTask(task, (configuration) -> configuration
					.withAnnotation(ArchitectureCheck.DEPRECATED_CONFIGURATION_PROPERTY, annotationClass));
			}
			return this;
		}

		GradleBuild withNullMarkedEnabled(Boolean enabled) {
			configureNullMarkedExtension((nullMarked) -> nullMarked.withEnabled(enabled));
			return this;
		}

		GradleBuild withNullMarkedIgnoredPackages(String... ignorePackages) {
			configureNullMarkedExtension((nullMarked) -> nullMarked.withIgnoredPackages(ignorePackages));
			return this;
		}

		private void configureTask(Task task, UnaryOperator<TaskConfiguration> configurer) {
			this.taskConfigurations.computeIfAbsent(task, (key) -> new TaskConfiguration(null, null));
			this.taskConfigurations.compute(task, (key, value) -> configurer.apply(value));
		}

		private void configureNullMarkedExtension(UnaryOperator<NullMarkedExtension> configurer) {
			NullMarkedExtension nullMarkedExtension = this.nullMarkedExtension;
			if (nullMarkedExtension == null) {
				nullMarkedExtension = new NullMarkedExtension(null, null);
			}
			this.nullMarkedExtension = configurer.apply(nullMarkedExtension);
		}

		GradleBuild withDependencies(String... dependencies) {
			this.dependencies.clear();
			this.dependencies.addAll(Arrays.asList(dependencies));
			return this;
		}

		BuildResult build(String... arguments) throws IOException {
			return prepareRunner(arguments).build();
		}

		BuildResult buildAndFail(String... arguments) throws IOException {
			return prepareRunner(arguments).buildAndFail();
		}

		private GradleRunner prepareRunner(String... arguments) throws IOException {
			StringBuilder buildFile = new StringBuilder();
			buildFile.append("plugins {\n")
				.append("    id 'java'\n")
				.append("    id 'org.springframework.boot.architecture'\n")
				.append("}\n\n")
				.append("repositories {\n")
				.append("    mavenCentral()\n")
				.append("}\n\n")
				.append("java {\n")
				.append("    sourceCompatibility = '17'\n")
				.append("    targetCompatibility = '17'\n")
				.append("}\n\n");
			if (!this.dependencies.isEmpty()) {
				buildFile.append("dependencies {\n");
				for (String dependency : this.dependencies) {
					buildFile.append("\n    implementation ").append(StringUtils.quote(dependency));
				}
				buildFile.append("\n}\n\n");
			}
			this.taskConfigurations.forEach((task, configuration) -> {
				buildFile.append(task).append(" {");
				if (configuration.prohibitObjectsRequireNonNull() != null) {
					buildFile.append("\n    prohibitObjectsRequireNonNull = ")
						.append(configuration.prohibitObjectsRequireNonNull());
				}
				if (configuration.annotations() != null && !configuration.annotations().isEmpty()) {
					buildFile.append("\n    annotationClasses = ")
						.append(toGroovyMapString(configuration.annotations()));
				}
				buildFile.append("\n}\n");
			});
			NullMarkedExtension nullMarkedExtension = this.nullMarkedExtension;
			if (nullMarkedExtension != null) {
				buildFile.append("architectureCheck {");
				buildFile.append("\n    nullMarked {");
				if (nullMarkedExtension.enabled() != null) {
					buildFile.append("\n        enabled = ").append(nullMarkedExtension.enabled());
				}
				if (!CollectionUtils.isEmpty(nullMarkedExtension.ignoredPackages())) {
					buildFile.append("\n        ignoredPackages = ")
						.append(nullMarkedExtension.ignoredPackages()
							.stream()
							.map(StringUtils::quote)
							.collect(Collectors.joining(",", "[", "]")));
				}
				buildFile.append("\n     }");
				buildFile.append("\n}\n\n");
			}
			Files.writeString(this.projectDir.resolve("build.gradle"), buildFile, StandardCharsets.UTF_8);
			return GradleRunner.create()
				.withProjectDir(this.projectDir.toFile())
				.withArguments(arguments)
				.withPluginClasspath();
		}

<<<<<<< HEAD
		private record NullMarkedExtension(Boolean enabled, Set<String> ignoredPackages) {

			private NullMarkedExtension withEnabled(Boolean enabled) {
				return new NullMarkedExtension(enabled, this.ignoredPackages);
			}

			private NullMarkedExtension withIgnoredPackages(String... ignoredPackages) {
				return new NullMarkedExtension(this.enabled, new LinkedHashSet<>(Arrays.asList(ignoredPackages)));
			}

		}

		private record TaskConfiguration(Boolean prohibitObjectsRequireNonNull, String conditionalOnClassAnnotation) {
=======
		static String toGroovyMapString(Map<String, String> map) {
			return map.entrySet()
				.stream()
				.map((entry) -> "'" + entry.getKey() + "' : '" + entry.getValue() + "'")
				.collect(Collectors.joining(", ", "[", "]"));
		}
>>>>>>> b50a2d01

		private record TaskConfiguration(Boolean prohibitObjectsRequireNonNull, Map<String, String> annotations) {

			public TaskConfiguration {
				if (annotations == null) {
					annotations = new HashMap<>();
				}
			}

			private TaskConfiguration withProhibitObjectsRequireNonNull(Boolean prohibitObjectsRequireNonNull) {
				return new TaskConfiguration(prohibitObjectsRequireNonNull, this.annotations);
			}

			private TaskConfiguration withAnnotation(String name, String annotationClass) {
				Map<String, String> map = new HashMap<>(this.annotations);
				map.put(name, annotationClass);
				return new TaskConfiguration(this.prohibitObjectsRequireNonNull, map);
			}

		}

	}

}<|MERGE_RESOLUTION|>--- conflicted
+++ resolved
@@ -563,28 +563,24 @@
 				.withPluginClasspath();
 		}
 
-<<<<<<< HEAD
-		private record NullMarkedExtension(Boolean enabled, Set<String> ignoredPackages) {
-
-			private NullMarkedExtension withEnabled(Boolean enabled) {
-				return new NullMarkedExtension(enabled, this.ignoredPackages);
-			}
-
-			private NullMarkedExtension withIgnoredPackages(String... ignoredPackages) {
-				return new NullMarkedExtension(this.enabled, new LinkedHashSet<>(Arrays.asList(ignoredPackages)));
-			}
-
-		}
-
-		private record TaskConfiguration(Boolean prohibitObjectsRequireNonNull, String conditionalOnClassAnnotation) {
-=======
 		static String toGroovyMapString(Map<String, String> map) {
 			return map.entrySet()
 				.stream()
 				.map((entry) -> "'" + entry.getKey() + "' : '" + entry.getValue() + "'")
 				.collect(Collectors.joining(", ", "[", "]"));
 		}
->>>>>>> b50a2d01
+
+		private record NullMarkedExtension(Boolean enabled, Set<String> ignoredPackages) {
+
+			private NullMarkedExtension withEnabled(Boolean enabled) {
+				return new NullMarkedExtension(enabled, this.ignoredPackages);
+			}
+
+			private NullMarkedExtension withIgnoredPackages(String... ignoredPackages) {
+				return new NullMarkedExtension(this.enabled, new LinkedHashSet<>(Arrays.asList(ignoredPackages)));
+			}
+
+		}
 
 		private record TaskConfiguration(Boolean prohibitObjectsRequireNonNull, Map<String, String> annotations) {
 
