name: CI
on:
  push:
    branches:
<<<<<<< HEAD
      - main
=======
      - '3.3.x'
>>>>>>> eb2c2a7d
concurrency:
  group: ${{ github.workflow }}-${{ github.ref }}
jobs:
  ci:
    name: '${{ matrix.os.name}} | Java ${{ matrix.java.version}}'
    runs-on: ${{ matrix.os.id }}
    if: ${{ github.repository == 'spring-projects/spring-boot' }}
    strategy:
      matrix:
        os:
          - id: ubuntu-latest
            name: Linux
          - id: windows-latest
            name: Windows
        java:
          - version: 17
            toolchain: false
          - version: 21
            toolchain: true
          - version: 22
            toolchain: true
        exclude:
          - os:
              name: Linux
            java:
              version: 17
    steps:
      - name: Prepare Windows runner
        if: ${{ runner.os == 'Windows' }}
        run: |
          git config --global core.autocrlf true
          git config --global core.longPaths true
          Stop-Service -name Docker
      - name: Check Out Code
        uses: actions/checkout@v4
      - name: Build
        id: build
        uses: ./.github/actions/build
        with:
          java-version: ${{ matrix.java.version }}
          java-early-access: ${{ matrix.java.early-access || 'false' }}
          java-toolchain: ${{ matrix.java.toolchain }}
          develocity-access-key: ${{ secrets.GRADLE_ENTERPRISE_SECRET_ACCESS_KEY }}
      - name: Send Notification
        uses: ./.github/actions/send-notification
        if: always()
        with:
          webhook-url: ${{ secrets.GOOGLE_CHAT_WEBHOOK_URL }}
          status: ${{ job.status }}
          build-scan-url: ${{ steps.build.outputs.build-scan-url }}
          run-name: ${{ format('{0} | {1} | Java {2}', github.ref_name, matrix.os.name, matrix.java.version) }}<|MERGE_RESOLUTION|>--- conflicted
+++ resolved
@@ -2,11 +2,7 @@
 on:
   push:
     branches:
-<<<<<<< HEAD
       - main
-=======
-      - '3.3.x'
->>>>>>> eb2c2a7d
 concurrency:
   group: ${{ github.workflow }}-${{ github.ref }}
 jobs:
@@ -27,6 +23,9 @@
           - version: 21
             toolchain: true
           - version: 22
+            toolchain: true
+          - version: 23
+            early-access: true
             toolchain: true
         exclude:
           - os:
