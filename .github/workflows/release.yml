name: Release
on:
  push:
    tags:
<<<<<<< HEAD
      - v3.5.[0-9]+
=======
      - v3.4.[0-9]+
permissions:
  contents: read
>>>>>>> 6ac842b3
concurrency:
  group: ${{ github.workflow }}-${{ github.ref }}
jobs:
  build-and-stage-release:
    name: Build and Stage Release
    if: ${{ github.repository == 'spring-projects/spring-boot' || github.repository == 'spring-projects/spring-boot-commercial' }}
    runs-on: ${{ vars.UBUNTU_MEDIUM || 'ubuntu-latest' }}
    steps:
      - name: Check Out Code
        uses: actions/checkout@v4
      - name: Build and Publish
        id: build-and-publish
        uses: ./.github/actions/build
        with:
          commercial-release-repository-url: ${{ vars.COMMERCIAL_RELEASE_REPO_URL }}
          commercial-repository-password: ${{ secrets.COMMERCIAL_ARTIFACTORY_RO_PASSWORD }}
          commercial-repository-username: ${{ secrets.COMMERCIAL_ARTIFACTORY_RO_USERNAME }}
          commercial-snapshot-repository-url: ${{ vars.COMMERCIAL_SNAPSHOT_REPO_URL }}
          develocity-access-key: ${{ secrets.DEVELOCITY_ACCESS_KEY }}
          gradle-cache-read-only: false
          publish: true
      - name: Stage Release
        uses: spring-io/artifactory-deploy-action@dc1913008c0599f0c4b1fdafb6ff3c502b3565ea # v0.0.2
        with:
          build-name: ${{ vars.COMMERCIAL && format('spring-boot-commercial-{0}', steps.build-and-publish.outputs.version) || format('spring-boot-{0}', steps.build-and-publish.outputs.version) }}
          folder: 'deployment-repository'
          password: ${{ vars.COMMERCIAL && secrets.COMMERCIAL_ARTIFACTORY_PASSWORD || secrets.ARTIFACTORY_PASSWORD }}
          project: ${{ vars.COMMERCIAL && 'spring' }}
          repository: ${{ vars.COMMERCIAL && 'spring-enterprise-maven-stage-local' || 'libs-staging-local' }}
          signing-key: ${{ secrets.GPG_PRIVATE_KEY }}
          signing-passphrase: ${{ secrets.GPG_PASSPHRASE }}
          uri: ${{ vars.COMMERCIAL_DEPLOY_REPO_URL || 'https://repo.spring.io' }}
          username: ${{ vars.COMMERCIAL && secrets.COMMERCIAL_ARTIFACTORY_USERNAME || secrets.ARTIFACTORY_USERNAME }}
      - name: Send Notification
        if: failure()
        uses: ./.github/actions/send-notification
        with:
          run-name: ${{ format('{0} | Release Staging | {1}', github.ref_name, inputs.version) }}
          status: ${{ job.status }}
          webhook-url: ${{ secrets.GOOGLE_CHAT_WEBHOOK_URL }}
    outputs:
      version: ${{ steps.build-and-publish.outputs.version }}
  verify:
    name: Verify
    needs: build-and-stage-release
    uses: ./.github/workflows/verify.yml
    secrets:
      commercial-repository-password: ${{ secrets.COMMERCIAL_ARTIFACTORY_RO_PASSWORD }}
      commercial-repository-username: ${{ secrets.COMMERCIAL_ARTIFACTORY_RO_USERNAME }}
      google-chat-webhook-url: ${{ secrets.GOOGLE_CHAT_WEBHOOK_URL }}
      opensource-repository-password: ${{ secrets.ARTIFACTORY_PASSWORD }}
      opensource-repository-username: ${{ secrets.ARTIFACTORY_USERNAME }}
      token: ${{ secrets.GH_ACTIONS_REPO_TOKEN }}
    with:
      staging: true
      version: ${{ needs.build-and-stage-release.outputs.version }}
  sync-to-maven-central:
    name: Sync to Maven Central
    if: ${{ !vars.COMMERCIAL }}
    needs:
      - build-and-stage-release
      - verify
    runs-on: ${{ vars.UBUNTU_SMALL || 'ubuntu-latest' }}
    steps:
      - name: Check Out Code
        uses: actions/checkout@b4ffde65f46336ab88eb53be808477a3936bae11 # v4.1.1
      - name: Sync to Maven Central
        uses: ./.github/actions/sync-to-maven-central
        with:
          jfrog-cli-config-token: ${{ secrets.JF_ARTIFACTORY_SPRING }}
          ossrh-s01-staging-profile: ${{ secrets.OSSRH_S01_STAGING_PROFILE }}
          ossrh-s01-token-password: ${{ secrets.OSSRH_S01_TOKEN_PASSWORD }}
          ossrh-s01-token-username: ${{ secrets.OSSRH_S01_TOKEN_USERNAME }}
          spring-boot-version: ${{ needs.build-and-stage-release.outputs.version }}
  promote-release:
    name: Promote Release
    needs:
      - build-and-stage-release
      - sync-to-maven-central
    runs-on: ${{ vars.UBUNTU_SMALL || 'ubuntu-latest' }}
    steps:
      - name: Set up JFrog CLI
        uses: jfrog/setup-jfrog-cli@ff5cb544114ffc152db9cea1cd3d5978d5074946 # v4.5.11
        env:
          JF_ENV_SPRING: ${{ vars.COMMERCIAL && secrets.COMMERCIAL_JF_ARTIFACTORY_SPRING || secrets.JF_ARTIFACTORY_SPRING }}
      - name: Promote open source build
        if: ${{ !vars.COMMERCIAL }}
        run: jfrog rt build-promote ${{ format('spring-boot-{0}', needs.build-and-stage-release.outputs.version)}} ${{ github.run_number }} libs-release-local
      - name: Promote commercial build
        if: ${{ vars.COMMERCIAL }}
        run: jfrog rt build-promote ${{ format('spring-boot-commercial-{0}', needs.build-and-stage-release.outputs.version)}} ${{ github.run_number }} spring-enterprise-maven-prod-local --project spring
  publish-gradle-plugin:
    name: Publish Gradle Plugin
    if: ${{ !vars.COMMERCIAL }}
    needs:
      - build-and-stage-release
      - sync-to-maven-central
    runs-on: ${{ vars.UBUNTU_SMALL || 'ubuntu-latest' }}
    steps:
      - name: Check Out Code
        uses: actions/checkout@b4ffde65f46336ab88eb53be808477a3936bae11 # v4.1.1
      - name: Publish
        uses: ./.github/actions/publish-gradle-plugin
        with:
          gradle-plugin-publish-key: ${{ secrets.GRADLE_PLUGIN_PUBLISH_KEY }}
          gradle-plugin-publish-secret: ${{ secrets.GRADLE_PLUGIN_PUBLISH_SECRET }}
          jfrog-cli-config-token: ${{ secrets.JF_ARTIFACTORY_SPRING }}
          plugin-version: ${{ needs.build-and-stage-release.outputs.version }}
  publish-to-sdkman:
    name: Publish to SDKMAN!
    if: ${{ !vars.COMMERCIAL }}
    needs:
      - build-and-stage-release
      - sync-to-maven-central
    runs-on: ${{ vars.UBUNTU_SMALL || 'ubuntu-latest' }}
    steps:
      - name: Check Out Code
        uses: actions/checkout@b4ffde65f46336ab88eb53be808477a3936bae11 # v4.1.1
      - name: Publish to SDKMAN!
        uses: ./.github/actions/publish-to-sdkman
        with:
          make-default: true
          sdkman-consumer-key: ${{ secrets.SDKMAN_CONSUMER_KEY }}
          sdkman-consumer-token: ${{ secrets.SDKMAN_CONSUMER_TOKEN }}
          spring-boot-version: ${{ needs.build-and-stage-release.outputs.version }}
  update-homebrew-tap:
    name: Update Homebrew Tap
    needs:
      - build-and-stage-release
      - sync-to-maven-central
    runs-on: ${{ vars.UBUNTU_SMALL || 'ubuntu-latest' }}
    steps:
      - name: Check Out Code
        uses: actions/checkout@b4ffde65f46336ab88eb53be808477a3936bae11 # v4.1.1
      - name: Update Homebrew Tap
        uses: ./.github/actions/update-homebrew-tap
        with:
          spring-boot-version: ${{ needs.build-and-stage-release.outputs.version }}
          token: ${{ secrets.GH_ACTIONS_REPO_TOKEN }}
  trigger-docs-build:
    name: Trigger Docs Build
    needs:
      - build-and-stage-release
      - sync-to-maven-central
    permissions:
      actions: write
    runs-on: ubuntu-latest
    steps:
      - name: Run Deploy Docs Workflow
        env:
          GH_TOKEN: ${{ secrets.GITHUB_TOKEN }}
        run: gh workflow run deploy-docs.yml --repo ${{ github.repository }} -r docs-build -f build-refname=${{ github.ref_name }} -f build-version=${{ needs.build-and-stage-release.outputs.version }}
  create-github-release:
    name: Create GitHub Release
    needs:
      - build-and-stage-release
      - promote-release
      - publish-gradle-plugin
      - publish-to-sdkman
      - trigger-docs-build
      - update-homebrew-tap
    runs-on: ${{ vars.UBUNTU_SMALL || 'ubuntu-latest' }}
    steps:
      - name: Check Out Code
        uses: actions/checkout@b4ffde65f46336ab88eb53be808477a3936bae11 # v4.1.1
      - name: Create GitHub Release
        uses: ./.github/actions/create-github-release
        with:
          milestone: ${{ needs.build-and-stage-release.outputs.version }}
          token: ${{ secrets.GH_ACTIONS_REPO_TOKEN }}
          commercial: ${{ vars.COMMERCIAL }}<|MERGE_RESOLUTION|>--- conflicted
+++ resolved
@@ -2,13 +2,9 @@
 on:
   push:
     tags:
-<<<<<<< HEAD
       - v3.5.[0-9]+
-=======
-      - v3.4.[0-9]+
 permissions:
   contents: read
->>>>>>> 6ac842b3
 concurrency:
   group: ${{ github.workflow }}-${{ github.ref }}
 jobs:
