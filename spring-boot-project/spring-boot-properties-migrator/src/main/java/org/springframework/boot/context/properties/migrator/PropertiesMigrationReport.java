<<<<<<< HEAD
/*
 * Copyright 2012-2019 the original author or authors.
 *
 * Licensed under the Apache License, Version 2.0 (the "License");
 * you may not use this file except in compliance with the License.
 * You may obtain a copy of the License at
 *
 *      https://www.apache.org/licenses/LICENSE-2.0
 *
 * Unless required by applicable law or agreed to in writing, software
 * distributed under the License is distributed on an "AS IS" BASIS,
 * WITHOUT WARRANTIES OR CONDITIONS OF ANY KIND, either express or implied.
 * See the License for the specific language governing permissions and
 * limitations under the License.
 */

package org.springframework.boot.context.properties.migrator;

import java.util.ArrayList;
import java.util.LinkedHashMap;
import java.util.List;
import java.util.Map;
import java.util.function.Function;
import java.util.stream.Collectors;

import org.springframework.boot.configurationmetadata.ConfigurationMetadataProperty;

/**
 * Provides a properties migration report.
 *
 * @author Stephane Nicoll
 */
class PropertiesMigrationReport {

	private final Map<String, LegacyProperties> content = new LinkedHashMap<>();

	/**
	 * Return a report for all the properties that were automatically renamed. If no such
	 * properties were found, return {@code null}.
	 * @return a report with the configurations keys that should be renamed
	 */
	String getWarningReport() {
		Map<String, List<PropertyMigration>> content = getContent(LegacyProperties::getRenamed);
		if (content.isEmpty()) {
			return null;
		}
		StringBuilder report = new StringBuilder();
		report.append(String.format(
				"%nThe use of configuration keys that have been " + "renamed was found in the environment:%n%n"));
		append(report, content);
		report.append(String.format("%n"));
		report.append("Each configuration key has been temporarily mapped to its "
				+ "replacement for your convenience. To silence this warning, please "
				+ "update your configuration to use the new keys.");
		report.append(String.format("%n"));
		return report.toString();
	}

	/**
	 * Return a report for all the properties that are no longer supported. If no such
	 * properties were found, return {@code null}.
	 * @return a report with the configurations keys that are no longer supported
	 */
	String getErrorReport() {
		Map<String, List<PropertyMigration>> content = getContent(LegacyProperties::getUnsupported);
		if (content.isEmpty()) {
			return null;
		}
		StringBuilder report = new StringBuilder();
		report.append(String.format(
				"%nThe use of configuration keys that are no longer " + "supported was found in the environment:%n%n"));
		append(report, content);
		report.append(String.format("%n"));
		report.append("Please refer to the migration guide or reference guide for " + "potential alternatives.");
		report.append(String.format("%n"));
		return report.toString();
	}

	private Map<String, List<PropertyMigration>> getContent(
			Function<LegacyProperties, List<PropertyMigration>> extractor) {
		return this.content.entrySet().stream().filter((entry) -> !extractor.apply(entry.getValue()).isEmpty()).collect(
				Collectors.toMap(Map.Entry::getKey, (entry) -> new ArrayList<>(extractor.apply(entry.getValue()))));
	}

	private void append(StringBuilder report, Map<String, List<PropertyMigration>> content) {
		content.forEach((name, properties) -> {
			report.append(String.format("Property source '%s':%n", name));
			properties.sort(PropertyMigration.COMPARATOR);
			properties.forEach((property) -> {
				ConfigurationMetadataProperty metadata = property.getMetadata();
				report.append(String.format("\tKey: %s%n", metadata.getId()));
				if (property.getLineNumber() != null) {
					report.append(String.format("\t\tLine: %d%n", property.getLineNumber()));
				}
				report.append(String.format("\t\t%s%n", property.determineReason()));
			});
			report.append(String.format("%n"));
		});
	}

	/**
	 * Register a new property source.
	 * @param name the name of the property source
	 * @param properties the {@link PropertyMigration} instances
	 */
	void add(String name, List<PropertyMigration> properties) {
		this.content.put(name, new LegacyProperties(properties));
	}

	private static class LegacyProperties {

		private final List<PropertyMigration> properties;

		LegacyProperties(List<PropertyMigration> properties) {
			this.properties = new ArrayList<>(properties);
		}

		List<PropertyMigration> getRenamed() {
			return this.properties.stream().filter(PropertyMigration::isCompatibleType).collect(Collectors.toList());
		}

		List<PropertyMigration> getUnsupported() {
			return this.properties.stream().filter((property) -> !property.isCompatibleType())
					.collect(Collectors.toList());
		}

	}

}
=======
/*
 * Copyright 2012-2020 the original author or authors.
 *
 * Licensed under the Apache License, Version 2.0 (the "License");
 * you may not use this file except in compliance with the License.
 * You may obtain a copy of the License at
 *
 *      https://www.apache.org/licenses/LICENSE-2.0
 *
 * Unless required by applicable law or agreed to in writing, software
 * distributed under the License is distributed on an "AS IS" BASIS,
 * WITHOUT WARRANTIES OR CONDITIONS OF ANY KIND, either express or implied.
 * See the License for the specific language governing permissions and
 * limitations under the License.
 */

package org.springframework.boot.context.properties.migrator;

import java.util.ArrayList;
import java.util.LinkedHashMap;
import java.util.List;
import java.util.Map;
import java.util.function.Function;
import java.util.stream.Collectors;

import org.springframework.boot.configurationmetadata.ConfigurationMetadataProperty;

/**
 * Provides a properties migration report.
 *
 * @author Stephane Nicoll
 */
class PropertiesMigrationReport {

	private final Map<String, LegacyProperties> content = new LinkedHashMap<>();

	/**
	 * Return a report for all the properties that were automatically renamed. If no such
	 * properties were found, return {@code null}.
	 * @return a report with the configurations keys that should be renamed
	 */
	String getWarningReport() {
		Map<String, List<PropertyMigration>> content = getContent(LegacyProperties::getRenamed);
		if (content.isEmpty()) {
			return null;
		}
		StringBuilder report = new StringBuilder();
		report.append(String
				.format("%nThe use of configuration keys that have been renamed was found in the environment:%n%n"));
		append(report, content);
		report.append(String.format("%n"));
		report.append("Each configuration key has been temporarily mapped to its "
				+ "replacement for your convenience. To silence this warning, please "
				+ "update your configuration to use the new keys.");
		report.append(String.format("%n"));
		return report.toString();
	}

	/**
	 * Return a report for all the properties that are no longer supported. If no such
	 * properties were found, return {@code null}.
	 * @return a report with the configurations keys that are no longer supported
	 */
	String getErrorReport() {
		Map<String, List<PropertyMigration>> content = getContent(LegacyProperties::getUnsupported);
		if (content.isEmpty()) {
			return null;
		}
		StringBuilder report = new StringBuilder();
		report.append(String.format(
				"%nThe use of configuration keys that are no longer supported was found in the environment:%n%n"));
		append(report, content);
		report.append(String.format("%n"));
		report.append("Please refer to the release notes or reference guide for potential alternatives.");
		report.append(String.format("%n"));
		return report.toString();
	}

	private Map<String, List<PropertyMigration>> getContent(
			Function<LegacyProperties, List<PropertyMigration>> extractor) {
		return this.content.entrySet().stream().filter((entry) -> !extractor.apply(entry.getValue()).isEmpty()).collect(
				Collectors.toMap(Map.Entry::getKey, (entry) -> new ArrayList<>(extractor.apply(entry.getValue()))));
	}

	private void append(StringBuilder report, Map<String, List<PropertyMigration>> content) {
		content.forEach((name, properties) -> {
			report.append(String.format("Property source '%s':%n", name));
			properties.sort(PropertyMigration.COMPARATOR);
			properties.forEach((property) -> {
				ConfigurationMetadataProperty metadata = property.getMetadata();
				report.append(String.format("\tKey: %s%n", metadata.getId()));
				if (property.getLineNumber() != null) {
					report.append(String.format("\t\tLine: %d%n", property.getLineNumber()));
				}
				report.append(String.format("\t\t%s%n", property.determineReason()));
			});
			report.append(String.format("%n"));
		});
	}

	/**
	 * Register a new property source.
	 * @param name the name of the property source
	 * @param properties the {@link PropertyMigration} instances
	 */
	void add(String name, List<PropertyMigration> properties) {
		this.content.put(name, new LegacyProperties(properties));
	}

	private static class LegacyProperties {

		private final List<PropertyMigration> properties;

		LegacyProperties(List<PropertyMigration> properties) {
			this.properties = new ArrayList<>(properties);
		}

		List<PropertyMigration> getRenamed() {
			return this.properties.stream().filter(PropertyMigration::isCompatibleType).collect(Collectors.toList());
		}

		List<PropertyMigration> getUnsupported() {
			return this.properties.stream().filter((property) -> !property.isCompatibleType())
					.collect(Collectors.toList());
		}

	}

}
>>>>>>> 6755b480
<|MERGE_RESOLUTION|>--- conflicted
+++ resolved
@@ -1,134 +1,3 @@
-<<<<<<< HEAD
-/*
- * Copyright 2012-2019 the original author or authors.
- *
- * Licensed under the Apache License, Version 2.0 (the "License");
- * you may not use this file except in compliance with the License.
- * You may obtain a copy of the License at
- *
- *      https://www.apache.org/licenses/LICENSE-2.0
- *
- * Unless required by applicable law or agreed to in writing, software
- * distributed under the License is distributed on an "AS IS" BASIS,
- * WITHOUT WARRANTIES OR CONDITIONS OF ANY KIND, either express or implied.
- * See the License for the specific language governing permissions and
- * limitations under the License.
- */
-
-package org.springframework.boot.context.properties.migrator;
-
-import java.util.ArrayList;
-import java.util.LinkedHashMap;
-import java.util.List;
-import java.util.Map;
-import java.util.function.Function;
-import java.util.stream.Collectors;
-
-import org.springframework.boot.configurationmetadata.ConfigurationMetadataProperty;
-
-/**
- * Provides a properties migration report.
- *
- * @author Stephane Nicoll
- */
-class PropertiesMigrationReport {
-
-	private final Map<String, LegacyProperties> content = new LinkedHashMap<>();
-
-	/**
-	 * Return a report for all the properties that were automatically renamed. If no such
-	 * properties were found, return {@code null}.
-	 * @return a report with the configurations keys that should be renamed
-	 */
-	String getWarningReport() {
-		Map<String, List<PropertyMigration>> content = getContent(LegacyProperties::getRenamed);
-		if (content.isEmpty()) {
-			return null;
-		}
-		StringBuilder report = new StringBuilder();
-		report.append(String.format(
-				"%nThe use of configuration keys that have been " + "renamed was found in the environment:%n%n"));
-		append(report, content);
-		report.append(String.format("%n"));
-		report.append("Each configuration key has been temporarily mapped to its "
-				+ "replacement for your convenience. To silence this warning, please "
-				+ "update your configuration to use the new keys.");
-		report.append(String.format("%n"));
-		return report.toString();
-	}
-
-	/**
-	 * Return a report for all the properties that are no longer supported. If no such
-	 * properties were found, return {@code null}.
-	 * @return a report with the configurations keys that are no longer supported
-	 */
-	String getErrorReport() {
-		Map<String, List<PropertyMigration>> content = getContent(LegacyProperties::getUnsupported);
-		if (content.isEmpty()) {
-			return null;
-		}
-		StringBuilder report = new StringBuilder();
-		report.append(String.format(
-				"%nThe use of configuration keys that are no longer " + "supported was found in the environment:%n%n"));
-		append(report, content);
-		report.append(String.format("%n"));
-		report.append("Please refer to the migration guide or reference guide for " + "potential alternatives.");
-		report.append(String.format("%n"));
-		return report.toString();
-	}
-
-	private Map<String, List<PropertyMigration>> getContent(
-			Function<LegacyProperties, List<PropertyMigration>> extractor) {
-		return this.content.entrySet().stream().filter((entry) -> !extractor.apply(entry.getValue()).isEmpty()).collect(
-				Collectors.toMap(Map.Entry::getKey, (entry) -> new ArrayList<>(extractor.apply(entry.getValue()))));
-	}
-
-	private void append(StringBuilder report, Map<String, List<PropertyMigration>> content) {
-		content.forEach((name, properties) -> {
-			report.append(String.format("Property source '%s':%n", name));
-			properties.sort(PropertyMigration.COMPARATOR);
-			properties.forEach((property) -> {
-				ConfigurationMetadataProperty metadata = property.getMetadata();
-				report.append(String.format("\tKey: %s%n", metadata.getId()));
-				if (property.getLineNumber() != null) {
-					report.append(String.format("\t\tLine: %d%n", property.getLineNumber()));
-				}
-				report.append(String.format("\t\t%s%n", property.determineReason()));
-			});
-			report.append(String.format("%n"));
-		});
-	}
-
-	/**
-	 * Register a new property source.
-	 * @param name the name of the property source
-	 * @param properties the {@link PropertyMigration} instances
-	 */
-	void add(String name, List<PropertyMigration> properties) {
-		this.content.put(name, new LegacyProperties(properties));
-	}
-
-	private static class LegacyProperties {
-
-		private final List<PropertyMigration> properties;
-
-		LegacyProperties(List<PropertyMigration> properties) {
-			this.properties = new ArrayList<>(properties);
-		}
-
-		List<PropertyMigration> getRenamed() {
-			return this.properties.stream().filter(PropertyMigration::isCompatibleType).collect(Collectors.toList());
-		}
-
-		List<PropertyMigration> getUnsupported() {
-			return this.properties.stream().filter((property) -> !property.isCompatibleType())
-					.collect(Collectors.toList());
-		}
-
-	}
-
-}
-=======
 /*
  * Copyright 2012-2020 the original author or authors.
  *
@@ -257,5 +126,4 @@
 
 	}
 
-}
->>>>>>> 6755b480
+}