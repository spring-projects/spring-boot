--- conflicted
+++ resolved
@@ -147,13 +147,8 @@
 		if (httpClientOptions != null) {
 			ClientHttpRequestFactory requestFactory = builder.buildRequestFactory();
 			if (requestFactory instanceof HttpComponentsClientHttpRequestFactory) {
-<<<<<<< HEAD
 				builder = builder.requestFactory(
 						(settings) -> new CustomHttpComponentsClientHttpRequestFactory(httpClientOptions, settings));
-=======
-				builder = builder
-					.requestFactory(() -> new CustomHttpComponentsClientHttpRequestFactory(httpClientOptions));
->>>>>>> df5898a1
 			}
 		}
 		if (username != null || password != null) {
@@ -1051,7 +1046,8 @@
 			}
 			if (readTimeout != null) {
 				SocketConfig socketConfig = SocketConfig.custom()
-						.setSoTimeout((int) readTimeout.toMillis(), TimeUnit.MILLISECONDS).build();
+					.setSoTimeout((int) readTimeout.toMillis(), TimeUnit.MILLISECONDS)
+					.build();
 				builder.setDefaultSocketConfig(socketConfig);
 			}
 			return builder.build();
@@ -1060,9 +1056,11 @@
 		private SSLConnectionSocketFactory createSocketFactory()
 				throws NoSuchAlgorithmException, KeyManagementException, KeyStoreException {
 			SSLContext sslContext = new SSLContextBuilder().loadTrustMaterial(null, new TrustSelfSignedStrategy())
-					.build();
-			return SSLConnectionSocketFactoryBuilder.create().setSslContext(sslContext)
-					.setTlsVersions(TLS.V_1_3, TLS.V_1_2).build();
+				.build();
+			return SSLConnectionSocketFactoryBuilder.create()
+				.setSslContext(sslContext)
+				.setTlsVersions(TLS.V_1_3, TLS.V_1_2)
+				.build();
 		}
 
 		@Override
@@ -1072,19 +1070,11 @@
 			return context;
 		}
 
-<<<<<<< HEAD
 		protected RequestConfig createRequestConfig() {
 			RequestConfig.Builder builder = RequestConfig.custom();
 			builder.setCookieSpec(this.cookieSpec);
 			builder.setAuthenticationEnabled(false);
 			builder.setRedirectsEnabled(this.enableRedirects);
-=======
-		protected RequestConfig getRequestConfig() {
-			Builder builder = RequestConfig.custom()
-				.setCookieSpec(this.cookieSpec)
-				.setAuthenticationEnabled(false)
-				.setRedirectsEnabled(this.enableRedirects);
->>>>>>> df5898a1
 			return builder.build();
 		}
 
