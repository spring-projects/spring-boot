--- conflicted
+++ resolved
@@ -1,6 +1,5 @@
-<<<<<<< HEAD
 /*
- * Copyright 2012-2019 the original author or authors.
+ * Copyright 2012-2020 the original author or authors.
  *
  * Licensed under the Apache License, Version 2.0 (the "License");
  * you may not use this file except in compliance with the License.
@@ -58,7 +57,7 @@
  */
 class DataSourceInitializerInvokerTests {
 
-	private ApplicationContextRunner contextRunner = new ApplicationContextRunner()
+	private final ApplicationContextRunner contextRunner = new ApplicationContextRunner()
 			.withConfiguration(AutoConfigurations.of(DataSourceAutoConfiguration.class))
 			.withPropertyValues("spring.datasource.initialization-mode=never",
 					"spring.datasource.url:jdbc:hsqldb:mem:init-" + UUID.randomUUID());
@@ -294,302 +293,4 @@
 
 	}
 
-}
-=======
-/*
- * Copyright 2012-2020 the original author or authors.
- *
- * Licensed under the Apache License, Version 2.0 (the "License");
- * you may not use this file except in compliance with the License.
- * You may obtain a copy of the License at
- *
- *      https://www.apache.org/licenses/LICENSE-2.0
- *
- * Unless required by applicable law or agreed to in writing, software
- * distributed under the License is distributed on an "AS IS" BASIS,
- * WITHOUT WARRANTIES OR CONDITIONS OF ANY KIND, either express or implied.
- * See the License for the specific language governing permissions and
- * limitations under the License.
- */
-
-package org.springframework.boot.autoconfigure.jdbc;
-
-import java.io.IOException;
-import java.sql.SQLException;
-import java.util.Arrays;
-import java.util.Comparator;
-import java.util.Random;
-import java.util.UUID;
-
-import javax.sql.DataSource;
-
-import com.zaxxer.hikari.HikariDataSource;
-import org.junit.jupiter.api.Test;
-
-import org.springframework.beans.factory.BeanCreationException;
-import org.springframework.boot.autoconfigure.AutoConfigurations;
-import org.springframework.boot.test.context.assertj.AssertableApplicationContext;
-import org.springframework.boot.test.context.runner.ApplicationContextRunner;
-import org.springframework.boot.test.context.runner.ContextConsumer;
-import org.springframework.context.annotation.AnnotationConfigApplicationContext;
-import org.springframework.context.annotation.Bean;
-import org.springframework.context.annotation.Configuration;
-import org.springframework.core.io.DefaultResourceLoader;
-import org.springframework.core.io.Resource;
-import org.springframework.core.io.ResourceLoader;
-import org.springframework.core.io.support.ResourcePatternResolver;
-import org.springframework.core.io.support.ResourcePatternUtils;
-import org.springframework.jdbc.BadSqlGrammarException;
-import org.springframework.jdbc.core.JdbcOperations;
-import org.springframework.jdbc.core.JdbcTemplate;
-import org.springframework.util.ClassUtils;
-
-import static org.assertj.core.api.Assertions.assertThat;
-import static org.assertj.core.api.Assertions.assertThatExceptionOfType;
-
-/**
- * Tests for {@link DataSourceInitializerInvoker}.
- *
- * @author Dave Syer
- * @author Stephane Nicoll
- */
-class DataSourceInitializerInvokerTests {
-
-	private final ApplicationContextRunner contextRunner = new ApplicationContextRunner()
-			.withConfiguration(AutoConfigurations.of(DataSourceAutoConfiguration.class))
-			.withPropertyValues("spring.datasource.initialization-mode=never",
-					"spring.datasource.url:jdbc:hsqldb:mem:init-" + UUID.randomUUID());
-
-	@Test
-	void dataSourceInitialized() {
-		this.contextRunner.withPropertyValues("spring.datasource.initialization-mode:always").run((context) -> {
-			assertThat(context).hasSingleBean(DataSource.class);
-			DataSource dataSource = context.getBean(DataSource.class);
-			assertThat(dataSource).isInstanceOf(HikariDataSource.class);
-			assertDataSourceIsInitialized(dataSource);
-		});
-	}
-
-	@Test
-	void initializationAppliesToCustomDataSource() {
-		this.contextRunner.withUserConfiguration(OneDataSource.class)
-				.withPropertyValues("spring.datasource.initialization-mode:always").run((context) -> {
-					assertThat(context).hasSingleBean(DataSource.class);
-					assertDataSourceIsInitialized(context.getBean(DataSource.class));
-				});
-	}
-
-	private void assertDataSourceIsInitialized(DataSource dataSource) {
-		JdbcOperations template = new JdbcTemplate(dataSource);
-		assertThat(template.queryForObject("SELECT COUNT(*) from BAR", Integer.class)).isEqualTo(1);
-	}
-
-	@Test
-	void dataSourceInitializedWithExplicitScript() {
-		this.contextRunner.withPropertyValues("spring.datasource.initialization-mode:always",
-				"spring.datasource.schema:" + getRelativeLocationFor("schema.sql"),
-				"spring.datasource.data:" + getRelativeLocationFor("data.sql")).run((context) -> {
-					DataSource dataSource = context.getBean(DataSource.class);
-					assertThat(dataSource).isInstanceOf(HikariDataSource.class);
-					assertThat(dataSource).isNotNull();
-					JdbcOperations template = new JdbcTemplate(dataSource);
-					assertThat(template.queryForObject("SELECT COUNT(*) from FOO", Integer.class)).isEqualTo(1);
-				});
-	}
-
-	@Test
-	void dataSourceInitializedWithMultipleScripts() {
-		this.contextRunner.withPropertyValues("spring.datasource.initialization-mode:always",
-				"spring.datasource.schema:" + getRelativeLocationFor("schema.sql") + ","
-						+ getRelativeLocationFor("another.sql"),
-				"spring.datasource.data:" + getRelativeLocationFor("data.sql")).run((context) -> {
-					DataSource dataSource = context.getBean(DataSource.class);
-					assertThat(dataSource).isInstanceOf(HikariDataSource.class);
-					assertThat(dataSource).isNotNull();
-					JdbcOperations template = new JdbcTemplate(dataSource);
-					assertThat(template.queryForObject("SELECT COUNT(*) from FOO", Integer.class)).isEqualTo(1);
-					assertThat(template.queryForObject("SELECT COUNT(*) from SPAM", Integer.class)).isEqualTo(0);
-				});
-	}
-
-	@Test
-	void dataSourceInitializedWithExplicitSqlScriptEncoding() {
-		this.contextRunner.withPropertyValues("spring.datasource.initialization-mode:always",
-				"spring.datasource.sqlScriptEncoding:UTF-8",
-				"spring.datasource.schema:" + getRelativeLocationFor("encoding-schema.sql"),
-				"spring.datasource.data:" + getRelativeLocationFor("encoding-data.sql")).run((context) -> {
-					DataSource dataSource = context.getBean(DataSource.class);
-					assertThat(dataSource).isInstanceOf(HikariDataSource.class);
-					assertThat(dataSource).isNotNull();
-					JdbcOperations template = new JdbcTemplate(dataSource);
-					assertThat(template.queryForObject("SELECT COUNT(*) from BAR", Integer.class)).isEqualTo(2);
-					assertThat(template.queryForObject("SELECT name from BAR WHERE id=1", String.class))
-							.isEqualTo("bar");
-					assertThat(template.queryForObject("SELECT name from BAR WHERE id=2", String.class))
-							.isEqualTo("ばー");
-				});
-	}
-
-	@Test
-	void initializationDisabled() {
-		this.contextRunner.run(assertInitializationIsDisabled());
-	}
-
-	@Test
-	void initializationDoesNotApplyWithSeveralDataSources() {
-		this.contextRunner.withUserConfiguration(TwoDataSources.class)
-				.withPropertyValues("spring.datasource.initialization-mode:always").run((context) -> {
-					assertThat(context.getBeanNamesForType(DataSource.class)).hasSize(2);
-					assertDataSourceNotInitialized(context.getBean("oneDataSource", DataSource.class));
-					assertDataSourceNotInitialized(context.getBean("twoDataSource", DataSource.class));
-				});
-	}
-
-	private ContextConsumer<AssertableApplicationContext> assertInitializationIsDisabled() {
-		return (context) -> {
-			assertThat(context).hasSingleBean(DataSource.class);
-			DataSource dataSource = context.getBean(DataSource.class);
-			context.publishEvent(new DataSourceSchemaCreatedEvent(dataSource));
-			assertDataSourceNotInitialized(dataSource);
-		};
-	}
-
-	private void assertDataSourceNotInitialized(DataSource dataSource) {
-		JdbcOperations template = new JdbcTemplate(dataSource);
-		assertThatExceptionOfType(BadSqlGrammarException.class)
-				.isThrownBy(() -> template.queryForObject("SELECT COUNT(*) from BAR", Integer.class))
-				.satisfies((ex) -> {
-					SQLException sqlException = ex.getSQLException();
-					int expectedCode = -5501; // user lacks privilege or object not found
-					assertThat(sqlException.getErrorCode()).isEqualTo(expectedCode);
-				});
-	}
-
-	@Test
-	void dataSourceInitializedWithSchemaCredentials() {
-		this.contextRunner
-				.withPropertyValues("spring.datasource.initialization-mode:always",
-						"spring.datasource.sqlScriptEncoding:UTF-8",
-						"spring.datasource.schema:" + getRelativeLocationFor("encoding-schema.sql"),
-						"spring.datasource.data:" + getRelativeLocationFor("encoding-data.sql"),
-						"spring.datasource.schema-username:admin", "spring.datasource.schema-password:admin")
-				.run((context) -> {
-					assertThat(context).hasFailed();
-					assertThat(context.getStartupFailure()).isInstanceOf(BeanCreationException.class);
-				});
-	}
-
-	@Test
-	void dataSourceInitializedWithDataCredentials() {
-		this.contextRunner
-				.withPropertyValues("spring.datasource.initialization-mode:always",
-						"spring.datasource.sqlScriptEncoding:UTF-8",
-						"spring.datasource.schema:" + getRelativeLocationFor("encoding-schema.sql"),
-						"spring.datasource.data:" + getRelativeLocationFor("encoding-data.sql"),
-						"spring.datasource.data-username:admin", "spring.datasource.data-password:admin")
-				.run((context) -> {
-					assertThat(context).hasFailed();
-					assertThat(context.getStartupFailure()).isInstanceOf(BeanCreationException.class);
-				});
-	}
-
-	@Test
-	void multipleScriptsAppliedInLexicalOrder() {
-		new ApplicationContextRunner(() -> {
-			AnnotationConfigApplicationContext context = new AnnotationConfigApplicationContext();
-			context.setResourceLoader(new ReverseOrderResourceLoader(new DefaultResourceLoader()));
-			return context;
-		}).withConfiguration(AutoConfigurations.of(DataSourceAutoConfiguration.class))
-				.withPropertyValues("spring.datasource.initialization-mode=always",
-						"spring.datasource.url:jdbc:hsqldb:mem:testdb-" + new Random().nextInt(),
-						"spring.datasource.schema:classpath*:" + getRelativeLocationFor("lexical-schema-*.sql"),
-						"spring.datasource.data:classpath*:" + getRelativeLocationFor("data.sql"))
-				.run((context) -> {
-					DataSource dataSource = context.getBean(DataSource.class);
-					assertThat(dataSource).isInstanceOf(HikariDataSource.class);
-					assertThat(dataSource).isNotNull();
-					JdbcOperations template = new JdbcTemplate(dataSource);
-					assertThat(template.queryForObject("SELECT COUNT(*) from FOO", Integer.class)).isEqualTo(1);
-				});
-	}
-
-	@Test
-	void testDataSourceInitializedWithInvalidSchemaResource() {
-		this.contextRunner.withPropertyValues("spring.datasource.initialization-mode:always",
-				"spring.datasource.schema:classpath:does/not/exist.sql").run((context) -> {
-					assertThat(context).hasFailed();
-					assertThat(context.getStartupFailure()).isInstanceOf(BeanCreationException.class);
-					assertThat(context.getStartupFailure()).hasMessageContaining("does/not/exist.sql");
-					assertThat(context.getStartupFailure()).hasMessageContaining("spring.datasource.schema");
-				});
-	}
-
-	@Test
-	void dataSourceInitializedWithInvalidDataResource() {
-		this.contextRunner.withPropertyValues("spring.datasource.initialization-mode:always",
-				"spring.datasource.schema:" + getRelativeLocationFor("schema.sql"),
-				"spring.datasource.data:classpath:does/not/exist.sql").run((context) -> {
-					assertThat(context).hasFailed();
-					assertThat(context.getStartupFailure()).isInstanceOf(BeanCreationException.class);
-					assertThat(context.getStartupFailure()).hasMessageContaining("does/not/exist.sql");
-					assertThat(context.getStartupFailure()).hasMessageContaining("spring.datasource.data");
-				});
-	}
-
-	private String getRelativeLocationFor(String resource) {
-		return ClassUtils.addResourcePathToPackagePath(getClass(), resource);
-	}
-
-	@Configuration(proxyBeanMethods = false)
-	static class OneDataSource {
-
-		@Bean
-		DataSource oneDataSource() {
-			return new TestDataSource();
-		}
-
-	}
-
-	@Configuration(proxyBeanMethods = false)
-	static class TwoDataSources extends OneDataSource {
-
-		@Bean
-		DataSource twoDataSource() {
-			return new TestDataSource();
-		}
-
-	}
-
-	/**
-	 * {@link ResourcePatternResolver} used to ensure consistently wrong resource
-	 * ordering.
-	 */
-	static class ReverseOrderResourceLoader implements ResourcePatternResolver {
-
-		private final ResourcePatternResolver resolver;
-
-		ReverseOrderResourceLoader(ResourceLoader loader) {
-			this.resolver = ResourcePatternUtils.getResourcePatternResolver(loader);
-		}
-
-		@Override
-		public Resource getResource(String location) {
-			return this.resolver.getResource(location);
-		}
-
-		@Override
-		public ClassLoader getClassLoader() {
-			return this.resolver.getClassLoader();
-		}
-
-		@Override
-		public Resource[] getResources(String locationPattern) throws IOException {
-			Resource[] resources = this.resolver.getResources(locationPattern);
-			Arrays.sort(resources, Comparator.comparing(Resource::getFilename).reversed());
-			return resources;
-		}
-
-	}
-
-}
->>>>>>> 6755b480
+}