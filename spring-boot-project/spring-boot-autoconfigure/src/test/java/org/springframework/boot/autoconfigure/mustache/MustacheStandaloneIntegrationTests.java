<<<<<<< HEAD
/*
 * Copyright 2012-2019 the original author or authors.
 *
 * Licensed under the Apache License, Version 2.0 (the "License");
 * you may not use this file except in compliance with the License.
 * You may obtain a copy of the License at
 *
 *      https://www.apache.org/licenses/LICENSE-2.0
 *
 * Unless required by applicable law or agreed to in writing, software
 * distributed under the License is distributed on an "AS IS" BASIS,
 * WITHOUT WARRANTIES OR CONDITIONS OF ANY KIND, either express or implied.
 * See the License for the specific language governing permissions and
 * limitations under the License.
 */

package org.springframework.boot.autoconfigure.mustache;

import java.util.Collections;

import com.samskivert.mustache.Mustache;
import org.junit.jupiter.api.Test;

import org.springframework.beans.factory.annotation.Autowired;
import org.springframework.boot.autoconfigure.context.PropertyPlaceholderAutoConfiguration;
import org.springframework.boot.test.context.SpringBootTest;
import org.springframework.boot.test.context.SpringBootTest.WebEnvironment;
import org.springframework.context.annotation.Configuration;
import org.springframework.context.annotation.Import;
import org.springframework.test.annotation.DirtiesContext;

import static org.assertj.core.api.Assertions.assertThat;

/**
 * Integration Tests for {@link MustacheAutoConfiguration} outside of a web application.
 *
 * @author Dave Syer
 */
@DirtiesContext
@SpringBootTest(webEnvironment = WebEnvironment.NONE, properties = { "env.FOO=There", "foo=World" })
class MustacheStandaloneIntegrationTests {

	@Autowired
	private Mustache.Compiler compiler;

	@Test
	void directCompilation() {
		assertThat(this.compiler.compile("Hello: {{world}}").execute(Collections.singletonMap("world", "World")))
				.isEqualTo("Hello: World");
	}

	@Test
	void environmentCollectorCompoundKey() {
		assertThat(this.compiler.compile("Hello: {{env.foo}}").execute(new Object())).isEqualTo("Hello: There");
	}

	@Test
	void environmentCollectorCompoundKeyStandard() {
		assertThat(this.compiler.standardsMode(true).compile("Hello: {{env.foo}}").execute(new Object()))
				.isEqualTo("Hello: There");
	}

	@Test
	void environmentCollectorSimpleKey() {
		assertThat(this.compiler.compile("Hello: {{foo}}").execute(new Object())).isEqualTo("Hello: World");
	}

	@Configuration(proxyBeanMethods = false)
	@Import({ MustacheAutoConfiguration.class, PropertyPlaceholderAutoConfiguration.class })
	static class Application {

	}

}
=======
/*
 * Copyright 2012-2020 the original author or authors.
 *
 * Licensed under the Apache License, Version 2.0 (the "License");
 * you may not use this file except in compliance with the License.
 * You may obtain a copy of the License at
 *
 *      https://www.apache.org/licenses/LICENSE-2.0
 *
 * Unless required by applicable law or agreed to in writing, software
 * distributed under the License is distributed on an "AS IS" BASIS,
 * WITHOUT WARRANTIES OR CONDITIONS OF ANY KIND, either express or implied.
 * See the License for the specific language governing permissions and
 * limitations under the License.
 */

package org.springframework.boot.autoconfigure.mustache;

import java.util.Collections;

import com.samskivert.mustache.Mustache;
import org.junit.jupiter.api.Test;

import org.springframework.beans.factory.annotation.Autowired;
import org.springframework.boot.autoconfigure.context.PropertyPlaceholderAutoConfiguration;
import org.springframework.boot.test.context.SpringBootTest;
import org.springframework.boot.test.context.SpringBootTest.WebEnvironment;
import org.springframework.context.annotation.Configuration;
import org.springframework.context.annotation.Import;
import org.springframework.test.annotation.DirtiesContext;

import static org.assertj.core.api.Assertions.assertThat;

/**
 * Integration Tests for {@link MustacheAutoConfiguration} outside of a web application.
 *
 * @author Dave Syer
 */
@DirtiesContext
@SpringBootTest(webEnvironment = WebEnvironment.NONE, properties = { "env.FOO=There", "foo=World" })
class MustacheStandaloneIntegrationTests {

	@Autowired
	private Mustache.Compiler compiler;

	@Test
	void directCompilation() {
		assertThat(this.compiler.compile("Hello: {{world}}").execute(Collections.singletonMap("world", "World")))
				.isEqualTo("Hello: World");
	}

	@Test
	void environmentCollectorCompoundKey() {
		assertThat(this.compiler.compile("Hello: {{env.foo}}").execute(new Object())).isEqualTo("Hello: There");
	}

	@Test
	void environmentCollectorCompoundKeyStandard() {
		assertThat(this.compiler.standardsMode(true).compile("Hello: {{env.foo}}").execute(new Object()))
				.isEqualTo("Hello: There");
	}

	@Test
	void environmentCollectorSimpleKey() {
		assertThat(this.compiler.compile("Hello: {{foo}}").execute(new Object())).isEqualTo("Hello: World");
	}

	@Configuration(proxyBeanMethods = false)
	@Import({ MustacheAutoConfiguration.class, PropertyPlaceholderAutoConfiguration.class })
	static class Application {

	}

}
>>>>>>> 6755b480
<|MERGE_RESOLUTION|>--- conflicted
+++ resolved
@@ -1,79 +1,3 @@
-<<<<<<< HEAD
-/*
- * Copyright 2012-2019 the original author or authors.
- *
- * Licensed under the Apache License, Version 2.0 (the "License");
- * you may not use this file except in compliance with the License.
- * You may obtain a copy of the License at
- *
- *      https://www.apache.org/licenses/LICENSE-2.0
- *
- * Unless required by applicable law or agreed to in writing, software
- * distributed under the License is distributed on an "AS IS" BASIS,
- * WITHOUT WARRANTIES OR CONDITIONS OF ANY KIND, either express or implied.
- * See the License for the specific language governing permissions and
- * limitations under the License.
- */
-
-package org.springframework.boot.autoconfigure.mustache;
-
-import java.util.Collections;
-
-import com.samskivert.mustache.Mustache;
-import org.junit.jupiter.api.Test;
-
-import org.springframework.beans.factory.annotation.Autowired;
-import org.springframework.boot.autoconfigure.context.PropertyPlaceholderAutoConfiguration;
-import org.springframework.boot.test.context.SpringBootTest;
-import org.springframework.boot.test.context.SpringBootTest.WebEnvironment;
-import org.springframework.context.annotation.Configuration;
-import org.springframework.context.annotation.Import;
-import org.springframework.test.annotation.DirtiesContext;
-
-import static org.assertj.core.api.Assertions.assertThat;
-
-/**
- * Integration Tests for {@link MustacheAutoConfiguration} outside of a web application.
- *
- * @author Dave Syer
- */
-@DirtiesContext
-@SpringBootTest(webEnvironment = WebEnvironment.NONE, properties = { "env.FOO=There", "foo=World" })
-class MustacheStandaloneIntegrationTests {
-
-	@Autowired
-	private Mustache.Compiler compiler;
-
-	@Test
-	void directCompilation() {
-		assertThat(this.compiler.compile("Hello: {{world}}").execute(Collections.singletonMap("world", "World")))
-				.isEqualTo("Hello: World");
-	}
-
-	@Test
-	void environmentCollectorCompoundKey() {
-		assertThat(this.compiler.compile("Hello: {{env.foo}}").execute(new Object())).isEqualTo("Hello: There");
-	}
-
-	@Test
-	void environmentCollectorCompoundKeyStandard() {
-		assertThat(this.compiler.standardsMode(true).compile("Hello: {{env.foo}}").execute(new Object()))
-				.isEqualTo("Hello: There");
-	}
-
-	@Test
-	void environmentCollectorSimpleKey() {
-		assertThat(this.compiler.compile("Hello: {{foo}}").execute(new Object())).isEqualTo("Hello: World");
-	}
-
-	@Configuration(proxyBeanMethods = false)
-	@Import({ MustacheAutoConfiguration.class, PropertyPlaceholderAutoConfiguration.class })
-	static class Application {
-
-	}
-
-}
-=======
 /*
  * Copyright 2012-2020 the original author or authors.
  *
@@ -147,5 +71,4 @@
 
 	}
 
-}
->>>>>>> 6755b480
+}