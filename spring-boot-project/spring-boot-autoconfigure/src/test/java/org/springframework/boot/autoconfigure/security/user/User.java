<<<<<<< HEAD
/*
 * Copyright 2012-2017 the original author or authors.
 *
 * Licensed under the Apache License, Version 2.0 (the "License");
 * you may not use this file except in compliance with the License.
 * You may obtain a copy of the License at
 *
 *      https://www.apache.org/licenses/LICENSE-2.0
 *
 * Unless required by applicable law or agreed to in writing, software
 * distributed under the License is distributed on an "AS IS" BASIS,
 * WITHOUT WARRANTIES OR CONDITIONS OF ANY KIND, either express or implied.
 * See the License for the specific language governing permissions and
 * limitations under the License.
 */

package org.springframework.boot.autoconfigure.security.user;

import javax.persistence.Entity;
import javax.persistence.GeneratedValue;
import javax.persistence.Id;

@Entity
public class User {

	@Id
	@GeneratedValue
	private Long id;

	private String email;

	public User() {
	}

	public User(String email) {
		this.email = email;
	}

	public Long getId() {
		return this.id;
	}

	public void setId(Long id) {
		this.id = id;
	}

	public String getEmail() {
		return this.email;
	}

	public void setEmail(String email) {
		this.email = email;
	}

	@Override
	public String toString() {
		return getClass().getSimpleName() + ":" + this.id;
	}

}
=======
/*
 * Copyright 2012-2019 the original author or authors.
 *
 * Licensed under the Apache License, Version 2.0 (the "License");
 * you may not use this file except in compliance with the License.
 * You may obtain a copy of the License at
 *
 *      https://www.apache.org/licenses/LICENSE-2.0
 *
 * Unless required by applicable law or agreed to in writing, software
 * distributed under the License is distributed on an "AS IS" BASIS,
 * WITHOUT WARRANTIES OR CONDITIONS OF ANY KIND, either express or implied.
 * See the License for the specific language governing permissions and
 * limitations under the License.
 */

package org.springframework.boot.autoconfigure.security.user;

import javax.persistence.Entity;
import javax.persistence.GeneratedValue;
import javax.persistence.Id;

@Entity
public class User {

	@Id
	@GeneratedValue
	private Long id;

	private String email;

	public User() {
	}

	public User(String email) {
		this.email = email;
	}

	public Long getId() {
		return this.id;
	}

	public void setId(Long id) {
		this.id = id;
	}

	public String getEmail() {
		return this.email;
	}

	public void setEmail(String email) {
		this.email = email;
	}

	@Override
	public String toString() {
		return getClass().getSimpleName() + ":" + this.id;
	}

}
>>>>>>> 6755b480
<|MERGE_RESOLUTION|>--- conflicted
+++ resolved
@@ -1,65 +1,3 @@
-<<<<<<< HEAD
-/*
- * Copyright 2012-2017 the original author or authors.
- *
- * Licensed under the Apache License, Version 2.0 (the "License");
- * you may not use this file except in compliance with the License.
- * You may obtain a copy of the License at
- *
- *      https://www.apache.org/licenses/LICENSE-2.0
- *
- * Unless required by applicable law or agreed to in writing, software
- * distributed under the License is distributed on an "AS IS" BASIS,
- * WITHOUT WARRANTIES OR CONDITIONS OF ANY KIND, either express or implied.
- * See the License for the specific language governing permissions and
- * limitations under the License.
- */
-
-package org.springframework.boot.autoconfigure.security.user;
-
-import javax.persistence.Entity;
-import javax.persistence.GeneratedValue;
-import javax.persistence.Id;
-
-@Entity
-public class User {
-
-	@Id
-	@GeneratedValue
-	private Long id;
-
-	private String email;
-
-	public User() {
-	}
-
-	public User(String email) {
-		this.email = email;
-	}
-
-	public Long getId() {
-		return this.id;
-	}
-
-	public void setId(Long id) {
-		this.id = id;
-	}
-
-	public String getEmail() {
-		return this.email;
-	}
-
-	public void setEmail(String email) {
-		this.email = email;
-	}
-
-	@Override
-	public String toString() {
-		return getClass().getSimpleName() + ":" + this.id;
-	}
-
-}
-=======
 /*
  * Copyright 2012-2019 the original author or authors.
  *
@@ -119,5 +57,4 @@
 		return getClass().getSimpleName() + ":" + this.id;
 	}
 
-}
->>>>>>> 6755b480
+}