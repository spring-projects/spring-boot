<<<<<<< HEAD
/*
 * Copyright 2012-2019 the original author or authors.
 *
 * Licensed under the Apache License, Version 2.0 (the "License");
 * you may not use this file except in compliance with the License.
 * You may obtain a copy of the License at
 *
 *      https://www.apache.org/licenses/LICENSE-2.0
 *
 * Unless required by applicable law or agreed to in writing, software
 * distributed under the License is distributed on an "AS IS" BASIS,
 * WITHOUT WARRANTIES OR CONDITIONS OF ANY KIND, either express or implied.
 * See the License for the specific language governing permissions and
 * limitations under the License.
 */

package org.springframework.boot.autoconfigure.jooq;

import java.util.concurrent.Executor;

import javax.sql.DataSource;

import org.jooq.DSLContext;
import org.jooq.ExecuteListener;
import org.jooq.ExecuteListenerProvider;
import org.jooq.ExecutorProvider;
import org.jooq.Record;
import org.jooq.RecordListener;
import org.jooq.RecordListenerProvider;
import org.jooq.RecordMapper;
import org.jooq.RecordMapperProvider;
import org.jooq.RecordType;
import org.jooq.RecordUnmapper;
import org.jooq.RecordUnmapperProvider;
import org.jooq.SQLDialect;
import org.jooq.TransactionListener;
import org.jooq.TransactionListenerProvider;
import org.jooq.TransactionalRunnable;
import org.jooq.VisitListener;
import org.jooq.VisitListenerProvider;
import org.jooq.impl.DefaultExecuteListenerProvider;
import org.junit.jupiter.api.Test;

import org.springframework.boot.autoconfigure.AutoConfigurations;
import org.springframework.boot.jdbc.DataSourceBuilder;
import org.springframework.boot.test.context.runner.ApplicationContextRunner;
import org.springframework.context.annotation.Bean;
import org.springframework.context.annotation.Configuration;
import org.springframework.core.annotation.Order;
import org.springframework.dao.DataIntegrityViolationException;
import org.springframework.jdbc.datasource.DataSourceTransactionManager;
import org.springframework.transaction.PlatformTransactionManager;

import static org.assertj.core.api.Assertions.assertThat;
import static org.assertj.core.api.Assertions.assertThatExceptionOfType;

/**
 * Tests for {@link JooqAutoConfiguration}.
 *
 * @author Andreas Ahlenstorf
 * @author Phillip Webb
 * @author Andy Wilkinson
 * @author Stephane Nicoll
 * @author Dmytro Nosan
 */
class JooqAutoConfigurationTests {

	private ApplicationContextRunner contextRunner = new ApplicationContextRunner()
			.withConfiguration(AutoConfigurations.of(JooqAutoConfiguration.class))
			.withPropertyValues("spring.datasource.name:jooqtest");

	@Test
	void noDataSource() {
		this.contextRunner.run((context) -> assertThat(context.getBeansOfType(DSLContext.class)).isEmpty());
	}

	@Test
	void jooqWithoutTx() {
		this.contextRunner.withUserConfiguration(JooqDataSourceConfiguration.class).run((context) -> {
			assertThat(context).doesNotHaveBean(PlatformTransactionManager.class);
			assertThat(context).doesNotHaveBean(SpringTransactionProvider.class);
			DSLContext dsl = context.getBean(DSLContext.class);
			dsl.execute("create table jooqtest (name varchar(255) primary key);");
			dsl.transaction(new AssertFetch(dsl, "select count(*) as total from jooqtest;", "0"));
			dsl.transaction(new ExecuteSql(dsl, "insert into jooqtest (name) values ('foo');"));
			dsl.transaction(new AssertFetch(dsl, "select count(*) as total from jooqtest;", "1"));
			assertThatExceptionOfType(DataIntegrityViolationException.class)
					.isThrownBy(() -> dsl.transaction(new ExecuteSql(dsl, "insert into jooqtest (name) values ('bar');",
							"insert into jooqtest (name) values ('foo');")));
			dsl.transaction(new AssertFetch(dsl, "select count(*) as total from jooqtest;", "2"));
		});
	}

	@Test
	void jooqWithTx() {
		this.contextRunner.withUserConfiguration(JooqDataSourceConfiguration.class, TxManagerConfiguration.class)
				.run((context) -> {
					assertThat(context).hasSingleBean(PlatformTransactionManager.class);
					DSLContext dsl = context.getBean(DSLContext.class);
					assertThat(dsl.configuration().dialect()).isEqualTo(SQLDialect.HSQLDB);
					dsl.execute("create table jooqtest_tx (name varchar(255) primary key);");
					dsl.transaction(new AssertFetch(dsl, "select count(*) as total from jooqtest_tx;", "0"));
					dsl.transaction(new ExecuteSql(dsl, "insert into jooqtest_tx (name) values ('foo');"));
					dsl.transaction(new AssertFetch(dsl, "select count(*) as total from jooqtest_tx;", "1"));
					assertThatExceptionOfType(DataIntegrityViolationException.class).isThrownBy(
							() -> dsl.transaction(new ExecuteSql(dsl, "insert into jooqtest (name) values ('bar');",
									"insert into jooqtest (name) values ('foo');")));
					dsl.transaction(new AssertFetch(dsl, "select count(*) as total from jooqtest_tx;", "1"));
				});

	}

	@Test
	void customProvidersArePickedUp() {
		this.contextRunner.withUserConfiguration(JooqDataSourceConfiguration.class, TxManagerConfiguration.class,
				TestRecordMapperProvider.class, TestRecordUnmapperProvider.class, TestRecordListenerProvider.class,
				TestExecuteListenerProvider.class, TestVisitListenerProvider.class,
				TestTransactionListenerProvider.class, TestExecutorProvider.class).run((context) -> {
					DSLContext dsl = context.getBean(DSLContext.class);
					assertThat(dsl.configuration().recordMapperProvider().getClass())
							.isEqualTo(TestRecordMapperProvider.class);
					assertThat(dsl.configuration().recordUnmapperProvider().getClass())
							.isEqualTo(TestRecordUnmapperProvider.class);
					assertThat(dsl.configuration().executorProvider().getClass()).isEqualTo(TestExecutorProvider.class);
					assertThat(dsl.configuration().recordListenerProviders().length).isEqualTo(1);
					ExecuteListenerProvider[] executeListenerProviders = dsl.configuration().executeListenerProviders();
					assertThat(executeListenerProviders.length).isEqualTo(2);
					assertThat(executeListenerProviders[0]).isInstanceOf(DefaultExecuteListenerProvider.class);
					assertThat(executeListenerProviders[1]).isInstanceOf(TestExecuteListenerProvider.class);
					assertThat(dsl.configuration().visitListenerProviders().length).isEqualTo(1);
					assertThat(dsl.configuration().transactionListenerProviders().length).isEqualTo(1);
				});
	}

	@Test
	void relaxedBindingOfSqlDialect() {
		this.contextRunner.withUserConfiguration(JooqDataSourceConfiguration.class)
				.withPropertyValues("spring.jooq.sql-dialect:PoSTGrES")
				.run((context) -> assertThat(context.getBean(org.jooq.Configuration.class).dialect())
						.isEqualTo(SQLDialect.POSTGRES));
	}

	static class AssertFetch implements TransactionalRunnable {

		private final DSLContext dsl;

		private final String sql;

		private final String expected;

		AssertFetch(DSLContext dsl, String sql, String expected) {
			this.dsl = dsl;
			this.sql = sql;
			this.expected = expected;
		}

		@Override
		public void run(org.jooq.Configuration configuration) {
			assertThat(this.dsl.fetch(this.sql).getValue(0, 0).toString()).isEqualTo(this.expected);
		}

	}

	static class ExecuteSql implements TransactionalRunnable {

		private final DSLContext dsl;

		private final String[] sql;

		ExecuteSql(DSLContext dsl, String... sql) {
			this.dsl = dsl;
			this.sql = sql;
		}

		@Override
		public void run(org.jooq.Configuration configuration) {
			for (String statement : this.sql) {
				this.dsl.execute(statement);
			}
		}

	}

	@Configuration(proxyBeanMethods = false)
	static class JooqDataSourceConfiguration {

		@Bean
		DataSource jooqDataSource() {
			return DataSourceBuilder.create().url("jdbc:hsqldb:mem:jooqtest").username("sa").build();
		}

	}

	@Configuration(proxyBeanMethods = false)
	static class TxManagerConfiguration {

		@Bean
		PlatformTransactionManager transactionManager(DataSource dataSource) {
			return new DataSourceTransactionManager(dataSource);
		}

	}

	static class TestRecordMapperProvider implements RecordMapperProvider {

		@Override
		public <R extends Record, E> RecordMapper<R, E> provide(RecordType<R> recordType, Class<? extends E> aClass) {
			return null;
		}

	}

	static class TestRecordUnmapperProvider implements RecordUnmapperProvider {

		@Override
		public <E, R extends Record> RecordUnmapper<E, R> provide(Class<? extends E> aClass, RecordType<R> recordType) {
			return null;
		}

	}

	static class TestRecordListenerProvider implements RecordListenerProvider {

		@Override
		public RecordListener provide() {
			return null;
		}

	}

	@Order(100)
	static class TestExecuteListenerProvider implements ExecuteListenerProvider {

		@Override
		public ExecuteListener provide() {
			return null;
		}

	}

	static class TestVisitListenerProvider implements VisitListenerProvider {

		@Override
		public VisitListener provide() {
			return null;
		}

	}

	static class TestTransactionListenerProvider implements TransactionListenerProvider {

		@Override
		public TransactionListener provide() {
			return null;
		}

	}

	static class TestExecutorProvider implements ExecutorProvider {

		@Override
		public Executor provide() {
			return null;
		}

	}

}
=======
/*
 * Copyright 2012-2021 the original author or authors.
 *
 * Licensed under the Apache License, Version 2.0 (the "License");
 * you may not use this file except in compliance with the License.
 * You may obtain a copy of the License at
 *
 *      https://www.apache.org/licenses/LICENSE-2.0
 *
 * Unless required by applicable law or agreed to in writing, software
 * distributed under the License is distributed on an "AS IS" BASIS,
 * WITHOUT WARRANTIES OR CONDITIONS OF ANY KIND, either express or implied.
 * See the License for the specific language governing permissions and
 * limitations under the License.
 */

package org.springframework.boot.autoconfigure.jooq;

import javax.sql.DataSource;

import org.jooq.CharsetProvider;
import org.jooq.ConnectionProvider;
import org.jooq.ConverterProvider;
import org.jooq.DSLContext;
import org.jooq.ExecuteListener;
import org.jooq.ExecuteListenerProvider;
import org.jooq.ExecutorProvider;
import org.jooq.RecordListenerProvider;
import org.jooq.RecordMapperProvider;
import org.jooq.RecordUnmapperProvider;
import org.jooq.SQLDialect;
import org.jooq.TransactionListenerProvider;
import org.jooq.TransactionalRunnable;
import org.jooq.VisitListenerProvider;
import org.jooq.impl.DataSourceConnectionProvider;
import org.jooq.impl.DefaultExecuteListenerProvider;
import org.junit.jupiter.api.Test;

import org.springframework.boot.autoconfigure.AutoConfigurations;
import org.springframework.boot.jdbc.DataSourceBuilder;
import org.springframework.boot.test.context.runner.ApplicationContextRunner;
import org.springframework.context.annotation.Bean;
import org.springframework.context.annotation.Configuration;
import org.springframework.core.annotation.Order;
import org.springframework.dao.DataIntegrityViolationException;
import org.springframework.jdbc.datasource.DataSourceTransactionManager;
import org.springframework.jdbc.datasource.TransactionAwareDataSourceProxy;
import org.springframework.transaction.PlatformTransactionManager;

import static org.assertj.core.api.Assertions.assertThat;
import static org.assertj.core.api.Assertions.assertThatExceptionOfType;
import static org.mockito.Mockito.mock;

/**
 * Tests for {@link JooqAutoConfiguration}.
 *
 * @author Andreas Ahlenstorf
 * @author Phillip Webb
 * @author Andy Wilkinson
 * @author Stephane Nicoll
 * @author Dmytro Nosan
 */
class JooqAutoConfigurationTests {

	private final ApplicationContextRunner contextRunner = new ApplicationContextRunner()
			.withConfiguration(AutoConfigurations.of(JooqAutoConfiguration.class))
			.withPropertyValues("spring.datasource.name:jooqtest");

	@Test
	void noDataSource() {
		this.contextRunner.run((context) -> assertThat(context.getBeansOfType(DSLContext.class)).isEmpty());
	}

	@Test
	void jooqWithoutTx() {
		this.contextRunner.withUserConfiguration(JooqDataSourceConfiguration.class).run((context) -> {
			assertThat(context).doesNotHaveBean(PlatformTransactionManager.class);
			assertThat(context).doesNotHaveBean(SpringTransactionProvider.class);
			DSLContext dsl = context.getBean(DSLContext.class);
			dsl.execute("create table jooqtest (name varchar(255) primary key);");
			dsl.transaction(new AssertFetch(dsl, "select count(*) as total from jooqtest;", "0"));
			dsl.transaction(new ExecuteSql(dsl, "insert into jooqtest (name) values ('foo');"));
			dsl.transaction(new AssertFetch(dsl, "select count(*) as total from jooqtest;", "1"));
			assertThatExceptionOfType(DataIntegrityViolationException.class)
					.isThrownBy(() -> dsl.transaction(new ExecuteSql(dsl, "insert into jooqtest (name) values ('bar');",
							"insert into jooqtest (name) values ('foo');")));
			dsl.transaction(new AssertFetch(dsl, "select count(*) as total from jooqtest;", "2"));
		});
	}

	@Test
	void jooqWithTx() {
		this.contextRunner.withUserConfiguration(JooqDataSourceConfiguration.class, TxManagerConfiguration.class)
				.run((context) -> {
					assertThat(context).hasSingleBean(PlatformTransactionManager.class);
					DSLContext dsl = context.getBean(DSLContext.class);
					assertThat(dsl.configuration().dialect()).isEqualTo(SQLDialect.HSQLDB);
					dsl.execute("create table jooqtest_tx (name varchar(255) primary key);");
					dsl.transaction(new AssertFetch(dsl, "select count(*) as total from jooqtest_tx;", "0"));
					dsl.transaction(new ExecuteSql(dsl, "insert into jooqtest_tx (name) values ('foo');"));
					dsl.transaction(new AssertFetch(dsl, "select count(*) as total from jooqtest_tx;", "1"));
					assertThatExceptionOfType(DataIntegrityViolationException.class).isThrownBy(
							() -> dsl.transaction(new ExecuteSql(dsl, "insert into jooqtest (name) values ('bar');",
									"insert into jooqtest (name) values ('foo');")));
					dsl.transaction(new AssertFetch(dsl, "select count(*) as total from jooqtest_tx;", "1"));
				});
	}

	@Test
	void jooqWithDefaultConnectionProvider() {
		this.contextRunner.withUserConfiguration(JooqDataSourceConfiguration.class).run((context) -> {
			DSLContext dsl = context.getBean(DSLContext.class);
			ConnectionProvider connectionProvider = dsl.configuration().connectionProvider();
			assertThat(connectionProvider).isInstanceOf(DataSourceConnectionProvider.class);
			DataSource connectionProviderDataSource = ((DataSourceConnectionProvider) connectionProvider).dataSource();
			assertThat(connectionProviderDataSource).isInstanceOf(TransactionAwareDataSourceProxy.class);
		});
	}

	@Test
	void jooqWithDefaultExecuteListenerProvider() {
		this.contextRunner.withUserConfiguration(JooqDataSourceConfiguration.class).run((context) -> {
			DSLContext dsl = context.getBean(DSLContext.class);
			assertThat(dsl.configuration().executeListenerProviders()).hasSize(1);
		});
	}

	@Test
	void jooqWithSeveralExecuteListenerProviders() {
		this.contextRunner.withUserConfiguration(JooqDataSourceConfiguration.class, TestExecuteListenerProvider.class)
				.run((context) -> {
					DSLContext dsl = context.getBean(DSLContext.class);
					ExecuteListenerProvider[] executeListenerProviders = dsl.configuration().executeListenerProviders();
					assertThat(executeListenerProviders).hasSize(2);
					assertThat(executeListenerProviders[0]).isInstanceOf(DefaultExecuteListenerProvider.class);
					assertThat(executeListenerProviders[1]).isInstanceOf(TestExecuteListenerProvider.class);
				});
	}

	@Test
	void dslContextWithConfigurationCustomizersAreApplied() {
		ConverterProvider converterProvider = mock(ConverterProvider.class);
		CharsetProvider charsetProvider = mock(CharsetProvider.class);
		this.contextRunner.withUserConfiguration(JooqDataSourceConfiguration.class)
				.withBean("configurationCustomizer1", DefaultConfigurationCustomizer.class,
						() -> (configuration) -> configuration.set(converterProvider))
				.withBean("configurationCustomizer2", DefaultConfigurationCustomizer.class,
						() -> (configuration) -> configuration.set(charsetProvider))
				.run((context) -> {
					DSLContext dsl = context.getBean(DSLContext.class);
					assertThat(dsl.configuration().converterProvider()).isSameAs(converterProvider);
					assertThat(dsl.configuration().charsetProvider()).isSameAs(charsetProvider);
				});
	}

	@Test
	@Deprecated
	void customProvidersArePickedUp() {
		RecordMapperProvider recordMapperProvider = mock(RecordMapperProvider.class);
		RecordUnmapperProvider recordUnmapperProvider = mock(RecordUnmapperProvider.class);
		RecordListenerProvider recordListenerProvider = mock(RecordListenerProvider.class);
		VisitListenerProvider visitListenerProvider = mock(VisitListenerProvider.class);
		TransactionListenerProvider transactionListenerProvider = mock(TransactionListenerProvider.class);
		ExecutorProvider executorProvider = mock(ExecutorProvider.class);
		this.contextRunner.withUserConfiguration(JooqDataSourceConfiguration.class, TxManagerConfiguration.class)
				.withBean(RecordMapperProvider.class, () -> recordMapperProvider)
				.withBean(RecordUnmapperProvider.class, () -> recordUnmapperProvider)
				.withBean(RecordListenerProvider.class, () -> recordListenerProvider)
				.withBean(VisitListenerProvider.class, () -> visitListenerProvider)
				.withBean(TransactionListenerProvider.class, () -> transactionListenerProvider)
				.withBean(ExecutorProvider.class, () -> executorProvider).run((context) -> {
					DSLContext dsl = context.getBean(DSLContext.class);
					assertThat(dsl.configuration().recordMapperProvider()).isSameAs(recordMapperProvider);
					assertThat(dsl.configuration().recordUnmapperProvider()).isSameAs(recordUnmapperProvider);
					assertThat(dsl.configuration().executorProvider()).isSameAs(executorProvider);
					assertThat(dsl.configuration().recordListenerProviders()).containsExactly(recordListenerProvider);
					assertThat(dsl.configuration().visitListenerProviders()).containsExactly(visitListenerProvider);
					assertThat(dsl.configuration().transactionListenerProviders())
							.containsExactly(transactionListenerProvider);
				});
	}

	@Test
	void relaxedBindingOfSqlDialect() {
		this.contextRunner.withUserConfiguration(JooqDataSourceConfiguration.class)
				.withPropertyValues("spring.jooq.sql-dialect:PoSTGrES")
				.run((context) -> assertThat(context.getBean(org.jooq.Configuration.class).dialect())
						.isEqualTo(SQLDialect.POSTGRES));
	}

	static class AssertFetch implements TransactionalRunnable {

		private final DSLContext dsl;

		private final String sql;

		private final String expected;

		AssertFetch(DSLContext dsl, String sql, String expected) {
			this.dsl = dsl;
			this.sql = sql;
			this.expected = expected;
		}

		@Override
		public void run(org.jooq.Configuration configuration) {
			assertThat(this.dsl.fetch(this.sql).getValue(0, 0).toString()).isEqualTo(this.expected);
		}

	}

	static class ExecuteSql implements TransactionalRunnable {

		private final DSLContext dsl;

		private final String[] sql;

		ExecuteSql(DSLContext dsl, String... sql) {
			this.dsl = dsl;
			this.sql = sql;
		}

		@Override
		public void run(org.jooq.Configuration configuration) {
			for (String statement : this.sql) {
				this.dsl.execute(statement);
			}
		}

	}

	@Configuration(proxyBeanMethods = false)
	static class JooqDataSourceConfiguration {

		@Bean
		DataSource jooqDataSource() {
			return DataSourceBuilder.create().url("jdbc:hsqldb:mem:jooqtest").username("sa").build();
		}

	}

	@Configuration(proxyBeanMethods = false)
	static class TxManagerConfiguration {

		@Bean
		PlatformTransactionManager transactionManager(DataSource dataSource) {
			return new DataSourceTransactionManager(dataSource);
		}

	}

	@Order(100)
	static class TestExecuteListenerProvider implements ExecuteListenerProvider {

		@Override
		public ExecuteListener provide() {
			return null;
		}

	}

}
>>>>>>> 6755b480
<|MERGE_RESOLUTION|>--- conflicted
+++ resolved
@@ -1,273 +1,3 @@
-<<<<<<< HEAD
-/*
- * Copyright 2012-2019 the original author or authors.
- *
- * Licensed under the Apache License, Version 2.0 (the "License");
- * you may not use this file except in compliance with the License.
- * You may obtain a copy of the License at
- *
- *      https://www.apache.org/licenses/LICENSE-2.0
- *
- * Unless required by applicable law or agreed to in writing, software
- * distributed under the License is distributed on an "AS IS" BASIS,
- * WITHOUT WARRANTIES OR CONDITIONS OF ANY KIND, either express or implied.
- * See the License for the specific language governing permissions and
- * limitations under the License.
- */
-
-package org.springframework.boot.autoconfigure.jooq;
-
-import java.util.concurrent.Executor;
-
-import javax.sql.DataSource;
-
-import org.jooq.DSLContext;
-import org.jooq.ExecuteListener;
-import org.jooq.ExecuteListenerProvider;
-import org.jooq.ExecutorProvider;
-import org.jooq.Record;
-import org.jooq.RecordListener;
-import org.jooq.RecordListenerProvider;
-import org.jooq.RecordMapper;
-import org.jooq.RecordMapperProvider;
-import org.jooq.RecordType;
-import org.jooq.RecordUnmapper;
-import org.jooq.RecordUnmapperProvider;
-import org.jooq.SQLDialect;
-import org.jooq.TransactionListener;
-import org.jooq.TransactionListenerProvider;
-import org.jooq.TransactionalRunnable;
-import org.jooq.VisitListener;
-import org.jooq.VisitListenerProvider;
-import org.jooq.impl.DefaultExecuteListenerProvider;
-import org.junit.jupiter.api.Test;
-
-import org.springframework.boot.autoconfigure.AutoConfigurations;
-import org.springframework.boot.jdbc.DataSourceBuilder;
-import org.springframework.boot.test.context.runner.ApplicationContextRunner;
-import org.springframework.context.annotation.Bean;
-import org.springframework.context.annotation.Configuration;
-import org.springframework.core.annotation.Order;
-import org.springframework.dao.DataIntegrityViolationException;
-import org.springframework.jdbc.datasource.DataSourceTransactionManager;
-import org.springframework.transaction.PlatformTransactionManager;
-
-import static org.assertj.core.api.Assertions.assertThat;
-import static org.assertj.core.api.Assertions.assertThatExceptionOfType;
-
-/**
- * Tests for {@link JooqAutoConfiguration}.
- *
- * @author Andreas Ahlenstorf
- * @author Phillip Webb
- * @author Andy Wilkinson
- * @author Stephane Nicoll
- * @author Dmytro Nosan
- */
-class JooqAutoConfigurationTests {
-
-	private ApplicationContextRunner contextRunner = new ApplicationContextRunner()
-			.withConfiguration(AutoConfigurations.of(JooqAutoConfiguration.class))
-			.withPropertyValues("spring.datasource.name:jooqtest");
-
-	@Test
-	void noDataSource() {
-		this.contextRunner.run((context) -> assertThat(context.getBeansOfType(DSLContext.class)).isEmpty());
-	}
-
-	@Test
-	void jooqWithoutTx() {
-		this.contextRunner.withUserConfiguration(JooqDataSourceConfiguration.class).run((context) -> {
-			assertThat(context).doesNotHaveBean(PlatformTransactionManager.class);
-			assertThat(context).doesNotHaveBean(SpringTransactionProvider.class);
-			DSLContext dsl = context.getBean(DSLContext.class);
-			dsl.execute("create table jooqtest (name varchar(255) primary key);");
-			dsl.transaction(new AssertFetch(dsl, "select count(*) as total from jooqtest;", "0"));
-			dsl.transaction(new ExecuteSql(dsl, "insert into jooqtest (name) values ('foo');"));
-			dsl.transaction(new AssertFetch(dsl, "select count(*) as total from jooqtest;", "1"));
-			assertThatExceptionOfType(DataIntegrityViolationException.class)
-					.isThrownBy(() -> dsl.transaction(new ExecuteSql(dsl, "insert into jooqtest (name) values ('bar');",
-							"insert into jooqtest (name) values ('foo');")));
-			dsl.transaction(new AssertFetch(dsl, "select count(*) as total from jooqtest;", "2"));
-		});
-	}
-
-	@Test
-	void jooqWithTx() {
-		this.contextRunner.withUserConfiguration(JooqDataSourceConfiguration.class, TxManagerConfiguration.class)
-				.run((context) -> {
-					assertThat(context).hasSingleBean(PlatformTransactionManager.class);
-					DSLContext dsl = context.getBean(DSLContext.class);
-					assertThat(dsl.configuration().dialect()).isEqualTo(SQLDialect.HSQLDB);
-					dsl.execute("create table jooqtest_tx (name varchar(255) primary key);");
-					dsl.transaction(new AssertFetch(dsl, "select count(*) as total from jooqtest_tx;", "0"));
-					dsl.transaction(new ExecuteSql(dsl, "insert into jooqtest_tx (name) values ('foo');"));
-					dsl.transaction(new AssertFetch(dsl, "select count(*) as total from jooqtest_tx;", "1"));
-					assertThatExceptionOfType(DataIntegrityViolationException.class).isThrownBy(
-							() -> dsl.transaction(new ExecuteSql(dsl, "insert into jooqtest (name) values ('bar');",
-									"insert into jooqtest (name) values ('foo');")));
-					dsl.transaction(new AssertFetch(dsl, "select count(*) as total from jooqtest_tx;", "1"));
-				});
-
-	}
-
-	@Test
-	void customProvidersArePickedUp() {
-		this.contextRunner.withUserConfiguration(JooqDataSourceConfiguration.class, TxManagerConfiguration.class,
-				TestRecordMapperProvider.class, TestRecordUnmapperProvider.class, TestRecordListenerProvider.class,
-				TestExecuteListenerProvider.class, TestVisitListenerProvider.class,
-				TestTransactionListenerProvider.class, TestExecutorProvider.class).run((context) -> {
-					DSLContext dsl = context.getBean(DSLContext.class);
-					assertThat(dsl.configuration().recordMapperProvider().getClass())
-							.isEqualTo(TestRecordMapperProvider.class);
-					assertThat(dsl.configuration().recordUnmapperProvider().getClass())
-							.isEqualTo(TestRecordUnmapperProvider.class);
-					assertThat(dsl.configuration().executorProvider().getClass()).isEqualTo(TestExecutorProvider.class);
-					assertThat(dsl.configuration().recordListenerProviders().length).isEqualTo(1);
-					ExecuteListenerProvider[] executeListenerProviders = dsl.configuration().executeListenerProviders();
-					assertThat(executeListenerProviders.length).isEqualTo(2);
-					assertThat(executeListenerProviders[0]).isInstanceOf(DefaultExecuteListenerProvider.class);
-					assertThat(executeListenerProviders[1]).isInstanceOf(TestExecuteListenerProvider.class);
-					assertThat(dsl.configuration().visitListenerProviders().length).isEqualTo(1);
-					assertThat(dsl.configuration().transactionListenerProviders().length).isEqualTo(1);
-				});
-	}
-
-	@Test
-	void relaxedBindingOfSqlDialect() {
-		this.contextRunner.withUserConfiguration(JooqDataSourceConfiguration.class)
-				.withPropertyValues("spring.jooq.sql-dialect:PoSTGrES")
-				.run((context) -> assertThat(context.getBean(org.jooq.Configuration.class).dialect())
-						.isEqualTo(SQLDialect.POSTGRES));
-	}
-
-	static class AssertFetch implements TransactionalRunnable {
-
-		private final DSLContext dsl;
-
-		private final String sql;
-
-		private final String expected;
-
-		AssertFetch(DSLContext dsl, String sql, String expected) {
-			this.dsl = dsl;
-			this.sql = sql;
-			this.expected = expected;
-		}
-
-		@Override
-		public void run(org.jooq.Configuration configuration) {
-			assertThat(this.dsl.fetch(this.sql).getValue(0, 0).toString()).isEqualTo(this.expected);
-		}
-
-	}
-
-	static class ExecuteSql implements TransactionalRunnable {
-
-		private final DSLContext dsl;
-
-		private final String[] sql;
-
-		ExecuteSql(DSLContext dsl, String... sql) {
-			this.dsl = dsl;
-			this.sql = sql;
-		}
-
-		@Override
-		public void run(org.jooq.Configuration configuration) {
-			for (String statement : this.sql) {
-				this.dsl.execute(statement);
-			}
-		}
-
-	}
-
-	@Configuration(proxyBeanMethods = false)
-	static class JooqDataSourceConfiguration {
-
-		@Bean
-		DataSource jooqDataSource() {
-			return DataSourceBuilder.create().url("jdbc:hsqldb:mem:jooqtest").username("sa").build();
-		}
-
-	}
-
-	@Configuration(proxyBeanMethods = false)
-	static class TxManagerConfiguration {
-
-		@Bean
-		PlatformTransactionManager transactionManager(DataSource dataSource) {
-			return new DataSourceTransactionManager(dataSource);
-		}
-
-	}
-
-	static class TestRecordMapperProvider implements RecordMapperProvider {
-
-		@Override
-		public <R extends Record, E> RecordMapper<R, E> provide(RecordType<R> recordType, Class<? extends E> aClass) {
-			return null;
-		}
-
-	}
-
-	static class TestRecordUnmapperProvider implements RecordUnmapperProvider {
-
-		@Override
-		public <E, R extends Record> RecordUnmapper<E, R> provide(Class<? extends E> aClass, RecordType<R> recordType) {
-			return null;
-		}
-
-	}
-
-	static class TestRecordListenerProvider implements RecordListenerProvider {
-
-		@Override
-		public RecordListener provide() {
-			return null;
-		}
-
-	}
-
-	@Order(100)
-	static class TestExecuteListenerProvider implements ExecuteListenerProvider {
-
-		@Override
-		public ExecuteListener provide() {
-			return null;
-		}
-
-	}
-
-	static class TestVisitListenerProvider implements VisitListenerProvider {
-
-		@Override
-		public VisitListener provide() {
-			return null;
-		}
-
-	}
-
-	static class TestTransactionListenerProvider implements TransactionListenerProvider {
-
-		@Override
-		public TransactionListener provide() {
-			return null;
-		}
-
-	}
-
-	static class TestExecutorProvider implements ExecutorProvider {
-
-		@Override
-		public Executor provide() {
-			return null;
-		}
-
-	}
-
-}
-=======
 /*
  * Copyright 2012-2021 the original author or authors.
  *
@@ -529,5 +259,4 @@
 
 	}
 
-}
->>>>>>> 6755b480
+}