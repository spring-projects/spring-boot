--- conflicted
+++ resolved
@@ -1,55 +1,3 @@
-<<<<<<< HEAD
-/*
- * Copyright 2012-2019 the original author or authors.
- *
- * Licensed under the Apache License, Version 2.0 (the "License");
- * you may not use this file except in compliance with the License.
- * You may obtain a copy of the License at
- *
- *      https://www.apache.org/licenses/LICENSE-2.0
- *
- * Unless required by applicable law or agreed to in writing, software
- * distributed under the License is distributed on an "AS IS" BASIS,
- * WITHOUT WARRANTIES OR CONDITIONS OF ANY KIND, either express or implied.
- * See the License for the specific language governing permissions and
- * limitations under the License.
- */
-
-package org.springframework.boot.autoconfigure.hazelcast;
-
-import com.hazelcast.config.Config;
-import com.hazelcast.core.HazelcastInstance;
-import org.junit.jupiter.api.Test;
-
-import org.springframework.boot.autoconfigure.AutoConfigurations;
-import org.springframework.boot.test.context.runner.ApplicationContextRunner;
-import org.springframework.core.io.ClassPathResource;
-
-import static org.assertj.core.api.Assertions.assertThat;
-
-/**
- * Tests for {@link HazelcastAutoConfiguration} with full classpath.
- *
- * @author Stephane Nicoll
- */
-class HazelcastAutoConfigurationTests {
-
-	private final ApplicationContextRunner contextRunner = new ApplicationContextRunner()
-			.withConfiguration(AutoConfigurations.of(HazelcastAutoConfiguration.class));
-
-	@Test
-	void defaultConfigFile() {
-		// no hazelcast-client.xml and hazelcast.xml is present in root classpath
-		// this also asserts that XML has priority over YAML
-		// as both hazelcast.yaml and hazelcast.xml in test classpath.
-		this.contextRunner.run((context) -> {
-			Config config = context.getBean(HazelcastInstance.class).getConfig();
-			assertThat(config.getConfigurationUrl()).isEqualTo(new ClassPathResource("hazelcast.xml").getURL());
-		});
-	}
-
-}
-=======
 /*
  * Copyright 2012-2020 the original author or authors.
  *
@@ -141,5 +89,4 @@
 
 	}
 
-}
->>>>>>> 6755b480
+}