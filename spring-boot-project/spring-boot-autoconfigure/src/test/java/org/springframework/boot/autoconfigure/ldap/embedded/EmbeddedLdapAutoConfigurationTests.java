<<<<<<< HEAD
/*
 * Copyright 2012-2019 the original author or authors.
 *
 * Licensed under the Apache License, Version 2.0 (the "License");
 * you may not use this file except in compliance with the License.
 * You may obtain a copy of the License at
 *
 *      https://www.apache.org/licenses/LICENSE-2.0
 *
 * Unless required by applicable law or agreed to in writing, software
 * distributed under the License is distributed on an "AS IS" BASIS,
 * WITHOUT WARRANTIES OR CONDITIONS OF ANY KIND, either express or implied.
 * See the License for the specific language governing permissions and
 * limitations under the License.
 */

package org.springframework.boot.autoconfigure.ldap.embedded;

import com.unboundid.ldap.listener.InMemoryDirectoryServer;
import com.unboundid.ldap.sdk.BindResult;
import com.unboundid.ldap.sdk.DN;
import com.unboundid.ldap.sdk.LDAPConnection;
import com.unboundid.ldap.sdk.LDAPException;
import org.junit.jupiter.api.Test;

import org.springframework.beans.factory.annotation.Value;
import org.springframework.boot.autoconfigure.AutoConfigurations;
import org.springframework.boot.autoconfigure.context.PropertyPlaceholderAutoConfiguration;
import org.springframework.boot.autoconfigure.ldap.LdapAutoConfiguration;
import org.springframework.boot.test.context.runner.ApplicationContextRunner;
import org.springframework.boot.test.util.TestPropertyValues;
import org.springframework.context.annotation.AnnotationConfigApplicationContext;
import org.springframework.context.annotation.Bean;
import org.springframework.context.annotation.Configuration;
import org.springframework.ldap.core.LdapTemplate;

import static org.assertj.core.api.Assertions.assertThat;

/**
 * Tests for {@link EmbeddedLdapAutoConfiguration}
 *
 * @author Eddú Meléndez
 */
class EmbeddedLdapAutoConfigurationTests {

	private ApplicationContextRunner contextRunner = new ApplicationContextRunner()
			.withConfiguration(AutoConfigurations.of(EmbeddedLdapAutoConfiguration.class));

	@Test
	void testSetDefaultPort() {
		this.contextRunner
				.withPropertyValues("spring.ldap.embedded.port:1234", "spring.ldap.embedded.base-dn:dc=spring,dc=org")
				.run((context) -> {
					InMemoryDirectoryServer server = context.getBean(InMemoryDirectoryServer.class);
					assertThat(server.getListenPort()).isEqualTo(1234);
				});
	}

	@Test
	void testRandomPortWithEnvironment() {
		this.contextRunner.withPropertyValues("spring.ldap.embedded.base-dn:dc=spring,dc=org").run((context) -> {
			InMemoryDirectoryServer server = context.getBean(InMemoryDirectoryServer.class);
			assertThat(server.getListenPort())
					.isEqualTo(context.getEnvironment().getProperty("local.ldap.port", Integer.class));
		});
	}

	@Test
	void testRandomPortWithValueAnnotation() {
		AnnotationConfigApplicationContext context = new AnnotationConfigApplicationContext();
		TestPropertyValues.of("spring.ldap.embedded.base-dn:dc=spring,dc=org").applyTo(context);
		context.register(EmbeddedLdapAutoConfiguration.class, LdapClientConfiguration.class,
				PropertyPlaceholderAutoConfiguration.class);
		context.refresh();
		LDAPConnection connection = context.getBean(LDAPConnection.class);
		assertThat(connection.getConnectedPort())
				.isEqualTo(context.getEnvironment().getProperty("local.ldap.port", Integer.class));
	}

	@Test
	void testSetCredentials() {
		this.contextRunner.withPropertyValues("spring.ldap.embedded.base-dn:dc=spring,dc=org",
				"spring.ldap.embedded.credential.username:uid=root", "spring.ldap.embedded.credential.password:boot")
				.run((context) -> {
					InMemoryDirectoryServer server = context.getBean(InMemoryDirectoryServer.class);
					BindResult result = server.bind("uid=root", "boot");
					assertThat(result).isNotNull();
				});
	}

	@Test
	void testSetPartitionSuffix() {
		this.contextRunner.withPropertyValues("spring.ldap.embedded.base-dn:dc=spring,dc=org").run((context) -> {
			InMemoryDirectoryServer server = context.getBean(InMemoryDirectoryServer.class);
			assertThat(server.getBaseDNs()).containsExactly(new DN("dc=spring,dc=org"));
		});
	}

	@Test
	void testSetLdifFile() {
		this.contextRunner.withPropertyValues("spring.ldap.embedded.base-dn:dc=spring,dc=org").run((context) -> {
			InMemoryDirectoryServer server = context.getBean(InMemoryDirectoryServer.class);
			assertThat(server.countEntriesBelow("ou=company1,c=Sweden,dc=spring,dc=org")).isEqualTo(5);
		});
	}

	@Test
	void testQueryEmbeddedLdap() {
		this.contextRunner.withPropertyValues("spring.ldap.embedded.base-dn:dc=spring,dc=org")
				.withConfiguration(AutoConfigurations.of(LdapAutoConfiguration.class)).run((context) -> {
					assertThat(context.getBeanNamesForType(LdapTemplate.class).length).isEqualTo(1);
					LdapTemplate ldapTemplate = context.getBean(LdapTemplate.class);
					assertThat(ldapTemplate.list("ou=company1,c=Sweden,dc=spring,dc=org")).hasSize(4);
				});
	}

	@Test
	void testDisableSchemaValidation() {
		this.contextRunner.withPropertyValues("spring.ldap.embedded.validation.enabled:false",
				"spring.ldap.embedded.base-dn:dc=spring,dc=org").run((context) -> {
					InMemoryDirectoryServer server = context.getBean(InMemoryDirectoryServer.class);
					assertThat(server.getSchema()).isNull();
				});
	}

	@Test
	void testCustomSchemaValidation() {
		this.contextRunner.withPropertyValues("spring.ldap.embedded.validation.schema:classpath:custom-schema.ldif",
				"spring.ldap.embedded.ldif:classpath:custom-schema-sample.ldif",
				"spring.ldap.embedded.base-dn:dc=spring,dc=org").run((context) -> {
					InMemoryDirectoryServer server = context.getBean(InMemoryDirectoryServer.class);

					assertThat(server.getSchema().getObjectClass("exampleAuxiliaryClass")).isNotNull();
					assertThat(server.getSchema().getAttributeType("exampleAttributeName")).isNotNull();
				});
	}

	@Test
	void testMultiBaseDn() {
		this.contextRunner.withPropertyValues("spring.ldap.embedded.ldif:classpath:schema-multi-basedn.ldif",
				"spring.ldap.embedded.base-dn[0]:dc=spring,dc=org", "spring.ldap.embedded.base-dn[1]:dc=pivotal,dc=io")
				.run((context) -> {
					InMemoryDirectoryServer server = context.getBean(InMemoryDirectoryServer.class);
					assertThat(server.countEntriesBelow("ou=company1,c=Sweden,dc=spring,dc=org")).isEqualTo(5);
					assertThat(server.countEntriesBelow("c=Sweden,dc=pivotal,dc=io")).isEqualTo(2);
				});
	}

	@Configuration(proxyBeanMethods = false)
	static class LdapClientConfiguration {

		@Bean
		LDAPConnection ldapConnection(@Value("${local.ldap.port}") int port) throws LDAPException {
			LDAPConnection con = new LDAPConnection();
			con.connect("localhost", port);
			return con;
		}

	}

}
=======
/*
 * Copyright 2012-2020 the original author or authors.
 *
 * Licensed under the Apache License, Version 2.0 (the "License");
 * you may not use this file except in compliance with the License.
 * You may obtain a copy of the License at
 *
 *      https://www.apache.org/licenses/LICENSE-2.0
 *
 * Unless required by applicable law or agreed to in writing, software
 * distributed under the License is distributed on an "AS IS" BASIS,
 * WITHOUT WARRANTIES OR CONDITIONS OF ANY KIND, either express or implied.
 * See the License for the specific language governing permissions and
 * limitations under the License.
 */

package org.springframework.boot.autoconfigure.ldap.embedded;

import com.unboundid.ldap.listener.InMemoryDirectoryServer;
import com.unboundid.ldap.sdk.BindResult;
import com.unboundid.ldap.sdk.DN;
import com.unboundid.ldap.sdk.LDAPConnection;
import com.unboundid.ldap.sdk.LDAPException;
import org.junit.jupiter.api.Test;

import org.springframework.beans.factory.annotation.Value;
import org.springframework.boot.autoconfigure.AutoConfigurations;
import org.springframework.boot.autoconfigure.context.PropertyPlaceholderAutoConfiguration;
import org.springframework.boot.autoconfigure.ldap.LdapAutoConfiguration;
import org.springframework.boot.test.context.FilteredClassLoader;
import org.springframework.boot.test.context.runner.ApplicationContextRunner;
import org.springframework.boot.test.util.TestPropertyValues;
import org.springframework.context.annotation.AnnotationConfigApplicationContext;
import org.springframework.context.annotation.Bean;
import org.springframework.context.annotation.Configuration;
import org.springframework.ldap.core.ContextSource;
import org.springframework.ldap.core.LdapTemplate;
import org.springframework.ldap.core.support.LdapContextSource;

import static org.assertj.core.api.Assertions.assertThat;

/**
 * Tests for {@link EmbeddedLdapAutoConfiguration}
 *
 * @author Eddú Meléndez
 */
class EmbeddedLdapAutoConfigurationTests {

	private final ApplicationContextRunner contextRunner = new ApplicationContextRunner()
			.withConfiguration(AutoConfigurations.of(EmbeddedLdapAutoConfiguration.class));

	@Test
	void testSetDefaultPort() {
		this.contextRunner
				.withPropertyValues("spring.ldap.embedded.port:1234", "spring.ldap.embedded.base-dn:dc=spring,dc=org")
				.run((context) -> {
					InMemoryDirectoryServer server = context.getBean(InMemoryDirectoryServer.class);
					assertThat(server.getListenPort()).isEqualTo(1234);
				});
	}

	@Test
	void testRandomPortWithEnvironment() {
		this.contextRunner.withPropertyValues("spring.ldap.embedded.base-dn:dc=spring,dc=org").run((context) -> {
			InMemoryDirectoryServer server = context.getBean(InMemoryDirectoryServer.class);
			assertThat(server.getListenPort())
					.isEqualTo(context.getEnvironment().getProperty("local.ldap.port", Integer.class));
		});
	}

	@Test
	void testRandomPortWithValueAnnotation() {
		AnnotationConfigApplicationContext context = new AnnotationConfigApplicationContext();
		TestPropertyValues.of("spring.ldap.embedded.base-dn:dc=spring,dc=org").applyTo(context);
		context.register(EmbeddedLdapAutoConfiguration.class, LdapClientConfiguration.class,
				PropertyPlaceholderAutoConfiguration.class);
		context.refresh();
		LDAPConnection connection = context.getBean(LDAPConnection.class);
		assertThat(connection.getConnectedPort())
				.isEqualTo(context.getEnvironment().getProperty("local.ldap.port", Integer.class));
	}

	@Test
	void testSetCredentials() {
		this.contextRunner.withPropertyValues("spring.ldap.embedded.base-dn:dc=spring,dc=org",
				"spring.ldap.embedded.credential.username:uid=root", "spring.ldap.embedded.credential.password:boot")
				.run((context) -> {
					InMemoryDirectoryServer server = context.getBean(InMemoryDirectoryServer.class);
					BindResult result = server.bind("uid=root", "boot");
					assertThat(result).isNotNull();
				});
	}

	@Test
	void testSetPartitionSuffix() {
		this.contextRunner.withPropertyValues("spring.ldap.embedded.base-dn:dc=spring,dc=org").run((context) -> {
			InMemoryDirectoryServer server = context.getBean(InMemoryDirectoryServer.class);
			assertThat(server.getBaseDNs()).containsExactly(new DN("dc=spring,dc=org"));
		});
	}

	@Test
	void testSetLdifFile() {
		this.contextRunner.withPropertyValues("spring.ldap.embedded.base-dn:dc=spring,dc=org").run((context) -> {
			InMemoryDirectoryServer server = context.getBean(InMemoryDirectoryServer.class);
			assertThat(server.countEntriesBelow("ou=company1,c=Sweden,dc=spring,dc=org")).isEqualTo(5);
		});
	}

	@Test
	void testQueryEmbeddedLdap() {
		this.contextRunner.withPropertyValues("spring.ldap.embedded.base-dn:dc=spring,dc=org")
				.withConfiguration(AutoConfigurations.of(LdapAutoConfiguration.class)).run((context) -> {
					assertThat(context).hasSingleBean(LdapTemplate.class);
					LdapTemplate ldapTemplate = context.getBean(LdapTemplate.class);
					assertThat(ldapTemplate.list("ou=company1,c=Sweden,dc=spring,dc=org")).hasSize(4);
				});
	}

	@Test
	void testDisableSchemaValidation() {
		this.contextRunner.withPropertyValues("spring.ldap.embedded.validation.enabled:false",
				"spring.ldap.embedded.base-dn:dc=spring,dc=org").run((context) -> {
					InMemoryDirectoryServer server = context.getBean(InMemoryDirectoryServer.class);
					assertThat(server.getSchema()).isNull();
				});
	}

	@Test
	void testCustomSchemaValidation() {
		this.contextRunner.withPropertyValues("spring.ldap.embedded.validation.schema:classpath:custom-schema.ldif",
				"spring.ldap.embedded.ldif:classpath:custom-schema-sample.ldif",
				"spring.ldap.embedded.base-dn:dc=spring,dc=org").run((context) -> {
					InMemoryDirectoryServer server = context.getBean(InMemoryDirectoryServer.class);

					assertThat(server.getSchema().getObjectClass("exampleAuxiliaryClass")).isNotNull();
					assertThat(server.getSchema().getAttributeType("exampleAttributeName")).isNotNull();
				});
	}

	@Test
	void testMultiBaseDn() {
		this.contextRunner.withPropertyValues("spring.ldap.embedded.ldif:classpath:schema-multi-basedn.ldif",
				"spring.ldap.embedded.base-dn[0]:dc=spring,dc=org", "spring.ldap.embedded.base-dn[1]:dc=pivotal,dc=io")
				.run((context) -> {
					InMemoryDirectoryServer server = context.getBean(InMemoryDirectoryServer.class);
					assertThat(server.countEntriesBelow("ou=company1,c=Sweden,dc=spring,dc=org")).isEqualTo(5);
					assertThat(server.countEntriesBelow("c=Sweden,dc=pivotal,dc=io")).isEqualTo(2);
				});
	}

	@Test
	void ldapContextSourceWithCredentialsIsCreated() {
		this.contextRunner.withPropertyValues("spring.ldap.embedded.base-dn:dc=spring,dc=org",
				"spring.ldap.embedded.credential.username:uid=root", "spring.ldap.embedded.credential.password:boot")
				.run((context) -> {
					LdapContextSource ldapContextSource = context.getBean(LdapContextSource.class);
					assertThat(ldapContextSource.getUrls()).isNotEmpty();
					assertThat(ldapContextSource.getUserDn()).isEqualTo("uid=root");
				});
	}

	@Test
	void ldapContextSourceWithoutCredentialsIsCreated() {
		this.contextRunner.withPropertyValues("spring.ldap.embedded.base-dn:dc=spring,dc=org").run((context) -> {
			LdapContextSource ldapContextSource = context.getBean(LdapContextSource.class);
			assertThat(ldapContextSource.getUrls()).isNotEmpty();
			assertThat(ldapContextSource.getUserDn()).isEmpty();
		});
	}

	@Test
	void ldapContextWithoutSpringLdapIsNotCreated() {
		this.contextRunner.withPropertyValues("spring.ldap.embedded.base-dn:dc=spring,dc=org")
				.withClassLoader(new FilteredClassLoader(ContextSource.class)).run((context) -> {
					assertThat(context).hasNotFailed();
					assertThat(context).doesNotHaveBean(LdapContextSource.class);
				});
	}

	@Configuration(proxyBeanMethods = false)
	static class LdapClientConfiguration {

		@Bean
		LDAPConnection ldapConnection(@Value("${local.ldap.port}") int port) throws LDAPException {
			LDAPConnection con = new LDAPConnection();
			con.connect("localhost", port);
			return con;
		}

	}

}
>>>>>>> 6755b480
<|MERGE_RESOLUTION|>--- conflicted
+++ resolved
@@ -1,166 +1,3 @@
-<<<<<<< HEAD
-/*
- * Copyright 2012-2019 the original author or authors.
- *
- * Licensed under the Apache License, Version 2.0 (the "License");
- * you may not use this file except in compliance with the License.
- * You may obtain a copy of the License at
- *
- *      https://www.apache.org/licenses/LICENSE-2.0
- *
- * Unless required by applicable law or agreed to in writing, software
- * distributed under the License is distributed on an "AS IS" BASIS,
- * WITHOUT WARRANTIES OR CONDITIONS OF ANY KIND, either express or implied.
- * See the License for the specific language governing permissions and
- * limitations under the License.
- */
-
-package org.springframework.boot.autoconfigure.ldap.embedded;
-
-import com.unboundid.ldap.listener.InMemoryDirectoryServer;
-import com.unboundid.ldap.sdk.BindResult;
-import com.unboundid.ldap.sdk.DN;
-import com.unboundid.ldap.sdk.LDAPConnection;
-import com.unboundid.ldap.sdk.LDAPException;
-import org.junit.jupiter.api.Test;
-
-import org.springframework.beans.factory.annotation.Value;
-import org.springframework.boot.autoconfigure.AutoConfigurations;
-import org.springframework.boot.autoconfigure.context.PropertyPlaceholderAutoConfiguration;
-import org.springframework.boot.autoconfigure.ldap.LdapAutoConfiguration;
-import org.springframework.boot.test.context.runner.ApplicationContextRunner;
-import org.springframework.boot.test.util.TestPropertyValues;
-import org.springframework.context.annotation.AnnotationConfigApplicationContext;
-import org.springframework.context.annotation.Bean;
-import org.springframework.context.annotation.Configuration;
-import org.springframework.ldap.core.LdapTemplate;
-
-import static org.assertj.core.api.Assertions.assertThat;
-
-/**
- * Tests for {@link EmbeddedLdapAutoConfiguration}
- *
- * @author Eddú Meléndez
- */
-class EmbeddedLdapAutoConfigurationTests {
-
-	private ApplicationContextRunner contextRunner = new ApplicationContextRunner()
-			.withConfiguration(AutoConfigurations.of(EmbeddedLdapAutoConfiguration.class));
-
-	@Test
-	void testSetDefaultPort() {
-		this.contextRunner
-				.withPropertyValues("spring.ldap.embedded.port:1234", "spring.ldap.embedded.base-dn:dc=spring,dc=org")
-				.run((context) -> {
-					InMemoryDirectoryServer server = context.getBean(InMemoryDirectoryServer.class);
-					assertThat(server.getListenPort()).isEqualTo(1234);
-				});
-	}
-
-	@Test
-	void testRandomPortWithEnvironment() {
-		this.contextRunner.withPropertyValues("spring.ldap.embedded.base-dn:dc=spring,dc=org").run((context) -> {
-			InMemoryDirectoryServer server = context.getBean(InMemoryDirectoryServer.class);
-			assertThat(server.getListenPort())
-					.isEqualTo(context.getEnvironment().getProperty("local.ldap.port", Integer.class));
-		});
-	}
-
-	@Test
-	void testRandomPortWithValueAnnotation() {
-		AnnotationConfigApplicationContext context = new AnnotationConfigApplicationContext();
-		TestPropertyValues.of("spring.ldap.embedded.base-dn:dc=spring,dc=org").applyTo(context);
-		context.register(EmbeddedLdapAutoConfiguration.class, LdapClientConfiguration.class,
-				PropertyPlaceholderAutoConfiguration.class);
-		context.refresh();
-		LDAPConnection connection = context.getBean(LDAPConnection.class);
-		assertThat(connection.getConnectedPort())
-				.isEqualTo(context.getEnvironment().getProperty("local.ldap.port", Integer.class));
-	}
-
-	@Test
-	void testSetCredentials() {
-		this.contextRunner.withPropertyValues("spring.ldap.embedded.base-dn:dc=spring,dc=org",
-				"spring.ldap.embedded.credential.username:uid=root", "spring.ldap.embedded.credential.password:boot")
-				.run((context) -> {
-					InMemoryDirectoryServer server = context.getBean(InMemoryDirectoryServer.class);
-					BindResult result = server.bind("uid=root", "boot");
-					assertThat(result).isNotNull();
-				});
-	}
-
-	@Test
-	void testSetPartitionSuffix() {
-		this.contextRunner.withPropertyValues("spring.ldap.embedded.base-dn:dc=spring,dc=org").run((context) -> {
-			InMemoryDirectoryServer server = context.getBean(InMemoryDirectoryServer.class);
-			assertThat(server.getBaseDNs()).containsExactly(new DN("dc=spring,dc=org"));
-		});
-	}
-
-	@Test
-	void testSetLdifFile() {
-		this.contextRunner.withPropertyValues("spring.ldap.embedded.base-dn:dc=spring,dc=org").run((context) -> {
-			InMemoryDirectoryServer server = context.getBean(InMemoryDirectoryServer.class);
-			assertThat(server.countEntriesBelow("ou=company1,c=Sweden,dc=spring,dc=org")).isEqualTo(5);
-		});
-	}
-
-	@Test
-	void testQueryEmbeddedLdap() {
-		this.contextRunner.withPropertyValues("spring.ldap.embedded.base-dn:dc=spring,dc=org")
-				.withConfiguration(AutoConfigurations.of(LdapAutoConfiguration.class)).run((context) -> {
-					assertThat(context.getBeanNamesForType(LdapTemplate.class).length).isEqualTo(1);
-					LdapTemplate ldapTemplate = context.getBean(LdapTemplate.class);
-					assertThat(ldapTemplate.list("ou=company1,c=Sweden,dc=spring,dc=org")).hasSize(4);
-				});
-	}
-
-	@Test
-	void testDisableSchemaValidation() {
-		this.contextRunner.withPropertyValues("spring.ldap.embedded.validation.enabled:false",
-				"spring.ldap.embedded.base-dn:dc=spring,dc=org").run((context) -> {
-					InMemoryDirectoryServer server = context.getBean(InMemoryDirectoryServer.class);
-					assertThat(server.getSchema()).isNull();
-				});
-	}
-
-	@Test
-	void testCustomSchemaValidation() {
-		this.contextRunner.withPropertyValues("spring.ldap.embedded.validation.schema:classpath:custom-schema.ldif",
-				"spring.ldap.embedded.ldif:classpath:custom-schema-sample.ldif",
-				"spring.ldap.embedded.base-dn:dc=spring,dc=org").run((context) -> {
-					InMemoryDirectoryServer server = context.getBean(InMemoryDirectoryServer.class);
-
-					assertThat(server.getSchema().getObjectClass("exampleAuxiliaryClass")).isNotNull();
-					assertThat(server.getSchema().getAttributeType("exampleAttributeName")).isNotNull();
-				});
-	}
-
-	@Test
-	void testMultiBaseDn() {
-		this.contextRunner.withPropertyValues("spring.ldap.embedded.ldif:classpath:schema-multi-basedn.ldif",
-				"spring.ldap.embedded.base-dn[0]:dc=spring,dc=org", "spring.ldap.embedded.base-dn[1]:dc=pivotal,dc=io")
-				.run((context) -> {
-					InMemoryDirectoryServer server = context.getBean(InMemoryDirectoryServer.class);
-					assertThat(server.countEntriesBelow("ou=company1,c=Sweden,dc=spring,dc=org")).isEqualTo(5);
-					assertThat(server.countEntriesBelow("c=Sweden,dc=pivotal,dc=io")).isEqualTo(2);
-				});
-	}
-
-	@Configuration(proxyBeanMethods = false)
-	static class LdapClientConfiguration {
-
-		@Bean
-		LDAPConnection ldapConnection(@Value("${local.ldap.port}") int port) throws LDAPException {
-			LDAPConnection con = new LDAPConnection();
-			con.connect("localhost", port);
-			return con;
-		}
-
-	}
-
-}
-=======
 /*
  * Copyright 2012-2020 the original author or authors.
  *
@@ -353,5 +190,4 @@
 
 	}
 
-}
->>>>>>> 6755b480
+}