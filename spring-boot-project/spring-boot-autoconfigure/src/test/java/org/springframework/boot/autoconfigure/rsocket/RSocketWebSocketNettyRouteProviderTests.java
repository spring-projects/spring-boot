<<<<<<< HEAD
/*
 * Copyright 2012-2019 the original author or authors.
 *
 * Licensed under the Apache License, Version 2.0 (the "License");
 * you may not use this file except in compliance with the License.
 * You may obtain a copy of the License at
 *
 *      https://www.apache.org/licenses/LICENSE-2.0
 *
 * Unless required by applicable law or agreed to in writing, software
 * distributed under the License is distributed on an "AS IS" BASIS,
 * WITHOUT WARRANTIES OR CONDITIONS OF ANY KIND, either express or implied.
 * See the License for the specific language governing permissions and
 * limitations under the License.
 */

package org.springframework.boot.autoconfigure.rsocket;

import java.net.URI;
import java.time.Duration;

import org.junit.jupiter.api.Test;

import org.springframework.boot.autoconfigure.AutoConfigurations;
import org.springframework.boot.autoconfigure.context.PropertyPlaceholderAutoConfiguration;
import org.springframework.boot.autoconfigure.http.codec.CodecsAutoConfiguration;
import org.springframework.boot.autoconfigure.jackson.JacksonAutoConfiguration;
import org.springframework.boot.autoconfigure.web.reactive.HttpHandlerAutoConfiguration;
import org.springframework.boot.autoconfigure.web.reactive.WebFluxAutoConfiguration;
import org.springframework.boot.autoconfigure.web.reactive.error.ErrorWebFluxAutoConfiguration;
import org.springframework.boot.test.context.runner.ReactiveWebApplicationContextRunner;
import org.springframework.boot.web.embedded.netty.NettyReactiveWebServerFactory;
import org.springframework.boot.web.reactive.context.AnnotationConfigReactiveWebServerApplicationContext;
import org.springframework.boot.web.reactive.context.ReactiveWebServerApplicationContext;
import org.springframework.boot.web.server.WebServer;
import org.springframework.context.ApplicationContext;
import org.springframework.context.annotation.Bean;
import org.springframework.context.annotation.Configuration;
import org.springframework.http.MediaType;
import org.springframework.messaging.handler.annotation.MessageMapping;
import org.springframework.messaging.rsocket.RSocketRequester;
import org.springframework.stereotype.Controller;
import org.springframework.test.web.reactive.server.WebTestClient;
import org.springframework.web.bind.annotation.GetMapping;
import org.springframework.web.bind.annotation.ResponseBody;

import static org.assertj.core.api.Assertions.assertThat;

/**
 * Tests for {@link RSocketWebSocketNettyRouteProvider}.
 *
 * @author Brian Clozel
 */

class RSocketWebSocketNettyRouteProviderTests {

	@Test
	void webEndpointsShouldWork() throws Exception {
		new ReactiveWebApplicationContextRunner(AnnotationConfigReactiveWebServerApplicationContext::new)
				.withConfiguration(
						AutoConfigurations.of(HttpHandlerAutoConfiguration.class, WebFluxAutoConfiguration.class,
								ErrorWebFluxAutoConfiguration.class, PropertyPlaceholderAutoConfiguration.class,
								JacksonAutoConfiguration.class, CodecsAutoConfiguration.class,
								RSocketStrategiesAutoConfiguration.class, RSocketServerAutoConfiguration.class,
								RSocketMessagingAutoConfiguration.class, RSocketRequesterAutoConfiguration.class))
				.withUserConfiguration(WebConfiguration.class)
				.withPropertyValues("spring.rsocket.server.transport=websocket",
						"spring.rsocket.server.mapping-path=/rsocket")
				.run((context) -> {
					ReactiveWebServerApplicationContext serverContext = (ReactiveWebServerApplicationContext) context
							.getSourceApplicationContext();
					RSocketRequester requester = createRSocketRequester(context, serverContext.getWebServer());
					TestProtocol rsocketResponse = requester.route("websocket").data(new TestProtocol("rsocket"))
							.retrieveMono(TestProtocol.class).block(Duration.ofSeconds(3));
					assertThat(rsocketResponse.getName()).isEqualTo("rsocket");
					WebTestClient client = createWebTestClient(serverContext.getWebServer());
					client.get().uri("/protocol").exchange().expectStatus().isOk().expectBody().jsonPath("name",
							"http");
				});
	}

	private WebTestClient createWebTestClient(WebServer server) {
		return WebTestClient.bindToServer().baseUrl("http://localhost:" + server.getPort()).build();
	}

	private RSocketRequester createRSocketRequester(ApplicationContext context, WebServer server) {
		int port = server.getPort();
		RSocketRequester.Builder builder = context.getBean(RSocketRequester.Builder.class);
		return builder.connectWebSocket(URI.create("ws://localhost:" + port + "/rsocket")).block();
	}

	@Configuration(proxyBeanMethods = false)
	static class WebConfiguration {

		@Bean
		WebController webController() {
			return new WebController();
		}

		@Bean
		NettyReactiveWebServerFactory customServerFactory(RSocketWebSocketNettyRouteProvider routeProvider) {
			NettyReactiveWebServerFactory serverFactory = new NettyReactiveWebServerFactory(0);
			serverFactory.addRouteProviders(routeProvider);
			return serverFactory;
		}

	}

	@Controller
	static class WebController {

		@GetMapping(path = "/protocol", produces = MediaType.APPLICATION_JSON_VALUE)
		@ResponseBody
		TestProtocol testWebEndpoint() {
			return new TestProtocol("http");
		}

		@MessageMapping("websocket")
		TestProtocol testRSocketEndpoint() {
			return new TestProtocol("rsocket");
		}

	}

	public static class TestProtocol {

		private String name;

		TestProtocol() {
		}

		TestProtocol(String name) {
			this.name = name;
		}

		public String getName() {
			return this.name;
		}

		public void setName(String name) {
			this.name = name;
		}

	}

}
=======
/*
 * Copyright 2012-2020 the original author or authors.
 *
 * Licensed under the Apache License, Version 2.0 (the "License");
 * you may not use this file except in compliance with the License.
 * You may obtain a copy of the License at
 *
 *      https://www.apache.org/licenses/LICENSE-2.0
 *
 * Unless required by applicable law or agreed to in writing, software
 * distributed under the License is distributed on an "AS IS" BASIS,
 * WITHOUT WARRANTIES OR CONDITIONS OF ANY KIND, either express or implied.
 * See the License for the specific language governing permissions and
 * limitations under the License.
 */

package org.springframework.boot.autoconfigure.rsocket;

import java.net.URI;
import java.time.Duration;

import org.junit.jupiter.api.Test;

import org.springframework.boot.autoconfigure.AutoConfigurations;
import org.springframework.boot.autoconfigure.context.PropertyPlaceholderAutoConfiguration;
import org.springframework.boot.autoconfigure.http.codec.CodecsAutoConfiguration;
import org.springframework.boot.autoconfigure.jackson.JacksonAutoConfiguration;
import org.springframework.boot.autoconfigure.web.reactive.HttpHandlerAutoConfiguration;
import org.springframework.boot.autoconfigure.web.reactive.WebFluxAutoConfiguration;
import org.springframework.boot.autoconfigure.web.reactive.error.ErrorWebFluxAutoConfiguration;
import org.springframework.boot.test.context.runner.ReactiveWebApplicationContextRunner;
import org.springframework.boot.web.embedded.netty.NettyReactiveWebServerFactory;
import org.springframework.boot.web.reactive.context.AnnotationConfigReactiveWebServerApplicationContext;
import org.springframework.boot.web.reactive.context.ReactiveWebServerApplicationContext;
import org.springframework.boot.web.server.WebServer;
import org.springframework.context.ApplicationContext;
import org.springframework.context.annotation.Bean;
import org.springframework.context.annotation.Configuration;
import org.springframework.http.MediaType;
import org.springframework.messaging.handler.annotation.MessageMapping;
import org.springframework.messaging.rsocket.RSocketRequester;
import org.springframework.stereotype.Controller;
import org.springframework.test.web.reactive.server.WebTestClient;
import org.springframework.web.bind.annotation.GetMapping;
import org.springframework.web.bind.annotation.ResponseBody;

import static org.assertj.core.api.Assertions.assertThat;

/**
 * Tests for {@link RSocketWebSocketNettyRouteProvider}.
 *
 * @author Brian Clozel
 */
class RSocketWebSocketNettyRouteProviderTests {

	@Test
	void webEndpointsShouldWork() throws Exception {
		new ReactiveWebApplicationContextRunner(AnnotationConfigReactiveWebServerApplicationContext::new)
				.withConfiguration(
						AutoConfigurations.of(HttpHandlerAutoConfiguration.class, WebFluxAutoConfiguration.class,
								ErrorWebFluxAutoConfiguration.class, PropertyPlaceholderAutoConfiguration.class,
								JacksonAutoConfiguration.class, CodecsAutoConfiguration.class,
								RSocketStrategiesAutoConfiguration.class, RSocketServerAutoConfiguration.class,
								RSocketMessagingAutoConfiguration.class, RSocketRequesterAutoConfiguration.class))
				.withUserConfiguration(WebConfiguration.class)
				.withPropertyValues("spring.rsocket.server.transport=websocket",
						"spring.rsocket.server.mapping-path=/rsocket")
				.run((context) -> {
					ReactiveWebServerApplicationContext serverContext = (ReactiveWebServerApplicationContext) context
							.getSourceApplicationContext();
					RSocketRequester requester = createRSocketRequester(context, serverContext.getWebServer());
					TestProtocol rsocketResponse = requester.route("websocket").data(new TestProtocol("rsocket"))
							.retrieveMono(TestProtocol.class).block(Duration.ofSeconds(3));
					assertThat(rsocketResponse.getName()).isEqualTo("rsocket");
					WebTestClient client = createWebTestClient(serverContext.getWebServer());
					client.get().uri("/protocol").exchange().expectStatus().isOk().expectBody().jsonPath("name",
							"http");
				});
	}

	private WebTestClient createWebTestClient(WebServer server) {
		return WebTestClient.bindToServer().baseUrl("http://localhost:" + server.getPort()).build();
	}

	private RSocketRequester createRSocketRequester(ApplicationContext context, WebServer server) {
		int port = server.getPort();
		RSocketRequester.Builder builder = context.getBean(RSocketRequester.Builder.class);
		return builder.dataMimeType(MediaType.APPLICATION_CBOR)
				.websocket(URI.create("ws://localhost:" + port + "/rsocket"));
	}

	@Configuration(proxyBeanMethods = false)
	static class WebConfiguration {

		@Bean
		WebController webController() {
			return new WebController();
		}

		@Bean
		NettyReactiveWebServerFactory customServerFactory(RSocketWebSocketNettyRouteProvider routeProvider) {
			NettyReactiveWebServerFactory serverFactory = new NettyReactiveWebServerFactory(0);
			serverFactory.addRouteProviders(routeProvider);
			return serverFactory;
		}

	}

	@Controller
	static class WebController {

		@GetMapping(path = "/protocol", produces = MediaType.APPLICATION_JSON_VALUE)
		@ResponseBody
		TestProtocol testWebEndpoint() {
			return new TestProtocol("http");
		}

		@MessageMapping("websocket")
		TestProtocol testRSocketEndpoint() {
			return new TestProtocol("rsocket");
		}

	}

	public static class TestProtocol {

		private String name;

		TestProtocol() {
		}

		TestProtocol(String name) {
			this.name = name;
		}

		public String getName() {
			return this.name;
		}

		public void setName(String name) {
			this.name = name;
		}

	}

}
>>>>>>> 6755b480
<|MERGE_RESOLUTION|>--- conflicted
+++ resolved
@@ -1,151 +1,3 @@
-<<<<<<< HEAD
-/*
- * Copyright 2012-2019 the original author or authors.
- *
- * Licensed under the Apache License, Version 2.0 (the "License");
- * you may not use this file except in compliance with the License.
- * You may obtain a copy of the License at
- *
- *      https://www.apache.org/licenses/LICENSE-2.0
- *
- * Unless required by applicable law or agreed to in writing, software
- * distributed under the License is distributed on an "AS IS" BASIS,
- * WITHOUT WARRANTIES OR CONDITIONS OF ANY KIND, either express or implied.
- * See the License for the specific language governing permissions and
- * limitations under the License.
- */
-
-package org.springframework.boot.autoconfigure.rsocket;
-
-import java.net.URI;
-import java.time.Duration;
-
-import org.junit.jupiter.api.Test;
-
-import org.springframework.boot.autoconfigure.AutoConfigurations;
-import org.springframework.boot.autoconfigure.context.PropertyPlaceholderAutoConfiguration;
-import org.springframework.boot.autoconfigure.http.codec.CodecsAutoConfiguration;
-import org.springframework.boot.autoconfigure.jackson.JacksonAutoConfiguration;
-import org.springframework.boot.autoconfigure.web.reactive.HttpHandlerAutoConfiguration;
-import org.springframework.boot.autoconfigure.web.reactive.WebFluxAutoConfiguration;
-import org.springframework.boot.autoconfigure.web.reactive.error.ErrorWebFluxAutoConfiguration;
-import org.springframework.boot.test.context.runner.ReactiveWebApplicationContextRunner;
-import org.springframework.boot.web.embedded.netty.NettyReactiveWebServerFactory;
-import org.springframework.boot.web.reactive.context.AnnotationConfigReactiveWebServerApplicationContext;
-import org.springframework.boot.web.reactive.context.ReactiveWebServerApplicationContext;
-import org.springframework.boot.web.server.WebServer;
-import org.springframework.context.ApplicationContext;
-import org.springframework.context.annotation.Bean;
-import org.springframework.context.annotation.Configuration;
-import org.springframework.http.MediaType;
-import org.springframework.messaging.handler.annotation.MessageMapping;
-import org.springframework.messaging.rsocket.RSocketRequester;
-import org.springframework.stereotype.Controller;
-import org.springframework.test.web.reactive.server.WebTestClient;
-import org.springframework.web.bind.annotation.GetMapping;
-import org.springframework.web.bind.annotation.ResponseBody;
-
-import static org.assertj.core.api.Assertions.assertThat;
-
-/**
- * Tests for {@link RSocketWebSocketNettyRouteProvider}.
- *
- * @author Brian Clozel
- */
-
-class RSocketWebSocketNettyRouteProviderTests {
-
-	@Test
-	void webEndpointsShouldWork() throws Exception {
-		new ReactiveWebApplicationContextRunner(AnnotationConfigReactiveWebServerApplicationContext::new)
-				.withConfiguration(
-						AutoConfigurations.of(HttpHandlerAutoConfiguration.class, WebFluxAutoConfiguration.class,
-								ErrorWebFluxAutoConfiguration.class, PropertyPlaceholderAutoConfiguration.class,
-								JacksonAutoConfiguration.class, CodecsAutoConfiguration.class,
-								RSocketStrategiesAutoConfiguration.class, RSocketServerAutoConfiguration.class,
-								RSocketMessagingAutoConfiguration.class, RSocketRequesterAutoConfiguration.class))
-				.withUserConfiguration(WebConfiguration.class)
-				.withPropertyValues("spring.rsocket.server.transport=websocket",
-						"spring.rsocket.server.mapping-path=/rsocket")
-				.run((context) -> {
-					ReactiveWebServerApplicationContext serverContext = (ReactiveWebServerApplicationContext) context
-							.getSourceApplicationContext();
-					RSocketRequester requester = createRSocketRequester(context, serverContext.getWebServer());
-					TestProtocol rsocketResponse = requester.route("websocket").data(new TestProtocol("rsocket"))
-							.retrieveMono(TestProtocol.class).block(Duration.ofSeconds(3));
-					assertThat(rsocketResponse.getName()).isEqualTo("rsocket");
-					WebTestClient client = createWebTestClient(serverContext.getWebServer());
-					client.get().uri("/protocol").exchange().expectStatus().isOk().expectBody().jsonPath("name",
-							"http");
-				});
-	}
-
-	private WebTestClient createWebTestClient(WebServer server) {
-		return WebTestClient.bindToServer().baseUrl("http://localhost:" + server.getPort()).build();
-	}
-
-	private RSocketRequester createRSocketRequester(ApplicationContext context, WebServer server) {
-		int port = server.getPort();
-		RSocketRequester.Builder builder = context.getBean(RSocketRequester.Builder.class);
-		return builder.connectWebSocket(URI.create("ws://localhost:" + port + "/rsocket")).block();
-	}
-
-	@Configuration(proxyBeanMethods = false)
-	static class WebConfiguration {
-
-		@Bean
-		WebController webController() {
-			return new WebController();
-		}
-
-		@Bean
-		NettyReactiveWebServerFactory customServerFactory(RSocketWebSocketNettyRouteProvider routeProvider) {
-			NettyReactiveWebServerFactory serverFactory = new NettyReactiveWebServerFactory(0);
-			serverFactory.addRouteProviders(routeProvider);
-			return serverFactory;
-		}
-
-	}
-
-	@Controller
-	static class WebController {
-
-		@GetMapping(path = "/protocol", produces = MediaType.APPLICATION_JSON_VALUE)
-		@ResponseBody
-		TestProtocol testWebEndpoint() {
-			return new TestProtocol("http");
-		}
-
-		@MessageMapping("websocket")
-		TestProtocol testRSocketEndpoint() {
-			return new TestProtocol("rsocket");
-		}
-
-	}
-
-	public static class TestProtocol {
-
-		private String name;
-
-		TestProtocol() {
-		}
-
-		TestProtocol(String name) {
-			this.name = name;
-		}
-
-		public String getName() {
-			return this.name;
-		}
-
-		public void setName(String name) {
-			this.name = name;
-		}
-
-	}
-
-}
-=======
 /*
  * Copyright 2012-2020 the original author or authors.
  *
@@ -291,5 +143,4 @@
 
 	}
 
-}
->>>>>>> 6755b480
+}