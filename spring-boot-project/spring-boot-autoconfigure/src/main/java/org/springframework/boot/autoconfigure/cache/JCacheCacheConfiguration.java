--- conflicted
+++ resolved
@@ -1,179 +1,3 @@
-<<<<<<< HEAD
-/*
- * Copyright 2012-2019 the original author or authors.
- *
- * Licensed under the Apache License, Version 2.0 (the "License");
- * you may not use this file except in compliance with the License.
- * You may obtain a copy of the License at
- *
- *      https://www.apache.org/licenses/LICENSE-2.0
- *
- * Unless required by applicable law or agreed to in writing, software
- * distributed under the License is distributed on an "AS IS" BASIS,
- * WITHOUT WARRANTIES OR CONDITIONS OF ANY KIND, either express or implied.
- * See the License for the specific language governing permissions and
- * limitations under the License.
- */
-
-package org.springframework.boot.autoconfigure.cache;
-
-import java.io.IOException;
-import java.util.Iterator;
-import java.util.List;
-import java.util.Properties;
-
-import javax.cache.CacheManager;
-import javax.cache.Caching;
-import javax.cache.configuration.MutableConfiguration;
-import javax.cache.spi.CachingProvider;
-
-import org.springframework.beans.factory.BeanClassLoaderAware;
-import org.springframework.beans.factory.ObjectProvider;
-import org.springframework.boot.autoconfigure.condition.AnyNestedCondition;
-import org.springframework.boot.autoconfigure.condition.ConditionMessage;
-import org.springframework.boot.autoconfigure.condition.ConditionOutcome;
-import org.springframework.boot.autoconfigure.condition.ConditionalOnClass;
-import org.springframework.boot.autoconfigure.condition.ConditionalOnMissingBean;
-import org.springframework.boot.autoconfigure.condition.ConditionalOnSingleCandidate;
-import org.springframework.boot.autoconfigure.condition.SpringBootCondition;
-import org.springframework.cache.jcache.JCacheCacheManager;
-import org.springframework.context.annotation.Bean;
-import org.springframework.context.annotation.ConditionContext;
-import org.springframework.context.annotation.Conditional;
-import org.springframework.context.annotation.Configuration;
-import org.springframework.context.annotation.Import;
-import org.springframework.core.Ordered;
-import org.springframework.core.annotation.Order;
-import org.springframework.core.io.Resource;
-import org.springframework.core.type.AnnotatedTypeMetadata;
-import org.springframework.util.CollectionUtils;
-import org.springframework.util.StringUtils;
-
-/**
- * Cache configuration for JSR-107 compliant providers.
- *
- * @author Stephane Nicoll
- * @author Madhura Bhave
- */
-@Configuration(proxyBeanMethods = false)
-@ConditionalOnClass({ Caching.class, JCacheCacheManager.class })
-@ConditionalOnMissingBean(org.springframework.cache.CacheManager.class)
-@Conditional({ CacheCondition.class, JCacheCacheConfiguration.JCacheAvailableCondition.class })
-@Import(HazelcastJCacheCustomizationConfiguration.class)
-class JCacheCacheConfiguration implements BeanClassLoaderAware {
-
-	private ClassLoader beanClassLoader;
-
-	@Override
-	public void setBeanClassLoader(ClassLoader classLoader) {
-		this.beanClassLoader = classLoader;
-	}
-
-	@Bean
-	JCacheCacheManager cacheManager(CacheManagerCustomizers customizers, CacheManager jCacheCacheManager) {
-		JCacheCacheManager cacheManager = new JCacheCacheManager(jCacheCacheManager);
-		return customizers.customize(cacheManager);
-	}
-
-	@Bean
-	@ConditionalOnMissingBean
-	CacheManager jCacheCacheManager(CacheProperties cacheProperties,
-			ObjectProvider<javax.cache.configuration.Configuration<?, ?>> defaultCacheConfiguration,
-			ObjectProvider<JCacheManagerCustomizer> cacheManagerCustomizers,
-			ObjectProvider<JCachePropertiesCustomizer> cachePropertiesCustomizers) throws IOException {
-		CacheManager jCacheCacheManager = createCacheManager(cacheProperties, cachePropertiesCustomizers);
-		List<String> cacheNames = cacheProperties.getCacheNames();
-		if (!CollectionUtils.isEmpty(cacheNames)) {
-			for (String cacheName : cacheNames) {
-				jCacheCacheManager.createCache(cacheName,
-						defaultCacheConfiguration.getIfAvailable(MutableConfiguration::new));
-			}
-		}
-		cacheManagerCustomizers.orderedStream().forEach((customizer) -> customizer.customize(jCacheCacheManager));
-		return jCacheCacheManager;
-	}
-
-	private CacheManager createCacheManager(CacheProperties cacheProperties,
-			ObjectProvider<JCachePropertiesCustomizer> cachePropertiesCustomizers) throws IOException {
-		CachingProvider cachingProvider = getCachingProvider(cacheProperties.getJcache().getProvider());
-		Properties properties = createCacheManagerProperties(cachePropertiesCustomizers, cacheProperties);
-		Resource configLocation = cacheProperties.resolveConfigLocation(cacheProperties.getJcache().getConfig());
-		if (configLocation != null) {
-			return cachingProvider.getCacheManager(configLocation.getURI(), this.beanClassLoader, properties);
-		}
-		return cachingProvider.getCacheManager(null, this.beanClassLoader, properties);
-	}
-
-	private CachingProvider getCachingProvider(String cachingProviderFqn) {
-		if (StringUtils.hasText(cachingProviderFqn)) {
-			return Caching.getCachingProvider(cachingProviderFqn);
-		}
-		return Caching.getCachingProvider();
-	}
-
-	private Properties createCacheManagerProperties(
-			ObjectProvider<JCachePropertiesCustomizer> cachePropertiesCustomizers, CacheProperties cacheProperties) {
-		Properties properties = new Properties();
-		cachePropertiesCustomizers.orderedStream()
-				.forEach((customizer) -> customizer.customize(cacheProperties, properties));
-		return properties;
-	}
-
-	/**
-	 * Determine if JCache is available. This either kicks in if a provider is available
-	 * as defined per {@link JCacheProviderAvailableCondition} or if a
-	 * {@link CacheManager} has already been defined.
-	 */
-	@Order(Ordered.LOWEST_PRECEDENCE)
-	static class JCacheAvailableCondition extends AnyNestedCondition {
-
-		JCacheAvailableCondition() {
-			super(ConfigurationPhase.REGISTER_BEAN);
-		}
-
-		@Conditional(JCacheProviderAvailableCondition.class)
-		static class JCacheProvider {
-
-		}
-
-		@ConditionalOnSingleCandidate(CacheManager.class)
-		static class CustomJCacheCacheManager {
-
-		}
-
-	}
-
-	/**
-	 * Determine if a JCache provider is available. This either kicks in if a default
-	 * {@link CachingProvider} has been found or if the property referring to the provider
-	 * to use has been set.
-	 */
-	@Order(Ordered.LOWEST_PRECEDENCE)
-	static class JCacheProviderAvailableCondition extends SpringBootCondition {
-
-		@Override
-		public ConditionOutcome getMatchOutcome(ConditionContext context, AnnotatedTypeMetadata metadata) {
-			ConditionMessage.Builder message = ConditionMessage.forCondition("JCache");
-			String providerProperty = "spring.cache.jcache.provider";
-			if (context.getEnvironment().containsProperty(providerProperty)) {
-				return ConditionOutcome.match(message.because("JCache provider specified"));
-			}
-			Iterator<CachingProvider> providers = Caching.getCachingProviders().iterator();
-			if (!providers.hasNext()) {
-				return ConditionOutcome.noMatch(message.didNotFind("JSR-107 provider").atAll());
-			}
-			providers.next();
-			if (providers.hasNext()) {
-				return ConditionOutcome.noMatch(message.foundExactly("multiple JSR-107 providers"));
-
-			}
-			return ConditionOutcome.match(message.foundExactly("single JSR-107 provider"));
-		}
-
-	}
-
-}
-=======
 /*
  * Copyright 2012-2019 the original author or authors.
  *
@@ -346,5 +170,4 @@
 
 	}
 
-}
->>>>>>> 6755b480
+}