/*
 * Copyright 2012-2019 the original author or authors.
 *
 * Licensed under the Apache License, Version 2.0 (the "License");
 * you may not use this file except in compliance with the License.
 * You may obtain a copy of the License at
 *
 *      https://www.apache.org/licenses/LICENSE-2.0
 *
 * Unless required by applicable law or agreed to in writing, software
 * distributed under the License is distributed on an "AS IS" BASIS,
 * WITHOUT WARRANTIES OR CONDITIONS OF ANY KIND, either express or implied.
 * See the License for the specific language governing permissions and
 * limitations under the License.
 */

package org.springframework.boot.autoconfigure.domain;

import java.util.ArrayList;
import java.util.Arrays;
import java.util.Collection;
import java.util.Collections;
import java.util.LinkedHashSet;
import java.util.List;
import java.util.Set;

import org.springframework.beans.factory.BeanFactory;
import org.springframework.beans.factory.NoSuchBeanDefinitionException;
import org.springframework.beans.factory.config.BeanDefinition;
import org.springframework.beans.factory.config.ConstructorArgumentValues;
import org.springframework.beans.factory.support.BeanDefinitionRegistry;
import org.springframework.beans.factory.support.GenericBeanDefinition;
import org.springframework.context.annotation.ImportBeanDefinitionRegistrar;
import org.springframework.core.annotation.AnnotationAttributes;
import org.springframework.core.type.AnnotationMetadata;
import org.springframework.util.Assert;
import org.springframework.util.ClassUtils;
import org.springframework.util.StringUtils;

/**
 * Class for storing {@link EntityScan @EntityScan} specified packages for reference later
 * (e.g. by JPA auto-configuration).
 *
 * @author Phillip Webb
 * @since 1.4.0
 * @see EntityScan
 * @see EntityScanner
 */
public class EntityScanPackages {

	private static final String BEAN = EntityScanPackages.class.getName();

	private static final EntityScanPackages NONE = new EntityScanPackages();

	private final List<String> packageNames;

	EntityScanPackages(String... packageNames) {
		List<String> packages = new ArrayList<>();
		for (String name : packageNames) {
			if (StringUtils.hasText(name)) {
				packages.add(name);
			}
		}
		this.packageNames = Collections.unmodifiableList(packages);
	}

	/**
	 * Return the package names specified from all {@link EntityScan @EntityScan}
	 * annotations.
	 * @return the entity scan package names
	 */
	public List<String> getPackageNames() {
		return this.packageNames;
	}

	/**
	 * Return the {@link EntityScanPackages} for the given bean factory.
	 * @param beanFactory the source bean factory
	 * @return the {@link EntityScanPackages} for the bean factory (never {@code null})
	 */
	public static EntityScanPackages get(BeanFactory beanFactory) {
		// Currently we only store a single base package, but we return a list to
		// allow this to change in the future if needed
		try {
			return beanFactory.getBean(BEAN, EntityScanPackages.class);
		}
		catch (NoSuchBeanDefinitionException ex) {
			return NONE;
		}
	}

	/**
	 * Register the specified entity scan packages with the system.
	 * @param registry the source registry
	 * @param packageNames the package names to register
	 */
	public static void register(BeanDefinitionRegistry registry, String... packageNames) {
		Assert.notNull(registry, "Registry must not be null");
		Assert.notNull(packageNames, "PackageNames must not be null");
		register(registry, Arrays.asList(packageNames));
	}

	/**
	 * Register the specified entity scan packages with the system.
	 * @param registry the source registry
	 * @param packageNames the package names to register
	 */
	public static void register(BeanDefinitionRegistry registry, Collection<String> packageNames) {
		Assert.notNull(registry, "Registry must not be null");
		Assert.notNull(packageNames, "PackageNames must not be null");
		if (registry.containsBeanDefinition(BEAN)) {
			BeanDefinition beanDefinition = registry.getBeanDefinition(BEAN);
			ConstructorArgumentValues constructorArguments = beanDefinition.getConstructorArgumentValues();
			constructorArguments.addIndexedArgumentValue(0, addPackageNames(constructorArguments, packageNames));
		}
		else {
			GenericBeanDefinition beanDefinition = new GenericBeanDefinition();
			beanDefinition.setBeanClass(EntityScanPackages.class);
			beanDefinition.getConstructorArgumentValues().addIndexedArgumentValue(0,
					StringUtils.toStringArray(packageNames));
			beanDefinition.setRole(BeanDefinition.ROLE_INFRASTRUCTURE);
			registry.registerBeanDefinition(BEAN, beanDefinition);
		}
	}

	private static String[] addPackageNames(ConstructorArgumentValues constructorArguments,
			Collection<String> packageNames) {
		String[] existing = (String[]) constructorArguments.getIndexedArgumentValue(0, String[].class).getValue();
		Set<String> merged = new LinkedHashSet<>();
		merged.addAll(Arrays.asList(existing));
		merged.addAll(packageNames);
		return StringUtils.toStringArray(merged);
	}

	/**
	 * {@link ImportBeanDefinitionRegistrar} to store the base package from the importing
	 * configuration.
	 */
	static class Registrar implements ImportBeanDefinitionRegistrar {

		@Override
		public void registerBeanDefinitions(AnnotationMetadata metadata, BeanDefinitionRegistry registry) {
			register(registry, getPackagesToScan(metadata));
		}

		private Set<String> getPackagesToScan(AnnotationMetadata metadata) {
			AnnotationAttributes attributes = AnnotationAttributes
					.fromMap(metadata.getAnnotationAttributes(EntityScan.class.getName()));
			String[] basePackages = attributes.getStringArray("basePackages");
<<<<<<< HEAD
			Class<?>[] basePackageClasses = attributes
					.getClassArray("basePackageClasses");
			Set<String> packagesToScan = new LinkedHashSet<>(Arrays.asList(basePackages));
=======
			Class<?>[] basePackageClasses = attributes.getClassArray("basePackageClasses");
			Set<String> packagesToScan = new LinkedHashSet<>();
			packagesToScan.addAll(Arrays.asList(basePackages));
>>>>>>> 24925c3d
			for (Class<?> basePackageClass : basePackageClasses) {
				packagesToScan.add(ClassUtils.getPackageName(basePackageClass));
			}
			if (packagesToScan.isEmpty()) {
				String packageName = ClassUtils.getPackageName(metadata.getClassName());
				Assert.state(!StringUtils.isEmpty(packageName), "@EntityScan cannot be used with the default package");
				return Collections.singleton(packageName);
			}
			return packagesToScan;
		}

	}

}<|MERGE_RESOLUTION|>--- conflicted
+++ resolved
@@ -147,15 +147,8 @@
 			AnnotationAttributes attributes = AnnotationAttributes
 					.fromMap(metadata.getAnnotationAttributes(EntityScan.class.getName()));
 			String[] basePackages = attributes.getStringArray("basePackages");
-<<<<<<< HEAD
-			Class<?>[] basePackageClasses = attributes
-					.getClassArray("basePackageClasses");
+			Class<?>[] basePackageClasses = attributes.getClassArray("basePackageClasses");
 			Set<String> packagesToScan = new LinkedHashSet<>(Arrays.asList(basePackages));
-=======
-			Class<?>[] basePackageClasses = attributes.getClassArray("basePackageClasses");
-			Set<String> packagesToScan = new LinkedHashSet<>();
-			packagesToScan.addAll(Arrays.asList(basePackages));
->>>>>>> 24925c3d
 			for (Class<?> basePackageClass : basePackageClasses) {
 				packagesToScan.add(ClassUtils.getPackageName(basePackageClass));
 			}
