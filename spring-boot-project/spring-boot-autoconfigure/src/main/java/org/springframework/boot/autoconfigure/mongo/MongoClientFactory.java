<<<<<<< HEAD
/*
 * Copyright 2012-2019 the original author or authors.
 *
 * Licensed under the Apache License, Version 2.0 (the "License");
 * you may not use this file except in compliance with the License.
 * You may obtain a copy of the License at
 *
 *      https://www.apache.org/licenses/LICENSE-2.0
 *
 * Unless required by applicable law or agreed to in writing, software
 * distributed under the License is distributed on an "AS IS" BASIS,
 * WITHOUT WARRANTIES OR CONDITIONS OF ANY KIND, either express or implied.
 * See the License for the specific language governing permissions and
 * limitations under the License.
 */

package org.springframework.boot.autoconfigure.mongo;

import java.util.Collections;
import java.util.List;

import com.mongodb.MongoClient;
import com.mongodb.MongoClientOptions;
import com.mongodb.MongoClientOptions.Builder;
import com.mongodb.MongoClientURI;
import com.mongodb.MongoCredential;
import com.mongodb.ServerAddress;

import org.springframework.core.env.Environment;

/**
 * A factory for a blocking {@link MongoClient} that applies {@link MongoProperties}.
 *
 * @author Dave Syer
 * @author Phillip Webb
 * @author Josh Long
 * @author Andy Wilkinson
 * @author Eddú Meléndez
 * @author Stephane Nicoll
 * @author Nasko Vasilev
 * @author Mark Paluch
 * @since 2.0.0
 */
public class MongoClientFactory {

	private final MongoProperties properties;

	private final Environment environment;

	public MongoClientFactory(MongoProperties properties, Environment environment) {
		this.properties = properties;
		this.environment = environment;
	}

	/**
	 * Creates a {@link MongoClient} using the given {@code options}. If the environment
	 * contains a {@code local.mongo.port} property, it is used to configure a client to
	 * an embedded MongoDB instance.
	 * @param options the options
	 * @return the Mongo client
	 */
	public MongoClient createMongoClient(MongoClientOptions options) {
		Integer embeddedPort = getEmbeddedPort();
		if (embeddedPort != null) {
			return createEmbeddedMongoClient(options, embeddedPort);
		}
		return createNetworkMongoClient(options);
	}

	private Integer getEmbeddedPort() {
		if (this.environment != null) {
			String localPort = this.environment.getProperty("local.mongo.port");
			if (localPort != null) {
				return Integer.valueOf(localPort);
			}
		}
		return null;
	}

	private MongoClient createEmbeddedMongoClient(MongoClientOptions options, int port) {
		if (options == null) {
			options = MongoClientOptions.builder().build();
		}
		String host = (this.properties.getHost() != null) ? this.properties.getHost() : "localhost";
		return new MongoClient(Collections.singletonList(new ServerAddress(host, port)), options);
	}

	private MongoClient createNetworkMongoClient(MongoClientOptions options) {
		MongoProperties properties = this.properties;
		if (properties.getUri() != null) {
			return createMongoClient(properties.getUri(), options);
		}
		if (hasCustomAddress() || hasCustomCredentials()) {
			if (options == null) {
				options = MongoClientOptions.builder().build();
			}
			MongoCredential credentials = getCredentials(properties);
			String host = getValue(properties.getHost(), "localhost");
			int port = getValue(properties.getPort(), MongoProperties.DEFAULT_PORT);
			List<ServerAddress> seeds = Collections.singletonList(new ServerAddress(host, port));
			return (credentials != null) ? new MongoClient(seeds, credentials, options)
					: new MongoClient(seeds, options);
		}
		return createMongoClient(MongoProperties.DEFAULT_URI, options);
	}

	private MongoClient createMongoClient(String uri, MongoClientOptions options) {
		return new MongoClient(new MongoClientURI(uri, builder(options)));
	}

	private <T> T getValue(T value, T fallback) {
		return (value != null) ? value : fallback;
	}

	private boolean hasCustomAddress() {
		return this.properties.getHost() != null || this.properties.getPort() != null;
	}

	private MongoCredential getCredentials(MongoProperties properties) {
		if (!hasCustomCredentials()) {
			return null;
		}
		String username = properties.getUsername();
		String database = getValue(properties.getAuthenticationDatabase(), properties.getMongoClientDatabase());
		char[] password = properties.getPassword();
		return MongoCredential.createCredential(username, database, password);
	}

	private boolean hasCustomCredentials() {
		return this.properties.getUsername() != null && this.properties.getPassword() != null;
	}

	private Builder builder(MongoClientOptions options) {
		if (options != null) {
			return MongoClientOptions.builder(options);
		}
		return MongoClientOptions.builder();
	}

}
=======
/*
 * Copyright 2012-2021 the original author or authors.
 *
 * Licensed under the Apache License, Version 2.0 (the "License");
 * you may not use this file except in compliance with the License.
 * You may obtain a copy of the License at
 *
 *      https://www.apache.org/licenses/LICENSE-2.0
 *
 * Unless required by applicable law or agreed to in writing, software
 * distributed under the License is distributed on an "AS IS" BASIS,
 * WITHOUT WARRANTIES OR CONDITIONS OF ANY KIND, either express or implied.
 * See the License for the specific language governing permissions and
 * limitations under the License.
 */

package org.springframework.boot.autoconfigure.mongo;

import java.util.List;

import com.mongodb.client.MongoClient;
import com.mongodb.client.MongoClients;

/**
 * A factory for a blocking {@link MongoClient}.
 *
 * @author Dave Syer
 * @author Phillip Webb
 * @author Josh Long
 * @author Andy Wilkinson
 * @author Eddú Meléndez
 * @author Stephane Nicoll
 * @author Nasko Vasilev
 * @author Mark Paluch
 * @author Scott Frederick
 * @since 2.0.0
 */
public class MongoClientFactory extends MongoClientFactorySupport<MongoClient> {

	/**
	 * Construct a factory for creating a blocking {@link MongoClient}.
	 * @param builderCustomizers a list of configuration settings customizers
	 */
	public MongoClientFactory(List<MongoClientSettingsBuilderCustomizer> builderCustomizers) {
		super(builderCustomizers, MongoClients::create);
	}

}
>>>>>>> 6755b480
<|MERGE_RESOLUTION|>--- conflicted
+++ resolved
@@ -1,145 +1,3 @@
-<<<<<<< HEAD
-/*
- * Copyright 2012-2019 the original author or authors.
- *
- * Licensed under the Apache License, Version 2.0 (the "License");
- * you may not use this file except in compliance with the License.
- * You may obtain a copy of the License at
- *
- *      https://www.apache.org/licenses/LICENSE-2.0
- *
- * Unless required by applicable law or agreed to in writing, software
- * distributed under the License is distributed on an "AS IS" BASIS,
- * WITHOUT WARRANTIES OR CONDITIONS OF ANY KIND, either express or implied.
- * See the License for the specific language governing permissions and
- * limitations under the License.
- */
-
-package org.springframework.boot.autoconfigure.mongo;
-
-import java.util.Collections;
-import java.util.List;
-
-import com.mongodb.MongoClient;
-import com.mongodb.MongoClientOptions;
-import com.mongodb.MongoClientOptions.Builder;
-import com.mongodb.MongoClientURI;
-import com.mongodb.MongoCredential;
-import com.mongodb.ServerAddress;
-
-import org.springframework.core.env.Environment;
-
-/**
- * A factory for a blocking {@link MongoClient} that applies {@link MongoProperties}.
- *
- * @author Dave Syer
- * @author Phillip Webb
- * @author Josh Long
- * @author Andy Wilkinson
- * @author Eddú Meléndez
- * @author Stephane Nicoll
- * @author Nasko Vasilev
- * @author Mark Paluch
- * @since 2.0.0
- */
-public class MongoClientFactory {
-
-	private final MongoProperties properties;
-
-	private final Environment environment;
-
-	public MongoClientFactory(MongoProperties properties, Environment environment) {
-		this.properties = properties;
-		this.environment = environment;
-	}
-
-	/**
-	 * Creates a {@link MongoClient} using the given {@code options}. If the environment
-	 * contains a {@code local.mongo.port} property, it is used to configure a client to
-	 * an embedded MongoDB instance.
-	 * @param options the options
-	 * @return the Mongo client
-	 */
-	public MongoClient createMongoClient(MongoClientOptions options) {
-		Integer embeddedPort = getEmbeddedPort();
-		if (embeddedPort != null) {
-			return createEmbeddedMongoClient(options, embeddedPort);
-		}
-		return createNetworkMongoClient(options);
-	}
-
-	private Integer getEmbeddedPort() {
-		if (this.environment != null) {
-			String localPort = this.environment.getProperty("local.mongo.port");
-			if (localPort != null) {
-				return Integer.valueOf(localPort);
-			}
-		}
-		return null;
-	}
-
-	private MongoClient createEmbeddedMongoClient(MongoClientOptions options, int port) {
-		if (options == null) {
-			options = MongoClientOptions.builder().build();
-		}
-		String host = (this.properties.getHost() != null) ? this.properties.getHost() : "localhost";
-		return new MongoClient(Collections.singletonList(new ServerAddress(host, port)), options);
-	}
-
-	private MongoClient createNetworkMongoClient(MongoClientOptions options) {
-		MongoProperties properties = this.properties;
-		if (properties.getUri() != null) {
-			return createMongoClient(properties.getUri(), options);
-		}
-		if (hasCustomAddress() || hasCustomCredentials()) {
-			if (options == null) {
-				options = MongoClientOptions.builder().build();
-			}
-			MongoCredential credentials = getCredentials(properties);
-			String host = getValue(properties.getHost(), "localhost");
-			int port = getValue(properties.getPort(), MongoProperties.DEFAULT_PORT);
-			List<ServerAddress> seeds = Collections.singletonList(new ServerAddress(host, port));
-			return (credentials != null) ? new MongoClient(seeds, credentials, options)
-					: new MongoClient(seeds, options);
-		}
-		return createMongoClient(MongoProperties.DEFAULT_URI, options);
-	}
-
-	private MongoClient createMongoClient(String uri, MongoClientOptions options) {
-		return new MongoClient(new MongoClientURI(uri, builder(options)));
-	}
-
-	private <T> T getValue(T value, T fallback) {
-		return (value != null) ? value : fallback;
-	}
-
-	private boolean hasCustomAddress() {
-		return this.properties.getHost() != null || this.properties.getPort() != null;
-	}
-
-	private MongoCredential getCredentials(MongoProperties properties) {
-		if (!hasCustomCredentials()) {
-			return null;
-		}
-		String username = properties.getUsername();
-		String database = getValue(properties.getAuthenticationDatabase(), properties.getMongoClientDatabase());
-		char[] password = properties.getPassword();
-		return MongoCredential.createCredential(username, database, password);
-	}
-
-	private boolean hasCustomCredentials() {
-		return this.properties.getUsername() != null && this.properties.getPassword() != null;
-	}
-
-	private Builder builder(MongoClientOptions options) {
-		if (options != null) {
-			return MongoClientOptions.builder(options);
-		}
-		return MongoClientOptions.builder();
-	}
-
-}
-=======
 /*
  * Copyright 2012-2021 the original author or authors.
  *
@@ -187,5 +45,4 @@
 		super(builderCustomizers, MongoClients::create);
 	}
 
-}
->>>>>>> 6755b480
+}