<<<<<<< HEAD
/*
 * Copyright 2012-2019 the original author or authors.
 *
 * Licensed under the Apache License, Version 2.0 (the "License");
 * you may not use this file except in compliance with the License.
 * You may obtain a copy of the License at
 *
 *      https://www.apache.org/licenses/LICENSE-2.0
 *
 * Unless required by applicable law or agreed to in writing, software
 * distributed under the License is distributed on an "AS IS" BASIS,
 * WITHOUT WARRANTIES OR CONDITIONS OF ANY KIND, either express or implied.
 * See the License for the specific language governing permissions and
 * limitations under the License.
 */

package org.springframework.boot.autoconfigure.aop;

import org.aspectj.lang.annotation.Aspect;
import org.aspectj.lang.reflect.Advice;
import org.aspectj.weaver.AnnotatedElement;

import org.springframework.boot.autoconfigure.condition.ConditionalOnClass;
import org.springframework.boot.autoconfigure.condition.ConditionalOnProperty;
import org.springframework.context.annotation.Configuration;
import org.springframework.context.annotation.EnableAspectJAutoProxy;

/**
 * {@link org.springframework.boot.autoconfigure.EnableAutoConfiguration
 * Auto-configuration} for Spring's AOP support. Equivalent to enabling
 * {@link EnableAspectJAutoProxy @EnableAspectJAutoProxy} in your configuration.
 * <p>
 * The configuration will not be activated if {@literal spring.aop.auto=false}. The
 * {@literal proxyTargetClass} attribute will be {@literal true}, by default, but can be
 * overridden by specifying {@literal spring.aop.proxy-target-class=false}.
 *
 * @author Dave Syer
 * @author Josh Long
 * @since 1.0.0
 * @see EnableAspectJAutoProxy
 */
@Configuration(proxyBeanMethods = false)
@ConditionalOnClass({ EnableAspectJAutoProxy.class, Aspect.class, Advice.class, AnnotatedElement.class })
@ConditionalOnProperty(prefix = "spring.aop", name = "auto", havingValue = "true", matchIfMissing = true)
public class AopAutoConfiguration {

	@Configuration(proxyBeanMethods = false)
	@EnableAspectJAutoProxy(proxyTargetClass = false)
	@ConditionalOnProperty(prefix = "spring.aop", name = "proxy-target-class", havingValue = "false",
			matchIfMissing = false)
	public static class JdkDynamicAutoProxyConfiguration {

	}

	@Configuration(proxyBeanMethods = false)
	@EnableAspectJAutoProxy(proxyTargetClass = true)
	@ConditionalOnProperty(prefix = "spring.aop", name = "proxy-target-class", havingValue = "true",
			matchIfMissing = true)
	public static class CglibAutoProxyConfiguration {

	}

}
=======
/*
 * Copyright 2012-2019 the original author or authors.
 *
 * Licensed under the Apache License, Version 2.0 (the "License");
 * you may not use this file except in compliance with the License.
 * You may obtain a copy of the License at
 *
 *      https://www.apache.org/licenses/LICENSE-2.0
 *
 * Unless required by applicable law or agreed to in writing, software
 * distributed under the License is distributed on an "AS IS" BASIS,
 * WITHOUT WARRANTIES OR CONDITIONS OF ANY KIND, either express or implied.
 * See the License for the specific language governing permissions and
 * limitations under the License.
 */

package org.springframework.boot.autoconfigure.aop;

import org.aspectj.weaver.Advice;

import org.springframework.aop.config.AopConfigUtils;
import org.springframework.beans.factory.BeanFactory;
import org.springframework.beans.factory.support.BeanDefinitionRegistry;
import org.springframework.boot.autoconfigure.condition.ConditionalOnClass;
import org.springframework.boot.autoconfigure.condition.ConditionalOnMissingClass;
import org.springframework.boot.autoconfigure.condition.ConditionalOnProperty;
import org.springframework.context.annotation.Configuration;
import org.springframework.context.annotation.EnableAspectJAutoProxy;

/**
 * {@link org.springframework.boot.autoconfigure.EnableAutoConfiguration
 * Auto-configuration} for Spring's AOP support. Equivalent to enabling
 * {@link EnableAspectJAutoProxy @EnableAspectJAutoProxy} in your configuration.
 * <p>
 * The configuration will not be activated if {@literal spring.aop.auto=false}. The
 * {@literal proxyTargetClass} attribute will be {@literal true}, by default, but can be
 * overridden by specifying {@literal spring.aop.proxy-target-class=false}.
 *
 * @author Dave Syer
 * @author Josh Long
 * @since 1.0.0
 * @see EnableAspectJAutoProxy
 */
@Configuration(proxyBeanMethods = false)
@ConditionalOnProperty(prefix = "spring.aop", name = "auto", havingValue = "true", matchIfMissing = true)
public class AopAutoConfiguration {

	@Configuration(proxyBeanMethods = false)
	@ConditionalOnClass(Advice.class)
	static class AspectJAutoProxyingConfiguration {

		@Configuration(proxyBeanMethods = false)
		@EnableAspectJAutoProxy(proxyTargetClass = false)
		@ConditionalOnProperty(prefix = "spring.aop", name = "proxy-target-class", havingValue = "false",
				matchIfMissing = false)
		static class JdkDynamicAutoProxyConfiguration {

		}

		@Configuration(proxyBeanMethods = false)
		@EnableAspectJAutoProxy(proxyTargetClass = true)
		@ConditionalOnProperty(prefix = "spring.aop", name = "proxy-target-class", havingValue = "true",
				matchIfMissing = true)
		static class CglibAutoProxyConfiguration {

		}

	}

	@Configuration(proxyBeanMethods = false)
	@ConditionalOnMissingClass("org.aspectj.weaver.Advice")
	@ConditionalOnProperty(prefix = "spring.aop", name = "proxy-target-class", havingValue = "true",
			matchIfMissing = true)
	static class ClassProxyingConfiguration {

		ClassProxyingConfiguration(BeanFactory beanFactory) {
			if (beanFactory instanceof BeanDefinitionRegistry) {
				BeanDefinitionRegistry registry = (BeanDefinitionRegistry) beanFactory;
				AopConfigUtils.registerAutoProxyCreatorIfNecessary(registry);
				AopConfigUtils.forceAutoProxyCreatorToUseClassProxying(registry);
			}
		}

	}

}
>>>>>>> 6755b480
<|MERGE_RESOLUTION|>--- conflicted
+++ resolved
@@ -1,68 +1,3 @@
-<<<<<<< HEAD
-/*
- * Copyright 2012-2019 the original author or authors.
- *
- * Licensed under the Apache License, Version 2.0 (the "License");
- * you may not use this file except in compliance with the License.
- * You may obtain a copy of the License at
- *
- *      https://www.apache.org/licenses/LICENSE-2.0
- *
- * Unless required by applicable law or agreed to in writing, software
- * distributed under the License is distributed on an "AS IS" BASIS,
- * WITHOUT WARRANTIES OR CONDITIONS OF ANY KIND, either express or implied.
- * See the License for the specific language governing permissions and
- * limitations under the License.
- */
-
-package org.springframework.boot.autoconfigure.aop;
-
-import org.aspectj.lang.annotation.Aspect;
-import org.aspectj.lang.reflect.Advice;
-import org.aspectj.weaver.AnnotatedElement;
-
-import org.springframework.boot.autoconfigure.condition.ConditionalOnClass;
-import org.springframework.boot.autoconfigure.condition.ConditionalOnProperty;
-import org.springframework.context.annotation.Configuration;
-import org.springframework.context.annotation.EnableAspectJAutoProxy;
-
-/**
- * {@link org.springframework.boot.autoconfigure.EnableAutoConfiguration
- * Auto-configuration} for Spring's AOP support. Equivalent to enabling
- * {@link EnableAspectJAutoProxy @EnableAspectJAutoProxy} in your configuration.
- * <p>
- * The configuration will not be activated if {@literal spring.aop.auto=false}. The
- * {@literal proxyTargetClass} attribute will be {@literal true}, by default, but can be
- * overridden by specifying {@literal spring.aop.proxy-target-class=false}.
- *
- * @author Dave Syer
- * @author Josh Long
- * @since 1.0.0
- * @see EnableAspectJAutoProxy
- */
-@Configuration(proxyBeanMethods = false)
-@ConditionalOnClass({ EnableAspectJAutoProxy.class, Aspect.class, Advice.class, AnnotatedElement.class })
-@ConditionalOnProperty(prefix = "spring.aop", name = "auto", havingValue = "true", matchIfMissing = true)
-public class AopAutoConfiguration {
-
-	@Configuration(proxyBeanMethods = false)
-	@EnableAspectJAutoProxy(proxyTargetClass = false)
-	@ConditionalOnProperty(prefix = "spring.aop", name = "proxy-target-class", havingValue = "false",
-			matchIfMissing = false)
-	public static class JdkDynamicAutoProxyConfiguration {
-
-	}
-
-	@Configuration(proxyBeanMethods = false)
-	@EnableAspectJAutoProxy(proxyTargetClass = true)
-	@ConditionalOnProperty(prefix = "spring.aop", name = "proxy-target-class", havingValue = "true",
-			matchIfMissing = true)
-	public static class CglibAutoProxyConfiguration {
-
-	}
-
-}
-=======
 /*
  * Copyright 2012-2019 the original author or authors.
  *
@@ -148,5 +83,4 @@
 
 	}
 
-}
->>>>>>> 6755b480
+}