--- conflicted
+++ resolved
@@ -1,102 +1,3 @@
-<<<<<<< HEAD
-/*
- * Copyright 2012-2019 the original author or authors.
- *
- * Licensed under the Apache License, Version 2.0 (the "License");
- * you may not use this file except in compliance with the License.
- * You may obtain a copy of the License at
- *
- *      https://www.apache.org/licenses/LICENSE-2.0
- *
- * Unless required by applicable law or agreed to in writing, software
- * distributed under the License is distributed on an "AS IS" BASIS,
- * WITHOUT WARRANTIES OR CONDITIONS OF ANY KIND, either express or implied.
- * See the License for the specific language governing permissions and
- * limitations under the License.
- */
-
-package org.springframework.boot.autoconfigure.jdbc;
-
-import org.springframework.boot.autoconfigure.jdbc.DataSourceProperties.DataSourceBeanCreationException;
-import org.springframework.boot.diagnostics.AbstractFailureAnalyzer;
-import org.springframework.boot.diagnostics.FailureAnalysis;
-import org.springframework.boot.jdbc.EmbeddedDatabaseConnection;
-import org.springframework.context.EnvironmentAware;
-import org.springframework.core.env.Environment;
-import org.springframework.util.ObjectUtils;
-import org.springframework.util.StringUtils;
-
-/**
- * An {@link AbstractFailureAnalyzer} for failures caused by a
- * {@link DataSourceBeanCreationException}.
- *
- * @author Andy Wilkinson
- * @author Patryk Kostrzewa
- * @author Stephane Nicoll
- */
-class DataSourceBeanCreationFailureAnalyzer extends AbstractFailureAnalyzer<DataSourceBeanCreationException>
-		implements EnvironmentAware {
-
-	private Environment environment;
-
-	@Override
-	public void setEnvironment(Environment environment) {
-		this.environment = environment;
-	}
-
-	@Override
-	protected FailureAnalysis analyze(Throwable rootFailure, DataSourceBeanCreationException cause) {
-		return getFailureAnalysis(cause);
-	}
-
-	private FailureAnalysis getFailureAnalysis(DataSourceBeanCreationException cause) {
-		String description = getDescription(cause);
-		String action = getAction(cause);
-		return new FailureAnalysis(description, action, cause);
-	}
-
-	private String getDescription(DataSourceBeanCreationException cause) {
-		StringBuilder description = new StringBuilder();
-		description.append("Failed to configure a DataSource: ");
-		if (!StringUtils.hasText(cause.getProperties().getUrl())) {
-			description.append("'url' attribute is not specified and ");
-		}
-		description.append(String.format("no embedded datasource could be configured.%n"));
-		description.append(String.format("%nReason: %s%n", cause.getMessage()));
-		return description.toString();
-	}
-
-	private String getAction(DataSourceBeanCreationException cause) {
-		StringBuilder action = new StringBuilder();
-		action.append(String.format("Consider the following:%n"));
-		if (EmbeddedDatabaseConnection.NONE == cause.getConnection()) {
-			action.append(String.format(
-					"\tIf you want an embedded database (H2, HSQL or " + "Derby), please put it on the classpath.%n"));
-		}
-		else {
-			action.append(String.format("\tReview the configuration of %s%n.", cause.getConnection()));
-		}
-		action.append("\tIf you have database settings to be loaded from a particular "
-				+ "profile you may need to activate it").append(getActiveProfiles());
-		return action.toString();
-	}
-
-	private String getActiveProfiles() {
-		StringBuilder message = new StringBuilder();
-		String[] profiles = this.environment.getActiveProfiles();
-		if (ObjectUtils.isEmpty(profiles)) {
-			message.append(" (no profiles are currently active).");
-		}
-		else {
-			message.append(" (the profiles ");
-			message.append(StringUtils.arrayToCommaDelimitedString(profiles));
-			message.append(" are currently active).");
-		}
-		return message.toString();
-	}
-
-}
-=======
 /*
  * Copyright 2012-2019 the original author or authors.
  *
@@ -193,5 +94,4 @@
 		return message.toString();
 	}
 
-}
->>>>>>> 6755b480
+}