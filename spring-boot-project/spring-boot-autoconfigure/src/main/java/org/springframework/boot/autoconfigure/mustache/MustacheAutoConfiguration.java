<<<<<<< HEAD
/*
 * Copyright 2012-2019 the original author or authors.
 *
 * Licensed under the Apache License, Version 2.0 (the "License");
 * you may not use this file except in compliance with the License.
 * You may obtain a copy of the License at
 *
 *      https://www.apache.org/licenses/LICENSE-2.0
 *
 * Unless required by applicable law or agreed to in writing, software
 * distributed under the License is distributed on an "AS IS" BASIS,
 * WITHOUT WARRANTIES OR CONDITIONS OF ANY KIND, either express or implied.
 * See the License for the specific language governing permissions and
 * limitations under the License.
 */

package org.springframework.boot.autoconfigure.mustache;

import javax.annotation.PostConstruct;

import com.samskivert.mustache.Mustache;
import com.samskivert.mustache.Mustache.Collector;
import com.samskivert.mustache.Mustache.TemplateLoader;
import org.apache.commons.logging.Log;
import org.apache.commons.logging.LogFactory;

import org.springframework.boot.autoconfigure.EnableAutoConfiguration;
import org.springframework.boot.autoconfigure.condition.ConditionalOnClass;
import org.springframework.boot.autoconfigure.condition.ConditionalOnMissingBean;
import org.springframework.boot.autoconfigure.template.TemplateLocation;
import org.springframework.boot.context.properties.EnableConfigurationProperties;
import org.springframework.context.ApplicationContext;
import org.springframework.context.annotation.Bean;
import org.springframework.context.annotation.Configuration;
import org.springframework.context.annotation.Import;
import org.springframework.core.env.Environment;

/**
 * {@link EnableAutoConfiguration Auto-configuration} for Mustache.
 *
 * @author Dave Syer
 * @author Brian Clozel
 * @since 1.2.2
 */
@Configuration(proxyBeanMethods = false)
@ConditionalOnClass(Mustache.class)
@EnableConfigurationProperties(MustacheProperties.class)
@Import({ MustacheServletWebConfiguration.class, MustacheReactiveWebConfiguration.class })
public class MustacheAutoConfiguration {

	private static final Log logger = LogFactory.getLog(MustacheAutoConfiguration.class);

	private final MustacheProperties mustache;

	private final ApplicationContext applicationContext;

	public MustacheAutoConfiguration(MustacheProperties mustache, ApplicationContext applicationContext) {
		this.mustache = mustache;
		this.applicationContext = applicationContext;
	}

	@PostConstruct
	public void checkTemplateLocationExists() {
		if (this.mustache.isCheckTemplateLocation()) {
			TemplateLocation location = new TemplateLocation(this.mustache.getPrefix());
			if (!location.exists(this.applicationContext)) {
				logger.warn("Cannot find template location: " + location
						+ " (please add some templates, check your Mustache " + "configuration, or set spring.mustache."
						+ "check-template-location=false)");
			}
		}
	}

	@Bean
	@ConditionalOnMissingBean
	public Mustache.Compiler mustacheCompiler(TemplateLoader mustacheTemplateLoader, Environment environment) {
		return Mustache.compiler().withLoader(mustacheTemplateLoader).withCollector(collector(environment));
	}

	private Collector collector(Environment environment) {
		MustacheEnvironmentCollector collector = new MustacheEnvironmentCollector();
		collector.setEnvironment(environment);
		return collector;
	}

	@Bean
	@ConditionalOnMissingBean(TemplateLoader.class)
	public MustacheResourceTemplateLoader mustacheTemplateLoader() {
		MustacheResourceTemplateLoader loader = new MustacheResourceTemplateLoader(this.mustache.getPrefix(),
				this.mustache.getSuffix());
		loader.setCharset(this.mustache.getCharsetName());
		return loader;
	}

}
=======
/*
 * Copyright 2012-2020 the original author or authors.
 *
 * Licensed under the Apache License, Version 2.0 (the "License");
 * you may not use this file except in compliance with the License.
 * You may obtain a copy of the License at
 *
 *      https://www.apache.org/licenses/LICENSE-2.0
 *
 * Unless required by applicable law or agreed to in writing, software
 * distributed under the License is distributed on an "AS IS" BASIS,
 * WITHOUT WARRANTIES OR CONDITIONS OF ANY KIND, either express or implied.
 * See the License for the specific language governing permissions and
 * limitations under the License.
 */

package org.springframework.boot.autoconfigure.mustache;

import com.samskivert.mustache.Mustache;
import com.samskivert.mustache.Mustache.Collector;
import com.samskivert.mustache.Mustache.TemplateLoader;
import org.apache.commons.logging.Log;
import org.apache.commons.logging.LogFactory;

import org.springframework.boot.autoconfigure.EnableAutoConfiguration;
import org.springframework.boot.autoconfigure.condition.ConditionalOnClass;
import org.springframework.boot.autoconfigure.condition.ConditionalOnMissingBean;
import org.springframework.boot.autoconfigure.template.TemplateLocation;
import org.springframework.boot.context.properties.EnableConfigurationProperties;
import org.springframework.context.ApplicationContext;
import org.springframework.context.annotation.Bean;
import org.springframework.context.annotation.Configuration;
import org.springframework.context.annotation.Import;
import org.springframework.core.env.Environment;

/**
 * {@link EnableAutoConfiguration Auto-configuration} for Mustache.
 *
 * @author Dave Syer
 * @author Brian Clozel
 * @since 1.2.2
 */
@Configuration(proxyBeanMethods = false)
@ConditionalOnClass(Mustache.class)
@EnableConfigurationProperties(MustacheProperties.class)
@Import({ MustacheServletWebConfiguration.class, MustacheReactiveWebConfiguration.class })
public class MustacheAutoConfiguration {

	private static final Log logger = LogFactory.getLog(MustacheAutoConfiguration.class);

	private final MustacheProperties mustache;

	private final ApplicationContext applicationContext;

	public MustacheAutoConfiguration(MustacheProperties mustache, ApplicationContext applicationContext) {
		this.mustache = mustache;
		this.applicationContext = applicationContext;
		checkTemplateLocationExists();
	}

	public void checkTemplateLocationExists() {
		if (this.mustache.isCheckTemplateLocation()) {
			TemplateLocation location = new TemplateLocation(this.mustache.getPrefix());
			if (!location.exists(this.applicationContext) && logger.isWarnEnabled()) {
				logger.warn("Cannot find template location: " + location
						+ " (please add some templates, check your Mustache configuration, or set spring.mustache."
						+ "check-template-location=false)");
			}
		}
	}

	@Bean
	@ConditionalOnMissingBean
	public Mustache.Compiler mustacheCompiler(TemplateLoader mustacheTemplateLoader, Environment environment) {
		return Mustache.compiler().withLoader(mustacheTemplateLoader).withCollector(collector(environment));
	}

	private Collector collector(Environment environment) {
		MustacheEnvironmentCollector collector = new MustacheEnvironmentCollector();
		collector.setEnvironment(environment);
		return collector;
	}

	@Bean
	@ConditionalOnMissingBean(TemplateLoader.class)
	public MustacheResourceTemplateLoader mustacheTemplateLoader() {
		MustacheResourceTemplateLoader loader = new MustacheResourceTemplateLoader(this.mustache.getPrefix(),
				this.mustache.getSuffix());
		loader.setCharset(this.mustache.getCharsetName());
		return loader;
	}

}
>>>>>>> 6755b480
<|MERGE_RESOLUTION|>--- conflicted
+++ resolved
@@ -1,100 +1,3 @@
-<<<<<<< HEAD
-/*
- * Copyright 2012-2019 the original author or authors.
- *
- * Licensed under the Apache License, Version 2.0 (the "License");
- * you may not use this file except in compliance with the License.
- * You may obtain a copy of the License at
- *
- *      https://www.apache.org/licenses/LICENSE-2.0
- *
- * Unless required by applicable law or agreed to in writing, software
- * distributed under the License is distributed on an "AS IS" BASIS,
- * WITHOUT WARRANTIES OR CONDITIONS OF ANY KIND, either express or implied.
- * See the License for the specific language governing permissions and
- * limitations under the License.
- */
-
-package org.springframework.boot.autoconfigure.mustache;
-
-import javax.annotation.PostConstruct;
-
-import com.samskivert.mustache.Mustache;
-import com.samskivert.mustache.Mustache.Collector;
-import com.samskivert.mustache.Mustache.TemplateLoader;
-import org.apache.commons.logging.Log;
-import org.apache.commons.logging.LogFactory;
-
-import org.springframework.boot.autoconfigure.EnableAutoConfiguration;
-import org.springframework.boot.autoconfigure.condition.ConditionalOnClass;
-import org.springframework.boot.autoconfigure.condition.ConditionalOnMissingBean;
-import org.springframework.boot.autoconfigure.template.TemplateLocation;
-import org.springframework.boot.context.properties.EnableConfigurationProperties;
-import org.springframework.context.ApplicationContext;
-import org.springframework.context.annotation.Bean;
-import org.springframework.context.annotation.Configuration;
-import org.springframework.context.annotation.Import;
-import org.springframework.core.env.Environment;
-
-/**
- * {@link EnableAutoConfiguration Auto-configuration} for Mustache.
- *
- * @author Dave Syer
- * @author Brian Clozel
- * @since 1.2.2
- */
-@Configuration(proxyBeanMethods = false)
-@ConditionalOnClass(Mustache.class)
-@EnableConfigurationProperties(MustacheProperties.class)
-@Import({ MustacheServletWebConfiguration.class, MustacheReactiveWebConfiguration.class })
-public class MustacheAutoConfiguration {
-
-	private static final Log logger = LogFactory.getLog(MustacheAutoConfiguration.class);
-
-	private final MustacheProperties mustache;
-
-	private final ApplicationContext applicationContext;
-
-	public MustacheAutoConfiguration(MustacheProperties mustache, ApplicationContext applicationContext) {
-		this.mustache = mustache;
-		this.applicationContext = applicationContext;
-	}
-
-	@PostConstruct
-	public void checkTemplateLocationExists() {
-		if (this.mustache.isCheckTemplateLocation()) {
-			TemplateLocation location = new TemplateLocation(this.mustache.getPrefix());
-			if (!location.exists(this.applicationContext)) {
-				logger.warn("Cannot find template location: " + location
-						+ " (please add some templates, check your Mustache " + "configuration, or set spring.mustache."
-						+ "check-template-location=false)");
-			}
-		}
-	}
-
-	@Bean
-	@ConditionalOnMissingBean
-	public Mustache.Compiler mustacheCompiler(TemplateLoader mustacheTemplateLoader, Environment environment) {
-		return Mustache.compiler().withLoader(mustacheTemplateLoader).withCollector(collector(environment));
-	}
-
-	private Collector collector(Environment environment) {
-		MustacheEnvironmentCollector collector = new MustacheEnvironmentCollector();
-		collector.setEnvironment(environment);
-		return collector;
-	}
-
-	@Bean
-	@ConditionalOnMissingBean(TemplateLoader.class)
-	public MustacheResourceTemplateLoader mustacheTemplateLoader() {
-		MustacheResourceTemplateLoader loader = new MustacheResourceTemplateLoader(this.mustache.getPrefix(),
-				this.mustache.getSuffix());
-		loader.setCharset(this.mustache.getCharsetName());
-		return loader;
-	}
-
-}
-=======
 /*
  * Copyright 2012-2020 the original author or authors.
  *
@@ -187,5 +90,4 @@
 		return loader;
 	}
 
-}
->>>>>>> 6755b480
+}