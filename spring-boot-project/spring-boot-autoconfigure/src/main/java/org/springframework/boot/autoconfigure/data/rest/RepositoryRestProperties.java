--- conflicted
+++ resolved
@@ -1,200 +1,3 @@
-<<<<<<< HEAD
-/*
- * Copyright 2012-2018 the original author or authors.
- *
- * Licensed under the Apache License, Version 2.0 (the "License");
- * you may not use this file except in compliance with the License.
- * You may obtain a copy of the License at
- *
- *      https://www.apache.org/licenses/LICENSE-2.0
- *
- * Unless required by applicable law or agreed to in writing, software
- * distributed under the License is distributed on an "AS IS" BASIS,
- * WITHOUT WARRANTIES OR CONDITIONS OF ANY KIND, either express or implied.
- * See the License for the specific language governing permissions and
- * limitations under the License.
- */
-
-package org.springframework.boot.autoconfigure.data.rest;
-
-import org.springframework.boot.context.properties.ConfigurationProperties;
-import org.springframework.boot.context.properties.PropertyMapper;
-import org.springframework.data.rest.core.config.RepositoryRestConfiguration;
-import org.springframework.data.rest.core.mapping.RepositoryDetectionStrategy.RepositoryDetectionStrategies;
-import org.springframework.http.MediaType;
-
-/**
- * Configuration properties for Spring Data REST.
- *
- * @author Stephane Nicoll
- * @since 1.3.0
- */
-@ConfigurationProperties(prefix = "spring.data.rest")
-public class RepositoryRestProperties {
-
-	/**
-	 * Base path to be used by Spring Data REST to expose repository resources.
-	 */
-	private String basePath;
-
-	/**
-	 * Default size of pages.
-	 */
-	private Integer defaultPageSize;
-
-	/**
-	 * Maximum size of pages.
-	 */
-	private Integer maxPageSize;
-
-	/**
-	 * Name of the URL query string parameter that indicates what page to return.
-	 */
-	private String pageParamName;
-
-	/**
-	 * Name of the URL query string parameter that indicates how many results to return at
-	 * once.
-	 */
-	private String limitParamName;
-
-	/**
-	 * Name of the URL query string parameter that indicates what direction to sort
-	 * results.
-	 */
-	private String sortParamName;
-
-	/**
-	 * Strategy to use to determine which repositories get exposed.
-	 */
-	private RepositoryDetectionStrategies detectionStrategy = RepositoryDetectionStrategies.DEFAULT;
-
-	/**
-	 * Content type to use as a default when none is specified.
-	 */
-	private MediaType defaultMediaType;
-
-	/**
-	 * Whether to return a response body after creating an entity.
-	 */
-	private Boolean returnBodyOnCreate;
-
-	/**
-	 * Whether to return a response body after updating an entity.
-	 */
-	private Boolean returnBodyOnUpdate;
-
-	/**
-	 * Whether to enable enum value translation through the Spring Data REST default
-	 * resource bundle.
-	 */
-	private Boolean enableEnumTranslation;
-
-	public String getBasePath() {
-		return this.basePath;
-	}
-
-	public void setBasePath(String basePath) {
-		this.basePath = basePath;
-	}
-
-	public Integer getDefaultPageSize() {
-		return this.defaultPageSize;
-	}
-
-	public void setDefaultPageSize(Integer defaultPageSize) {
-		this.defaultPageSize = defaultPageSize;
-	}
-
-	public Integer getMaxPageSize() {
-		return this.maxPageSize;
-	}
-
-	public void setMaxPageSize(Integer maxPageSize) {
-		this.maxPageSize = maxPageSize;
-	}
-
-	public String getPageParamName() {
-		return this.pageParamName;
-	}
-
-	public void setPageParamName(String pageParamName) {
-		this.pageParamName = pageParamName;
-	}
-
-	public String getLimitParamName() {
-		return this.limitParamName;
-	}
-
-	public void setLimitParamName(String limitParamName) {
-		this.limitParamName = limitParamName;
-	}
-
-	public String getSortParamName() {
-		return this.sortParamName;
-	}
-
-	public void setSortParamName(String sortParamName) {
-		this.sortParamName = sortParamName;
-	}
-
-	public RepositoryDetectionStrategies getDetectionStrategy() {
-		return this.detectionStrategy;
-	}
-
-	public void setDetectionStrategy(RepositoryDetectionStrategies detectionStrategy) {
-		this.detectionStrategy = detectionStrategy;
-	}
-
-	public MediaType getDefaultMediaType() {
-		return this.defaultMediaType;
-	}
-
-	public void setDefaultMediaType(MediaType defaultMediaType) {
-		this.defaultMediaType = defaultMediaType;
-	}
-
-	public Boolean getReturnBodyOnCreate() {
-		return this.returnBodyOnCreate;
-	}
-
-	public void setReturnBodyOnCreate(Boolean returnBodyOnCreate) {
-		this.returnBodyOnCreate = returnBodyOnCreate;
-	}
-
-	public Boolean getReturnBodyOnUpdate() {
-		return this.returnBodyOnUpdate;
-	}
-
-	public void setReturnBodyOnUpdate(Boolean returnBodyOnUpdate) {
-		this.returnBodyOnUpdate = returnBodyOnUpdate;
-	}
-
-	public Boolean getEnableEnumTranslation() {
-		return this.enableEnumTranslation;
-	}
-
-	public void setEnableEnumTranslation(Boolean enableEnumTranslation) {
-		this.enableEnumTranslation = enableEnumTranslation;
-	}
-
-	public void applyTo(RepositoryRestConfiguration rest) {
-		PropertyMapper map = PropertyMapper.get().alwaysApplyingWhenNonNull();
-		map.from(this::getBasePath).to(rest::setBasePath);
-		map.from(this::getDefaultPageSize).to(rest::setDefaultPageSize);
-		map.from(this::getMaxPageSize).to(rest::setMaxPageSize);
-		map.from(this::getPageParamName).to(rest::setPageParamName);
-		map.from(this::getLimitParamName).to(rest::setLimitParamName);
-		map.from(this::getSortParamName).to(rest::setSortParamName);
-		map.from(this::getDetectionStrategy).to(rest::setRepositoryDetectionStrategy);
-		map.from(this::getDefaultMediaType).to(rest::setDefaultMediaType);
-		map.from(this::getReturnBodyOnCreate).to(rest::setReturnBodyOnCreate);
-		map.from(this::getReturnBodyOnUpdate).to(rest::setReturnBodyOnUpdate);
-		map.from(this::getEnableEnumTranslation).to(rest::setEnableEnumTranslation);
-	}
-
-}
-=======
 /*
  * Copyright 2012-2019 the original author or authors.
  *
@@ -389,5 +192,4 @@
 		map.from(this::getEnableEnumTranslation).to(rest::setEnableEnumTranslation);
 	}
 
-}
->>>>>>> 6755b480
+}