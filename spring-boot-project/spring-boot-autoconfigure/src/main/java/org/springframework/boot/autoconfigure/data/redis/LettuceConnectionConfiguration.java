--- conflicted
+++ resolved
@@ -1,160 +1,3 @@
-<<<<<<< HEAD
-/*
- * Copyright 2012-2019 the original author or authors.
- *
- * Licensed under the Apache License, Version 2.0 (the "License");
- * you may not use this file except in compliance with the License.
- * You may obtain a copy of the License at
- *
- *      https://www.apache.org/licenses/LICENSE-2.0
- *
- * Unless required by applicable law or agreed to in writing, software
- * distributed under the License is distributed on an "AS IS" BASIS,
- * WITHOUT WARRANTIES OR CONDITIONS OF ANY KIND, either express or implied.
- * See the License for the specific language governing permissions and
- * limitations under the License.
- */
-
-package org.springframework.boot.autoconfigure.data.redis;
-
-import java.net.UnknownHostException;
-
-import io.lettuce.core.RedisClient;
-import io.lettuce.core.resource.ClientResources;
-import io.lettuce.core.resource.DefaultClientResources;
-import org.apache.commons.pool2.impl.GenericObjectPoolConfig;
-
-import org.springframework.beans.factory.ObjectProvider;
-import org.springframework.boot.autoconfigure.condition.ConditionalOnClass;
-import org.springframework.boot.autoconfigure.condition.ConditionalOnMissingBean;
-import org.springframework.boot.autoconfigure.data.redis.RedisProperties.Pool;
-import org.springframework.context.annotation.Bean;
-import org.springframework.context.annotation.Configuration;
-import org.springframework.data.redis.connection.RedisClusterConfiguration;
-import org.springframework.data.redis.connection.RedisConnectionFactory;
-import org.springframework.data.redis.connection.RedisSentinelConfiguration;
-import org.springframework.data.redis.connection.lettuce.LettuceClientConfiguration;
-import org.springframework.data.redis.connection.lettuce.LettuceClientConfiguration.LettuceClientConfigurationBuilder;
-import org.springframework.data.redis.connection.lettuce.LettuceConnectionFactory;
-import org.springframework.data.redis.connection.lettuce.LettucePoolingClientConfiguration;
-import org.springframework.util.StringUtils;
-
-/**
- * Redis connection configuration using Lettuce.
- *
- * @author Mark Paluch
- * @author Andy Wilkinson
- */
-@Configuration(proxyBeanMethods = false)
-@ConditionalOnClass(RedisClient.class)
-class LettuceConnectionConfiguration extends RedisConnectionConfiguration {
-
-	LettuceConnectionConfiguration(RedisProperties properties,
-			ObjectProvider<RedisSentinelConfiguration> sentinelConfigurationProvider,
-			ObjectProvider<RedisClusterConfiguration> clusterConfigurationProvider) {
-		super(properties, sentinelConfigurationProvider, clusterConfigurationProvider);
-	}
-
-	@Bean(destroyMethod = "shutdown")
-	@ConditionalOnMissingBean(ClientResources.class)
-	DefaultClientResources lettuceClientResources() {
-		return DefaultClientResources.create();
-	}
-
-	@Bean
-	@ConditionalOnMissingBean(RedisConnectionFactory.class)
-	LettuceConnectionFactory redisConnectionFactory(
-			ObjectProvider<LettuceClientConfigurationBuilderCustomizer> builderCustomizers,
-			ClientResources clientResources) throws UnknownHostException {
-		LettuceClientConfiguration clientConfig = getLettuceClientConfiguration(builderCustomizers, clientResources,
-				getProperties().getLettuce().getPool());
-		return createLettuceConnectionFactory(clientConfig);
-	}
-
-	private LettuceConnectionFactory createLettuceConnectionFactory(LettuceClientConfiguration clientConfiguration) {
-		if (getSentinelConfig() != null) {
-			return new LettuceConnectionFactory(getSentinelConfig(), clientConfiguration);
-		}
-		if (getClusterConfiguration() != null) {
-			return new LettuceConnectionFactory(getClusterConfiguration(), clientConfiguration);
-		}
-		return new LettuceConnectionFactory(getStandaloneConfig(), clientConfiguration);
-	}
-
-	private LettuceClientConfiguration getLettuceClientConfiguration(
-			ObjectProvider<LettuceClientConfigurationBuilderCustomizer> builderCustomizers,
-			ClientResources clientResources, Pool pool) {
-		LettuceClientConfigurationBuilder builder = createBuilder(pool);
-		applyProperties(builder);
-		if (StringUtils.hasText(getProperties().getUrl())) {
-			customizeConfigurationFromUrl(builder);
-		}
-		builder.clientResources(clientResources);
-		builderCustomizers.orderedStream().forEach((customizer) -> customizer.customize(builder));
-		return builder.build();
-	}
-
-	private LettuceClientConfigurationBuilder createBuilder(Pool pool) {
-		if (pool == null) {
-			return LettuceClientConfiguration.builder();
-		}
-		return new PoolBuilderFactory().createBuilder(pool);
-	}
-
-	private LettuceClientConfigurationBuilder applyProperties(
-			LettuceClientConfiguration.LettuceClientConfigurationBuilder builder) {
-		if (getProperties().isSsl()) {
-			builder.useSsl();
-		}
-		if (getProperties().getTimeout() != null) {
-			builder.commandTimeout(getProperties().getTimeout());
-		}
-		if (getProperties().getLettuce() != null) {
-			RedisProperties.Lettuce lettuce = getProperties().getLettuce();
-			if (lettuce.getShutdownTimeout() != null && !lettuce.getShutdownTimeout().isZero()) {
-				builder.shutdownTimeout(getProperties().getLettuce().getShutdownTimeout());
-			}
-		}
-		if (StringUtils.hasText(getProperties().getClientName())) {
-			builder.clientName(getProperties().getClientName());
-		}
-		return builder;
-	}
-
-	private void customizeConfigurationFromUrl(LettuceClientConfiguration.LettuceClientConfigurationBuilder builder) {
-		ConnectionInfo connectionInfo = parseUrl(getProperties().getUrl());
-		if (connectionInfo.isUseSsl()) {
-			builder.useSsl();
-		}
-	}
-
-	/**
-	 * Inner class to allow optional commons-pool2 dependency.
-	 */
-	private static class PoolBuilderFactory {
-
-		LettuceClientConfigurationBuilder createBuilder(Pool properties) {
-			return LettucePoolingClientConfiguration.builder().poolConfig(getPoolConfig(properties));
-		}
-
-		private GenericObjectPoolConfig<?> getPoolConfig(Pool properties) {
-			GenericObjectPoolConfig<?> config = new GenericObjectPoolConfig<>();
-			config.setMaxTotal(properties.getMaxActive());
-			config.setMaxIdle(properties.getMaxIdle());
-			config.setMinIdle(properties.getMinIdle());
-			if (properties.getTimeBetweenEvictionRuns() != null) {
-				config.setTimeBetweenEvictionRunsMillis(properties.getTimeBetweenEvictionRuns().toMillis());
-			}
-			if (properties.getMaxWait() != null) {
-				config.setMaxWaitMillis(properties.getMaxWait().toMillis());
-			}
-			return config;
-		}
-
-	}
-
-}
-=======
 /*
  * Copyright 2012-2020 the original author or authors.
  *
@@ -345,5 +188,4 @@
 
 	}
 
-}
->>>>>>> 6755b480
+}