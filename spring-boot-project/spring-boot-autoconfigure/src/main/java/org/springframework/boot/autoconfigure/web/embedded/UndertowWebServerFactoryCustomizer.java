--- conflicted
+++ resolved
@@ -1,177 +1,3 @@
-<<<<<<< HEAD
-/*
- * Copyright 2012-2019 the original author or authors.
- *
- * Licensed under the Apache License, Version 2.0 (the "License");
- * you may not use this file except in compliance with the License.
- * You may obtain a copy of the License at
- *
- *      https://www.apache.org/licenses/LICENSE-2.0
- *
- * Unless required by applicable law or agreed to in writing, software
- * distributed under the License is distributed on an "AS IS" BASIS,
- * WITHOUT WARRANTIES OR CONDITIONS OF ANY KIND, either express or implied.
- * See the License for the specific language governing permissions and
- * limitations under the License.
- */
-
-package org.springframework.boot.autoconfigure.web.embedded;
-
-import java.lang.reflect.Field;
-
-import io.undertow.UndertowOptions;
-import org.xnio.Option;
-
-import org.springframework.boot.autoconfigure.web.ServerProperties;
-import org.springframework.boot.cloud.CloudPlatform;
-import org.springframework.boot.context.properties.PropertyMapper;
-import org.springframework.boot.web.embedded.undertow.ConfigurableUndertowWebServerFactory;
-import org.springframework.boot.web.server.WebServerFactoryCustomizer;
-import org.springframework.core.Ordered;
-import org.springframework.core.env.Environment;
-import org.springframework.util.unit.DataSize;
-
-/**
- * Customization for Undertow-specific features common for both Servlet and Reactive
- * servers.
- *
- * @author Brian Clozel
- * @author Yulin Qin
- * @author Stephane Nicoll
- * @author Phillip Webb
- * @author Arstiom Yudovin
- * @author Rafiullah Hamedy
- * @since 2.0.0
- */
-public class UndertowWebServerFactoryCustomizer
-		implements WebServerFactoryCustomizer<ConfigurableUndertowWebServerFactory>, Ordered {
-
-	private final Environment environment;
-
-	private final ServerProperties serverProperties;
-
-	public UndertowWebServerFactoryCustomizer(Environment environment, ServerProperties serverProperties) {
-		this.environment = environment;
-		this.serverProperties = serverProperties;
-	}
-
-	@Override
-	public int getOrder() {
-		return 0;
-	}
-
-	@Override
-	public void customize(ConfigurableUndertowWebServerFactory factory) {
-		ServerProperties properties = this.serverProperties;
-		ServerProperties.Undertow undertowProperties = properties.getUndertow();
-		ServerProperties.Undertow.Options undertowOptions = undertowProperties.getOptions();
-		ServerProperties.Undertow.Accesslog accesslogProperties = undertowProperties.getAccesslog();
-		PropertyMapper propertyMapper = PropertyMapper.get().alwaysApplyingWhenNonNull();
-		propertyMapper.from(undertowProperties::getBufferSize).whenNonNull().asInt(DataSize::toBytes)
-				.to(factory::setBufferSize);
-		propertyMapper.from(undertowProperties::getIoThreads).to(factory::setIoThreads);
-		propertyMapper.from(undertowProperties::getWorkerThreads).to(factory::setWorkerThreads);
-		propertyMapper.from(undertowProperties::getDirectBuffers).to(factory::setUseDirectBuffers);
-		propertyMapper.from(accesslogProperties::isEnabled).to(factory::setAccessLogEnabled);
-		propertyMapper.from(accesslogProperties::getDir).to(factory::setAccessLogDirectory);
-		propertyMapper.from(accesslogProperties::getPattern).to(factory::setAccessLogPattern);
-		propertyMapper.from(accesslogProperties::getPrefix).to(factory::setAccessLogPrefix);
-		propertyMapper.from(accesslogProperties::getSuffix).to(factory::setAccessLogSuffix);
-		propertyMapper.from(accesslogProperties::isRotate).to(factory::setAccessLogRotate);
-		propertyMapper.from(this::getOrDeduceUseForwardHeaders).to(factory::setUseForwardHeaders);
-
-		propertyMapper.from(properties::getMaxHttpHeaderSize).whenNonNull().asInt(DataSize::toBytes)
-				.when(this::isPositive).to((maxHttpHeaderSize) -> customizeServerOption(factory,
-						UndertowOptions.MAX_HEADER_SIZE, maxHttpHeaderSize));
-
-		propertyMapper.from(undertowProperties::getMaxHttpPostSize).as(DataSize::toBytes).when(this::isPositive).to(
-				(maxHttpPostSize) -> customizeServerOption(factory, UndertowOptions.MAX_ENTITY_SIZE, maxHttpPostSize));
-
-		propertyMapper.from(properties::getConnectionTimeout).to((connectionTimeout) -> customizeServerOption(factory,
-				UndertowOptions.NO_REQUEST_TIMEOUT, (int) connectionTimeout.toMillis()));
-
-		propertyMapper.from(undertowProperties::getMaxParameters)
-				.to((maxParameters) -> customizeServerOption(factory, UndertowOptions.MAX_PARAMETERS, maxParameters));
-
-		propertyMapper.from(undertowProperties::getMaxHeaders)
-				.to((maxHeaders) -> customizeServerOption(factory, UndertowOptions.MAX_HEADERS, maxHeaders));
-
-		propertyMapper.from(undertowProperties::getMaxCookies)
-				.to((maxCookies) -> customizeServerOption(factory, UndertowOptions.MAX_COOKIES, maxCookies));
-
-		propertyMapper.from(undertowProperties::isAllowEncodedSlash)
-				.to((allowEncodedSlash) -> customizeServerOption(factory, UndertowOptions.ALLOW_ENCODED_SLASH,
-						allowEncodedSlash));
-
-		propertyMapper.from(undertowProperties::isDecodeUrl)
-				.to((isDecodeUrl) -> customizeServerOption(factory, UndertowOptions.DECODE_URL, isDecodeUrl));
-
-		propertyMapper.from(undertowProperties::getUrlCharset)
-				.to((urlCharset) -> customizeServerOption(factory, UndertowOptions.URL_CHARSET, urlCharset.name()));
-
-		propertyMapper.from(undertowProperties::isAlwaysSetKeepAlive)
-				.to((alwaysSetKeepAlive) -> customizeServerOption(factory, UndertowOptions.ALWAYS_SET_KEEP_ALIVE,
-						alwaysSetKeepAlive));
-
-		propertyMapper.from(undertowOptions::getServer)
-				.to((server) -> server.forEach((key, value) -> setCustomOption(factory, key, value, "server")));
-
-		propertyMapper.from(undertowOptions::getSocket)
-				.to((socket) -> socket.forEach((key, value) -> setCustomOption(factory, key, value, "socket")));
-
-		factory.addDeploymentInfoCustomizers(
-				(deploymentInfo) -> deploymentInfo.setEagerFilterInit(undertowProperties.isEagerFilterInit()));
-	}
-
-	private boolean isPositive(Number value) {
-		return value.longValue() > 0;
-	}
-
-	private <T> void customizeServerOption(ConfigurableUndertowWebServerFactory factory, Option<T> option, T value) {
-		factory.addBuilderCustomizers((builder) -> builder.setServerOption(option, value));
-	}
-
-	private <T> void customizeSocketOption(ConfigurableUndertowWebServerFactory factory, Option<T> option, T value) {
-		factory.addBuilderCustomizers((builder) -> builder.setSocketOption(option, value));
-	}
-
-	private boolean getOrDeduceUseForwardHeaders() {
-		if (this.serverProperties.getForwardHeadersStrategy().equals(ServerProperties.ForwardHeadersStrategy.NONE)) {
-			CloudPlatform platform = CloudPlatform.getActive(this.environment);
-			return platform != null && platform.isUsingForwardHeaders();
-		}
-		return this.serverProperties.getForwardHeadersStrategy().equals(ServerProperties.ForwardHeadersStrategy.NATIVE);
-	}
-
-	@SuppressWarnings("unchecked")
-	private <T> void setCustomOption(ConfigurableUndertowWebServerFactory factory, String key, String value,
-			String type) {
-		Field[] fields = UndertowOptions.class.getDeclaredFields();
-		for (Field field : fields) {
-			if (getCanonicalName(field.getName()).equals(getCanonicalName(key))) {
-				Option<T> option = (Option<T>) Option.fromString(
-						UndertowOptions.class.getName() + '.' + field.getName(), getClass().getClassLoader());
-				T parsed = option.parseValue(value, getClass().getClassLoader());
-				if (type.equals("server")) {
-					customizeServerOption(factory, option, parsed);
-				}
-				else if (type.equals("socket")) {
-					customizeSocketOption(factory, option, parsed);
-				}
-				return;
-			}
-		}
-	}
-
-	private String getCanonicalName(String key) {
-		StringBuilder canonicalName = new StringBuilder(key.length());
-		key.chars().map((c) -> (char) c).filter(Character::isLetterOrDigit).map(Character::toLowerCase)
-				.forEach((c) -> canonicalName.append((char) c));
-		return canonicalName.toString();
-	}
-
-}
-=======
 /*
  * Copyright 2012-2020 the original author or authors.
  *
@@ -389,5 +215,4 @@
 
 	}
 
-}
->>>>>>> 6755b480
+}