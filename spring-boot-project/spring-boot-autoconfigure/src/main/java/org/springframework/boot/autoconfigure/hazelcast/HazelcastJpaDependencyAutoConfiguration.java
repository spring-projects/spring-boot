<<<<<<< HEAD
/*
 * Copyright 2012-2019 the original author or authors.
 *
 * Licensed under the Apache License, Version 2.0 (the "License");
 * you may not use this file except in compliance with the License.
 * You may obtain a copy of the License at
 *
 *      https://www.apache.org/licenses/LICENSE-2.0
 *
 * Unless required by applicable law or agreed to in writing, software
 * distributed under the License is distributed on an "AS IS" BASIS,
 * WITHOUT WARRANTIES OR CONDITIONS OF ANY KIND, either express or implied.
 * See the License for the specific language governing permissions and
 * limitations under the License.
 */

package org.springframework.boot.autoconfigure.hazelcast;

import javax.persistence.EntityManagerFactory;

import com.hazelcast.core.HazelcastInstance;

import org.springframework.boot.autoconfigure.AutoConfigureAfter;
import org.springframework.boot.autoconfigure.condition.AllNestedConditions;
import org.springframework.boot.autoconfigure.condition.ConditionalOnBean;
import org.springframework.boot.autoconfigure.condition.ConditionalOnClass;
import org.springframework.boot.autoconfigure.data.jpa.EntityManagerFactoryDependsOnPostProcessor;
import org.springframework.boot.autoconfigure.orm.jpa.HibernateJpaAutoConfiguration;
import org.springframework.context.annotation.Bean;
import org.springframework.context.annotation.Conditional;
import org.springframework.context.annotation.Configuration;
import org.springframework.orm.jpa.AbstractEntityManagerFactoryBean;
import org.springframework.orm.jpa.LocalContainerEntityManagerFactoryBean;

/**
 * Additional configuration to ensure that {@link EntityManagerFactory} beans depend on
 * the {@code hazelcastInstance} bean.
 *
 * @author Stephane Nicoll
 * @since 1.3.2
 */
@Configuration(proxyBeanMethods = false)
@ConditionalOnClass({ HazelcastInstance.class, LocalContainerEntityManagerFactoryBean.class })
@AutoConfigureAfter({ HazelcastAutoConfiguration.class, HibernateJpaAutoConfiguration.class })
public class HazelcastJpaDependencyAutoConfiguration {

	@Bean
	@Conditional(OnHazelcastAndJpaCondition.class)
	public static HazelcastInstanceJpaDependencyPostProcessor hazelcastInstanceJpaDependencyPostProcessor() {
		return new HazelcastInstanceJpaDependencyPostProcessor();
	}

	private static class HazelcastInstanceJpaDependencyPostProcessor
			extends EntityManagerFactoryDependsOnPostProcessor {

		HazelcastInstanceJpaDependencyPostProcessor() {
			super("hazelcastInstance");
		}

	}

	static class OnHazelcastAndJpaCondition extends AllNestedConditions {

		OnHazelcastAndJpaCondition() {
			super(ConfigurationPhase.REGISTER_BEAN);
		}

		@ConditionalOnBean(name = "hazelcastInstance")
		static class HasHazelcastInstance {

		}

		@ConditionalOnBean(AbstractEntityManagerFactoryBean.class)
		static class HasJpa {

		}

	}

}
=======
/*
 * Copyright 2012-2020 the original author or authors.
 *
 * Licensed under the Apache License, Version 2.0 (the "License");
 * you may not use this file except in compliance with the License.
 * You may obtain a copy of the License at
 *
 *      https://www.apache.org/licenses/LICENSE-2.0
 *
 * Unless required by applicable law or agreed to in writing, software
 * distributed under the License is distributed on an "AS IS" BASIS,
 * WITHOUT WARRANTIES OR CONDITIONS OF ANY KIND, either express or implied.
 * See the License for the specific language governing permissions and
 * limitations under the License.
 */

package org.springframework.boot.autoconfigure.hazelcast;

import javax.persistence.EntityManagerFactory;

import com.hazelcast.core.HazelcastInstance;

import org.springframework.boot.autoconfigure.AutoConfigureAfter;
import org.springframework.boot.autoconfigure.condition.AllNestedConditions;
import org.springframework.boot.autoconfigure.condition.ConditionalOnBean;
import org.springframework.boot.autoconfigure.condition.ConditionalOnClass;
import org.springframework.boot.autoconfigure.hazelcast.HazelcastJpaDependencyAutoConfiguration.HazelcastInstanceEntityManagerFactoryDependsOnPostProcessor;
import org.springframework.boot.autoconfigure.orm.jpa.EntityManagerFactoryDependsOnPostProcessor;
import org.springframework.boot.autoconfigure.orm.jpa.HibernateJpaAutoConfiguration;
import org.springframework.context.annotation.Conditional;
import org.springframework.context.annotation.Configuration;
import org.springframework.context.annotation.Import;
import org.springframework.orm.jpa.AbstractEntityManagerFactoryBean;
import org.springframework.orm.jpa.LocalContainerEntityManagerFactoryBean;

/**
 * Additional configuration to ensure that {@link EntityManagerFactory} beans depend on
 * the {@code hazelcastInstance} bean.
 *
 * @author Stephane Nicoll
 * @since 1.3.2
 */
@Configuration(proxyBeanMethods = false)
@ConditionalOnClass({ HazelcastInstance.class, LocalContainerEntityManagerFactoryBean.class })
@AutoConfigureAfter({ HazelcastAutoConfiguration.class, HibernateJpaAutoConfiguration.class })
@Import(HazelcastInstanceEntityManagerFactoryDependsOnPostProcessor.class)
public class HazelcastJpaDependencyAutoConfiguration {

	@Conditional(OnHazelcastAndJpaCondition.class)
	static class HazelcastInstanceEntityManagerFactoryDependsOnPostProcessor
			extends EntityManagerFactoryDependsOnPostProcessor {

		HazelcastInstanceEntityManagerFactoryDependsOnPostProcessor() {
			super("hazelcastInstance");
		}

	}

	static class OnHazelcastAndJpaCondition extends AllNestedConditions {

		OnHazelcastAndJpaCondition() {
			super(ConfigurationPhase.REGISTER_BEAN);
		}

		@ConditionalOnBean(name = "hazelcastInstance")
		static class HasHazelcastInstance {

		}

		@ConditionalOnBean(AbstractEntityManagerFactoryBean.class)
		static class HasJpa {

		}

	}

}
>>>>>>> 6755b480
<|MERGE_RESOLUTION|>--- conflicted
+++ resolved
@@ -1,85 +1,3 @@
-<<<<<<< HEAD
-/*
- * Copyright 2012-2019 the original author or authors.
- *
- * Licensed under the Apache License, Version 2.0 (the "License");
- * you may not use this file except in compliance with the License.
- * You may obtain a copy of the License at
- *
- *      https://www.apache.org/licenses/LICENSE-2.0
- *
- * Unless required by applicable law or agreed to in writing, software
- * distributed under the License is distributed on an "AS IS" BASIS,
- * WITHOUT WARRANTIES OR CONDITIONS OF ANY KIND, either express or implied.
- * See the License for the specific language governing permissions and
- * limitations under the License.
- */
-
-package org.springframework.boot.autoconfigure.hazelcast;
-
-import javax.persistence.EntityManagerFactory;
-
-import com.hazelcast.core.HazelcastInstance;
-
-import org.springframework.boot.autoconfigure.AutoConfigureAfter;
-import org.springframework.boot.autoconfigure.condition.AllNestedConditions;
-import org.springframework.boot.autoconfigure.condition.ConditionalOnBean;
-import org.springframework.boot.autoconfigure.condition.ConditionalOnClass;
-import org.springframework.boot.autoconfigure.data.jpa.EntityManagerFactoryDependsOnPostProcessor;
-import org.springframework.boot.autoconfigure.orm.jpa.HibernateJpaAutoConfiguration;
-import org.springframework.context.annotation.Bean;
-import org.springframework.context.annotation.Conditional;
-import org.springframework.context.annotation.Configuration;
-import org.springframework.orm.jpa.AbstractEntityManagerFactoryBean;
-import org.springframework.orm.jpa.LocalContainerEntityManagerFactoryBean;
-
-/**
- * Additional configuration to ensure that {@link EntityManagerFactory} beans depend on
- * the {@code hazelcastInstance} bean.
- *
- * @author Stephane Nicoll
- * @since 1.3.2
- */
-@Configuration(proxyBeanMethods = false)
-@ConditionalOnClass({ HazelcastInstance.class, LocalContainerEntityManagerFactoryBean.class })
-@AutoConfigureAfter({ HazelcastAutoConfiguration.class, HibernateJpaAutoConfiguration.class })
-public class HazelcastJpaDependencyAutoConfiguration {
-
-	@Bean
-	@Conditional(OnHazelcastAndJpaCondition.class)
-	public static HazelcastInstanceJpaDependencyPostProcessor hazelcastInstanceJpaDependencyPostProcessor() {
-		return new HazelcastInstanceJpaDependencyPostProcessor();
-	}
-
-	private static class HazelcastInstanceJpaDependencyPostProcessor
-			extends EntityManagerFactoryDependsOnPostProcessor {
-
-		HazelcastInstanceJpaDependencyPostProcessor() {
-			super("hazelcastInstance");
-		}
-
-	}
-
-	static class OnHazelcastAndJpaCondition extends AllNestedConditions {
-
-		OnHazelcastAndJpaCondition() {
-			super(ConfigurationPhase.REGISTER_BEAN);
-		}
-
-		@ConditionalOnBean(name = "hazelcastInstance")
-		static class HasHazelcastInstance {
-
-		}
-
-		@ConditionalOnBean(AbstractEntityManagerFactoryBean.class)
-		static class HasJpa {
-
-		}
-
-	}
-
-}
-=======
 /*
  * Copyright 2012-2020 the original author or authors.
  *
@@ -156,5 +74,4 @@
 
 	}
 
-}
->>>>>>> 6755b480
+}