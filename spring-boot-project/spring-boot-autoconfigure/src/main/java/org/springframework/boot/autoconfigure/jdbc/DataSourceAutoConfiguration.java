<<<<<<< HEAD
/*
 * Copyright 2012-2019 the original author or authors.
 *
 * Licensed under the Apache License, Version 2.0 (the "License");
 * you may not use this file except in compliance with the License.
 * You may obtain a copy of the License at
 *
 *      https://www.apache.org/licenses/LICENSE-2.0
 *
 * Unless required by applicable law or agreed to in writing, software
 * distributed under the License is distributed on an "AS IS" BASIS,
 * WITHOUT WARRANTIES OR CONDITIONS OF ANY KIND, either express or implied.
 * See the License for the specific language governing permissions and
 * limitations under the License.
 */

package org.springframework.boot.autoconfigure.jdbc;

import javax.sql.DataSource;
import javax.sql.XADataSource;

import org.springframework.boot.autoconfigure.EnableAutoConfiguration;
import org.springframework.boot.autoconfigure.condition.AnyNestedCondition;
import org.springframework.boot.autoconfigure.condition.ConditionMessage;
import org.springframework.boot.autoconfigure.condition.ConditionOutcome;
import org.springframework.boot.autoconfigure.condition.ConditionalOnClass;
import org.springframework.boot.autoconfigure.condition.ConditionalOnMissingBean;
import org.springframework.boot.autoconfigure.condition.ConditionalOnProperty;
import org.springframework.boot.autoconfigure.condition.SpringBootCondition;
import org.springframework.boot.autoconfigure.jdbc.metadata.DataSourcePoolMetadataProvidersConfiguration;
import org.springframework.boot.context.properties.EnableConfigurationProperties;
import org.springframework.boot.jdbc.DataSourceBuilder;
import org.springframework.boot.jdbc.EmbeddedDatabaseConnection;
import org.springframework.context.annotation.Condition;
import org.springframework.context.annotation.ConditionContext;
import org.springframework.context.annotation.Conditional;
import org.springframework.context.annotation.Configuration;
import org.springframework.context.annotation.Import;
import org.springframework.core.type.AnnotatedTypeMetadata;
import org.springframework.jdbc.datasource.embedded.EmbeddedDatabaseType;

/**
 * {@link EnableAutoConfiguration Auto-configuration} for {@link DataSource}.
 *
 * @author Dave Syer
 * @author Phillip Webb
 * @author Stephane Nicoll
 * @author Kazuki Shimizu
 * @since 1.0.0
 */
@Configuration(proxyBeanMethods = false)
@ConditionalOnClass({ DataSource.class, EmbeddedDatabaseType.class })
@EnableConfigurationProperties(DataSourceProperties.class)
@Import({ DataSourcePoolMetadataProvidersConfiguration.class, DataSourceInitializationConfiguration.class })
public class DataSourceAutoConfiguration {

	@Configuration(proxyBeanMethods = false)
	@Conditional(EmbeddedDatabaseCondition.class)
	@ConditionalOnMissingBean({ DataSource.class, XADataSource.class })
	@Import(EmbeddedDataSourceConfiguration.class)
	protected static class EmbeddedDatabaseConfiguration {

	}

	@Configuration(proxyBeanMethods = false)
	@Conditional(PooledDataSourceCondition.class)
	@ConditionalOnMissingBean({ DataSource.class, XADataSource.class })
	@Import({ DataSourceConfiguration.Hikari.class, DataSourceConfiguration.Tomcat.class,
			DataSourceConfiguration.Dbcp2.class, DataSourceConfiguration.Generic.class,
			DataSourceJmxConfiguration.class })
	protected static class PooledDataSourceConfiguration {

	}

	/**
	 * {@link AnyNestedCondition} that checks that either {@code spring.datasource.type}
	 * is set or {@link PooledDataSourceAvailableCondition} applies.
	 */
	static class PooledDataSourceCondition extends AnyNestedCondition {

		PooledDataSourceCondition() {
			super(ConfigurationPhase.PARSE_CONFIGURATION);
		}

		@ConditionalOnProperty(prefix = "spring.datasource", name = "type")
		static class ExplicitType {

		}

		@Conditional(PooledDataSourceAvailableCondition.class)
		static class PooledDataSourceAvailable {

		}

	}

	/**
	 * {@link Condition} to test if a supported connection pool is available.
	 */
	static class PooledDataSourceAvailableCondition extends SpringBootCondition {

		@Override
		public ConditionOutcome getMatchOutcome(ConditionContext context, AnnotatedTypeMetadata metadata) {
			ConditionMessage.Builder message = ConditionMessage.forCondition("PooledDataSource");
			if (getDataSourceClassLoader(context) != null) {
				return ConditionOutcome.match(message.foundExactly("supported DataSource"));
			}
			return ConditionOutcome.noMatch(message.didNotFind("supported DataSource").atAll());
		}

		/**
		 * Returns the class loader for the {@link DataSource} class. Used to ensure that
		 * the driver class can actually be loaded by the data source.
		 * @param context the condition context
		 * @return the class loader
		 */
		private ClassLoader getDataSourceClassLoader(ConditionContext context) {
			Class<?> dataSourceClass = DataSourceBuilder.findType(context.getClassLoader());
			return (dataSourceClass != null) ? dataSourceClass.getClassLoader() : null;
		}

	}

	/**
	 * {@link Condition} to detect when an embedded {@link DataSource} type can be used.
	 * If a pooled {@link DataSource} is available, it will always be preferred to an
	 * {@code EmbeddedDatabase}.
	 */
	static class EmbeddedDatabaseCondition extends SpringBootCondition {

		private final SpringBootCondition pooledCondition = new PooledDataSourceCondition();

		@Override
		public ConditionOutcome getMatchOutcome(ConditionContext context, AnnotatedTypeMetadata metadata) {
			ConditionMessage.Builder message = ConditionMessage.forCondition("EmbeddedDataSource");
			if (anyMatches(context, metadata, this.pooledCondition)) {
				return ConditionOutcome.noMatch(message.foundExactly("supported pooled data source"));
			}
			EmbeddedDatabaseType type = EmbeddedDatabaseConnection.get(context.getClassLoader()).getType();
			if (type == null) {
				return ConditionOutcome.noMatch(message.didNotFind("embedded database").atAll());
			}
			return ConditionOutcome.match(message.found("embedded database").items(type));
		}

	}

}
=======
/*
 * Copyright 2012-2020 the original author or authors.
 *
 * Licensed under the Apache License, Version 2.0 (the "License");
 * you may not use this file except in compliance with the License.
 * You may obtain a copy of the License at
 *
 *      https://www.apache.org/licenses/LICENSE-2.0
 *
 * Unless required by applicable law or agreed to in writing, software
 * distributed under the License is distributed on an "AS IS" BASIS,
 * WITHOUT WARRANTIES OR CONDITIONS OF ANY KIND, either express or implied.
 * See the License for the specific language governing permissions and
 * limitations under the License.
 */

package org.springframework.boot.autoconfigure.jdbc;

import javax.sql.DataSource;
import javax.sql.XADataSource;

import org.springframework.boot.autoconfigure.EnableAutoConfiguration;
import org.springframework.boot.autoconfigure.condition.AnyNestedCondition;
import org.springframework.boot.autoconfigure.condition.ConditionMessage;
import org.springframework.boot.autoconfigure.condition.ConditionOutcome;
import org.springframework.boot.autoconfigure.condition.ConditionalOnClass;
import org.springframework.boot.autoconfigure.condition.ConditionalOnMissingBean;
import org.springframework.boot.autoconfigure.condition.ConditionalOnProperty;
import org.springframework.boot.autoconfigure.condition.SpringBootCondition;
import org.springframework.boot.autoconfigure.jdbc.metadata.DataSourcePoolMetadataProvidersConfiguration;
import org.springframework.boot.context.properties.EnableConfigurationProperties;
import org.springframework.boot.jdbc.DataSourceBuilder;
import org.springframework.boot.jdbc.EmbeddedDatabaseConnection;
import org.springframework.context.annotation.Condition;
import org.springframework.context.annotation.ConditionContext;
import org.springframework.context.annotation.Conditional;
import org.springframework.context.annotation.Configuration;
import org.springframework.context.annotation.Import;
import org.springframework.core.env.Environment;
import org.springframework.core.type.AnnotatedTypeMetadata;
import org.springframework.jdbc.datasource.embedded.EmbeddedDatabaseType;
import org.springframework.util.StringUtils;

/**
 * {@link EnableAutoConfiguration Auto-configuration} for {@link DataSource}.
 *
 * @author Dave Syer
 * @author Phillip Webb
 * @author Stephane Nicoll
 * @author Kazuki Shimizu
 * @since 1.0.0
 */
@Configuration(proxyBeanMethods = false)
@ConditionalOnClass({ DataSource.class, EmbeddedDatabaseType.class })
@ConditionalOnMissingBean(type = "io.r2dbc.spi.ConnectionFactory")
@EnableConfigurationProperties(DataSourceProperties.class)
@Import({ DataSourcePoolMetadataProvidersConfiguration.class, DataSourceInitializationConfiguration.class })
public class DataSourceAutoConfiguration {

	@Configuration(proxyBeanMethods = false)
	@Conditional(EmbeddedDatabaseCondition.class)
	@ConditionalOnMissingBean({ DataSource.class, XADataSource.class })
	@Import(EmbeddedDataSourceConfiguration.class)
	protected static class EmbeddedDatabaseConfiguration {

	}

	@Configuration(proxyBeanMethods = false)
	@Conditional(PooledDataSourceCondition.class)
	@ConditionalOnMissingBean({ DataSource.class, XADataSource.class })
	@Import({ DataSourceConfiguration.Hikari.class, DataSourceConfiguration.Tomcat.class,
			DataSourceConfiguration.Dbcp2.class, DataSourceConfiguration.OracleUcp.class,
			DataSourceConfiguration.Generic.class, DataSourceJmxConfiguration.class })
	protected static class PooledDataSourceConfiguration {

	}

	/**
	 * {@link AnyNestedCondition} that checks that either {@code spring.datasource.type}
	 * is set or {@link PooledDataSourceAvailableCondition} applies.
	 */
	static class PooledDataSourceCondition extends AnyNestedCondition {

		PooledDataSourceCondition() {
			super(ConfigurationPhase.PARSE_CONFIGURATION);
		}

		@ConditionalOnProperty(prefix = "spring.datasource", name = "type")
		static class ExplicitType {

		}

		@Conditional(PooledDataSourceAvailableCondition.class)
		static class PooledDataSourceAvailable {

		}

	}

	/**
	 * {@link Condition} to test if a supported connection pool is available.
	 */
	static class PooledDataSourceAvailableCondition extends SpringBootCondition {

		@Override
		public ConditionOutcome getMatchOutcome(ConditionContext context, AnnotatedTypeMetadata metadata) {
			ConditionMessage.Builder message = ConditionMessage.forCondition("PooledDataSource");
			if (DataSourceBuilder.findType(context.getClassLoader()) != null) {
				return ConditionOutcome.match(message.foundExactly("supported DataSource"));
			}
			return ConditionOutcome.noMatch(message.didNotFind("supported DataSource").atAll());
		}

	}

	/**
	 * {@link Condition} to detect when an embedded {@link DataSource} type can be used.
	 * If a pooled {@link DataSource} is available, it will always be preferred to an
	 * {@code EmbeddedDatabase}.
	 */
	static class EmbeddedDatabaseCondition extends SpringBootCondition {

		private static final String DATASOURCE_URL_PROPERTY = "spring.datasource.url";

		private final SpringBootCondition pooledCondition = new PooledDataSourceCondition();

		@Override
		public ConditionOutcome getMatchOutcome(ConditionContext context, AnnotatedTypeMetadata metadata) {
			ConditionMessage.Builder message = ConditionMessage.forCondition("EmbeddedDataSource");
			if (hasDataSourceUrlProperty(context)) {
				return ConditionOutcome.noMatch(message.because(DATASOURCE_URL_PROPERTY + " is set"));
			}
			if (anyMatches(context, metadata, this.pooledCondition)) {
				return ConditionOutcome.noMatch(message.foundExactly("supported pooled data source"));
			}
			EmbeddedDatabaseType type = EmbeddedDatabaseConnection.get(context.getClassLoader()).getType();
			if (type == null) {
				return ConditionOutcome.noMatch(message.didNotFind("embedded database").atAll());
			}
			return ConditionOutcome.match(message.found("embedded database").items(type));
		}

		private boolean hasDataSourceUrlProperty(ConditionContext context) {
			Environment environment = context.getEnvironment();
			if (environment.containsProperty(DATASOURCE_URL_PROPERTY)) {
				try {
					return StringUtils.hasText(environment.getProperty(DATASOURCE_URL_PROPERTY));
				}
				catch (IllegalArgumentException ex) {
					// Ignore unresolvable placeholder errors
				}
			}
			return false;
		}

	}

}
>>>>>>> 6755b480
<|MERGE_RESOLUTION|>--- conflicted
+++ resolved
@@ -1,153 +1,3 @@
-<<<<<<< HEAD
-/*
- * Copyright 2012-2019 the original author or authors.
- *
- * Licensed under the Apache License, Version 2.0 (the "License");
- * you may not use this file except in compliance with the License.
- * You may obtain a copy of the License at
- *
- *      https://www.apache.org/licenses/LICENSE-2.0
- *
- * Unless required by applicable law or agreed to in writing, software
- * distributed under the License is distributed on an "AS IS" BASIS,
- * WITHOUT WARRANTIES OR CONDITIONS OF ANY KIND, either express or implied.
- * See the License for the specific language governing permissions and
- * limitations under the License.
- */
-
-package org.springframework.boot.autoconfigure.jdbc;
-
-import javax.sql.DataSource;
-import javax.sql.XADataSource;
-
-import org.springframework.boot.autoconfigure.EnableAutoConfiguration;
-import org.springframework.boot.autoconfigure.condition.AnyNestedCondition;
-import org.springframework.boot.autoconfigure.condition.ConditionMessage;
-import org.springframework.boot.autoconfigure.condition.ConditionOutcome;
-import org.springframework.boot.autoconfigure.condition.ConditionalOnClass;
-import org.springframework.boot.autoconfigure.condition.ConditionalOnMissingBean;
-import org.springframework.boot.autoconfigure.condition.ConditionalOnProperty;
-import org.springframework.boot.autoconfigure.condition.SpringBootCondition;
-import org.springframework.boot.autoconfigure.jdbc.metadata.DataSourcePoolMetadataProvidersConfiguration;
-import org.springframework.boot.context.properties.EnableConfigurationProperties;
-import org.springframework.boot.jdbc.DataSourceBuilder;
-import org.springframework.boot.jdbc.EmbeddedDatabaseConnection;
-import org.springframework.context.annotation.Condition;
-import org.springframework.context.annotation.ConditionContext;
-import org.springframework.context.annotation.Conditional;
-import org.springframework.context.annotation.Configuration;
-import org.springframework.context.annotation.Import;
-import org.springframework.core.type.AnnotatedTypeMetadata;
-import org.springframework.jdbc.datasource.embedded.EmbeddedDatabaseType;
-
-/**
- * {@link EnableAutoConfiguration Auto-configuration} for {@link DataSource}.
- *
- * @author Dave Syer
- * @author Phillip Webb
- * @author Stephane Nicoll
- * @author Kazuki Shimizu
- * @since 1.0.0
- */
-@Configuration(proxyBeanMethods = false)
-@ConditionalOnClass({ DataSource.class, EmbeddedDatabaseType.class })
-@EnableConfigurationProperties(DataSourceProperties.class)
-@Import({ DataSourcePoolMetadataProvidersConfiguration.class, DataSourceInitializationConfiguration.class })
-public class DataSourceAutoConfiguration {
-
-	@Configuration(proxyBeanMethods = false)
-	@Conditional(EmbeddedDatabaseCondition.class)
-	@ConditionalOnMissingBean({ DataSource.class, XADataSource.class })
-	@Import(EmbeddedDataSourceConfiguration.class)
-	protected static class EmbeddedDatabaseConfiguration {
-
-	}
-
-	@Configuration(proxyBeanMethods = false)
-	@Conditional(PooledDataSourceCondition.class)
-	@ConditionalOnMissingBean({ DataSource.class, XADataSource.class })
-	@Import({ DataSourceConfiguration.Hikari.class, DataSourceConfiguration.Tomcat.class,
-			DataSourceConfiguration.Dbcp2.class, DataSourceConfiguration.Generic.class,
-			DataSourceJmxConfiguration.class })
-	protected static class PooledDataSourceConfiguration {
-
-	}
-
-	/**
-	 * {@link AnyNestedCondition} that checks that either {@code spring.datasource.type}
-	 * is set or {@link PooledDataSourceAvailableCondition} applies.
-	 */
-	static class PooledDataSourceCondition extends AnyNestedCondition {
-
-		PooledDataSourceCondition() {
-			super(ConfigurationPhase.PARSE_CONFIGURATION);
-		}
-
-		@ConditionalOnProperty(prefix = "spring.datasource", name = "type")
-		static class ExplicitType {
-
-		}
-
-		@Conditional(PooledDataSourceAvailableCondition.class)
-		static class PooledDataSourceAvailable {
-
-		}
-
-	}
-
-	/**
-	 * {@link Condition} to test if a supported connection pool is available.
-	 */
-	static class PooledDataSourceAvailableCondition extends SpringBootCondition {
-
-		@Override
-		public ConditionOutcome getMatchOutcome(ConditionContext context, AnnotatedTypeMetadata metadata) {
-			ConditionMessage.Builder message = ConditionMessage.forCondition("PooledDataSource");
-			if (getDataSourceClassLoader(context) != null) {
-				return ConditionOutcome.match(message.foundExactly("supported DataSource"));
-			}
-			return ConditionOutcome.noMatch(message.didNotFind("supported DataSource").atAll());
-		}
-
-		/**
-		 * Returns the class loader for the {@link DataSource} class. Used to ensure that
-		 * the driver class can actually be loaded by the data source.
-		 * @param context the condition context
-		 * @return the class loader
-		 */
-		private ClassLoader getDataSourceClassLoader(ConditionContext context) {
-			Class<?> dataSourceClass = DataSourceBuilder.findType(context.getClassLoader());
-			return (dataSourceClass != null) ? dataSourceClass.getClassLoader() : null;
-		}
-
-	}
-
-	/**
-	 * {@link Condition} to detect when an embedded {@link DataSource} type can be used.
-	 * If a pooled {@link DataSource} is available, it will always be preferred to an
-	 * {@code EmbeddedDatabase}.
-	 */
-	static class EmbeddedDatabaseCondition extends SpringBootCondition {
-
-		private final SpringBootCondition pooledCondition = new PooledDataSourceCondition();
-
-		@Override
-		public ConditionOutcome getMatchOutcome(ConditionContext context, AnnotatedTypeMetadata metadata) {
-			ConditionMessage.Builder message = ConditionMessage.forCondition("EmbeddedDataSource");
-			if (anyMatches(context, metadata, this.pooledCondition)) {
-				return ConditionOutcome.noMatch(message.foundExactly("supported pooled data source"));
-			}
-			EmbeddedDatabaseType type = EmbeddedDatabaseConnection.get(context.getClassLoader()).getType();
-			if (type == null) {
-				return ConditionOutcome.noMatch(message.didNotFind("embedded database").atAll());
-			}
-			return ConditionOutcome.match(message.found("embedded database").items(type));
-		}
-
-	}
-
-}
-=======
 /*
  * Copyright 2012-2020 the original author or authors.
  *
@@ -305,5 +155,4 @@
 
 	}
 
-}
->>>>>>> 6755b480
+}