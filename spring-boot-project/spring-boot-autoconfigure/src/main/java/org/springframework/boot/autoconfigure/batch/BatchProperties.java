<<<<<<< HEAD
/*
 * Copyright 2012-2017 the original author or authors.
 *
 * Licensed under the Apache License, Version 2.0 (the "License");
 * you may not use this file except in compliance with the License.
 * You may obtain a copy of the License at
 *
 *      https://www.apache.org/licenses/LICENSE-2.0
 *
 * Unless required by applicable law or agreed to in writing, software
 * distributed under the License is distributed on an "AS IS" BASIS,
 * WITHOUT WARRANTIES OR CONDITIONS OF ANY KIND, either express or implied.
 * See the License for the specific language governing permissions and
 * limitations under the License.
 */

package org.springframework.boot.autoconfigure.batch;

import org.springframework.boot.context.properties.ConfigurationProperties;
import org.springframework.boot.jdbc.DataSourceInitializationMode;

/**
 * Configuration properties for Spring Batch.
 *
 * @author Stephane Nicoll
 * @author Eddú Meléndez
 * @author Vedran Pavic
 * @since 1.2.0
 */
@ConfigurationProperties(prefix = "spring.batch")
public class BatchProperties {

	private static final String DEFAULT_SCHEMA_LOCATION = "classpath:org/springframework/"
			+ "batch/core/schema-@@platform@@.sql";

	/**
	 * Path to the SQL file to use to initialize the database schema.
	 */
	private String schema = DEFAULT_SCHEMA_LOCATION;

	/**
	 * Table prefix for all the batch meta-data tables.
	 */
	private String tablePrefix;

	/**
	 * Database schema initialization mode.
	 */
	private DataSourceInitializationMode initializeSchema = DataSourceInitializationMode.EMBEDDED;

	private final Job job = new Job();

	public String getSchema() {
		return this.schema;
	}

	public void setSchema(String schema) {
		this.schema = schema;
	}

	public String getTablePrefix() {
		return this.tablePrefix;
	}

	public void setTablePrefix(String tablePrefix) {
		this.tablePrefix = tablePrefix;
	}

	public DataSourceInitializationMode getInitializeSchema() {
		return this.initializeSchema;
	}

	public void setInitializeSchema(DataSourceInitializationMode initializeSchema) {
		this.initializeSchema = initializeSchema;
	}

	public Job getJob() {
		return this.job;
	}

	public static class Job {

		/**
		 * Comma-separated list of job names to execute on startup (for instance,
		 * `job1,job2`). By default, all Jobs found in the context are executed.
		 */
		private String names = "";

		public String getNames() {
			return this.names;
		}

		public void setNames(String names) {
			this.names = names;
		}

	}

}
=======
/*
 * Copyright 2012-2019 the original author or authors.
 *
 * Licensed under the Apache License, Version 2.0 (the "License");
 * you may not use this file except in compliance with the License.
 * You may obtain a copy of the License at
 *
 *      https://www.apache.org/licenses/LICENSE-2.0
 *
 * Unless required by applicable law or agreed to in writing, software
 * distributed under the License is distributed on an "AS IS" BASIS,
 * WITHOUT WARRANTIES OR CONDITIONS OF ANY KIND, either express or implied.
 * See the License for the specific language governing permissions and
 * limitations under the License.
 */

package org.springframework.boot.autoconfigure.batch;

import org.springframework.boot.context.properties.ConfigurationProperties;
import org.springframework.boot.jdbc.DataSourceInitializationMode;

/**
 * Configuration properties for Spring Batch.
 *
 * @author Stephane Nicoll
 * @author Eddú Meléndez
 * @author Vedran Pavic
 * @since 1.2.0
 */
@ConfigurationProperties(prefix = "spring.batch")
public class BatchProperties {

	private static final String DEFAULT_SCHEMA_LOCATION = "classpath:org/springframework/"
			+ "batch/core/schema-@@platform@@.sql";

	/**
	 * Path to the SQL file to use to initialize the database schema.
	 */
	private String schema = DEFAULT_SCHEMA_LOCATION;

	/**
	 * Table prefix for all the batch meta-data tables.
	 */
	private String tablePrefix;

	/**
	 * Database schema initialization mode.
	 */
	private DataSourceInitializationMode initializeSchema = DataSourceInitializationMode.EMBEDDED;

	private final Job job = new Job();

	public String getSchema() {
		return this.schema;
	}

	public void setSchema(String schema) {
		this.schema = schema;
	}

	public String getTablePrefix() {
		return this.tablePrefix;
	}

	public void setTablePrefix(String tablePrefix) {
		this.tablePrefix = tablePrefix;
	}

	public DataSourceInitializationMode getInitializeSchema() {
		return this.initializeSchema;
	}

	public void setInitializeSchema(DataSourceInitializationMode initializeSchema) {
		this.initializeSchema = initializeSchema;
	}

	public Job getJob() {
		return this.job;
	}

	public static class Job {

		/**
		 * Comma-separated list of job names to execute on startup (for instance,
		 * `job1,job2`). By default, all Jobs found in the context are executed.
		 */
		private String names = "";

		public String getNames() {
			return this.names;
		}

		public void setNames(String names) {
			this.names = names;
		}

	}

}
>>>>>>> 6755b480
<|MERGE_RESOLUTION|>--- conflicted
+++ resolved
@@ -1,104 +1,3 @@
-<<<<<<< HEAD
-/*
- * Copyright 2012-2017 the original author or authors.
- *
- * Licensed under the Apache License, Version 2.0 (the "License");
- * you may not use this file except in compliance with the License.
- * You may obtain a copy of the License at
- *
- *      https://www.apache.org/licenses/LICENSE-2.0
- *
- * Unless required by applicable law or agreed to in writing, software
- * distributed under the License is distributed on an "AS IS" BASIS,
- * WITHOUT WARRANTIES OR CONDITIONS OF ANY KIND, either express or implied.
- * See the License for the specific language governing permissions and
- * limitations under the License.
- */
-
-package org.springframework.boot.autoconfigure.batch;
-
-import org.springframework.boot.context.properties.ConfigurationProperties;
-import org.springframework.boot.jdbc.DataSourceInitializationMode;
-
-/**
- * Configuration properties for Spring Batch.
- *
- * @author Stephane Nicoll
- * @author Eddú Meléndez
- * @author Vedran Pavic
- * @since 1.2.0
- */
-@ConfigurationProperties(prefix = "spring.batch")
-public class BatchProperties {
-
-	private static final String DEFAULT_SCHEMA_LOCATION = "classpath:org/springframework/"
-			+ "batch/core/schema-@@platform@@.sql";
-
-	/**
-	 * Path to the SQL file to use to initialize the database schema.
-	 */
-	private String schema = DEFAULT_SCHEMA_LOCATION;
-
-	/**
-	 * Table prefix for all the batch meta-data tables.
-	 */
-	private String tablePrefix;
-
-	/**
-	 * Database schema initialization mode.
-	 */
-	private DataSourceInitializationMode initializeSchema = DataSourceInitializationMode.EMBEDDED;
-
-	private final Job job = new Job();
-
-	public String getSchema() {
-		return this.schema;
-	}
-
-	public void setSchema(String schema) {
-		this.schema = schema;
-	}
-
-	public String getTablePrefix() {
-		return this.tablePrefix;
-	}
-
-	public void setTablePrefix(String tablePrefix) {
-		this.tablePrefix = tablePrefix;
-	}
-
-	public DataSourceInitializationMode getInitializeSchema() {
-		return this.initializeSchema;
-	}
-
-	public void setInitializeSchema(DataSourceInitializationMode initializeSchema) {
-		this.initializeSchema = initializeSchema;
-	}
-
-	public Job getJob() {
-		return this.job;
-	}
-
-	public static class Job {
-
-		/**
-		 * Comma-separated list of job names to execute on startup (for instance,
-		 * `job1,job2`). By default, all Jobs found in the context are executed.
-		 */
-		private String names = "";
-
-		public String getNames() {
-			return this.names;
-		}
-
-		public void setNames(String names) {
-			this.names = names;
-		}
-
-	}
-
-}
-=======
 /*
  * Copyright 2012-2019 the original author or authors.
  *
@@ -197,5 +96,4 @@
 
 	}
 
-}
->>>>>>> 6755b480
+}