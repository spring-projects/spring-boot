<<<<<<< HEAD
/*
 * Copyright 2012-2019 the original author or authors.
 *
 * Licensed under the Apache License, Version 2.0 (the "License");
 * you may not use this file except in compliance with the License.
 * You may obtain a copy of the License at
 *
 *      https://www.apache.org/licenses/LICENSE-2.0
 *
 * Unless required by applicable law or agreed to in writing, software
 * distributed under the License is distributed on an "AS IS" BASIS,
 * WITHOUT WARRANTIES OR CONDITIONS OF ANY KIND, either express or implied.
 * See the License for the specific language governing permissions and
 * limitations under the License.
 */

package org.springframework.boot.actuate.logging;

import java.io.File;

import org.apache.commons.logging.Log;
import org.apache.commons.logging.LogFactory;

import org.springframework.boot.actuate.endpoint.annotation.Endpoint;
import org.springframework.boot.actuate.endpoint.annotation.ReadOperation;
import org.springframework.boot.actuate.endpoint.web.annotation.WebEndpoint;
import org.springframework.boot.logging.LogFile;
import org.springframework.core.env.Environment;
import org.springframework.core.io.FileSystemResource;
import org.springframework.core.io.Resource;

/**
 * Web {@link Endpoint @Endpoint} that provides access to an application's log file.
 *
 * @author Johannes Edmeier
 * @author Phillip Webb
 * @author Andy Wilkinson
 * @since 2.0.0
 */
@WebEndpoint(id = "logfile")
public class LogFileWebEndpoint {

	private static final Log logger = LogFactory.getLog(LogFileWebEndpoint.class);

	private final Environment environment;

	private File externalFile;

	public LogFileWebEndpoint(Environment environment, File externalFile) {
		this.environment = environment;
		this.externalFile = externalFile;
	}

	public LogFileWebEndpoint(Environment environment) {
		this(environment, null);
	}

	@ReadOperation(produces = "text/plain; charset=UTF-8")
	public Resource logFile() {
		Resource logFileResource = getLogFileResource();
		if (logFileResource == null || !logFileResource.isReadable()) {
			return null;
		}
		return logFileResource;
	}

	private Resource getLogFileResource() {
		if (this.externalFile != null) {
			return new FileSystemResource(this.externalFile);
		}
		LogFile logFile = LogFile.get(this.environment);
		if (logFile == null) {
			logger.debug("Missing 'logging.file.name' or 'logging.file.path' properties");
			return null;
		}
		return new FileSystemResource(logFile.toString());
	}

}
=======
/*
 * Copyright 2012-2019 the original author or authors.
 *
 * Licensed under the Apache License, Version 2.0 (the "License");
 * you may not use this file except in compliance with the License.
 * You may obtain a copy of the License at
 *
 *      https://www.apache.org/licenses/LICENSE-2.0
 *
 * Unless required by applicable law or agreed to in writing, software
 * distributed under the License is distributed on an "AS IS" BASIS,
 * WITHOUT WARRANTIES OR CONDITIONS OF ANY KIND, either express or implied.
 * See the License for the specific language governing permissions and
 * limitations under the License.
 */

package org.springframework.boot.actuate.logging;

import java.io.File;

import org.apache.commons.logging.Log;
import org.apache.commons.logging.LogFactory;

import org.springframework.boot.actuate.endpoint.annotation.Endpoint;
import org.springframework.boot.actuate.endpoint.annotation.ReadOperation;
import org.springframework.boot.actuate.endpoint.web.annotation.WebEndpoint;
import org.springframework.boot.logging.LogFile;
import org.springframework.core.io.FileSystemResource;
import org.springframework.core.io.Resource;

/**
 * Web {@link Endpoint @Endpoint} that provides access to an application's log file.
 *
 * @author Johannes Edmeier
 * @author Phillip Webb
 * @author Andy Wilkinson
 * @since 2.0.0
 */
@WebEndpoint(id = "logfile")
public class LogFileWebEndpoint {

	private static final Log logger = LogFactory.getLog(LogFileWebEndpoint.class);

	private File externalFile;

	private final LogFile logFile;

	public LogFileWebEndpoint(LogFile logFile, File externalFile) {
		this.externalFile = externalFile;
		this.logFile = logFile;
	}

	@ReadOperation(produces = "text/plain; charset=UTF-8")
	public Resource logFile() {
		Resource logFileResource = getLogFileResource();
		if (logFileResource == null || !logFileResource.isReadable()) {
			return null;
		}
		return logFileResource;
	}

	private Resource getLogFileResource() {
		if (this.externalFile != null) {
			return new FileSystemResource(this.externalFile);
		}
		if (this.logFile == null) {
			logger.debug("Missing 'logging.file.name' or 'logging.file.path' properties");
			return null;
		}
		return new FileSystemResource(this.logFile.toString());
	}

}
>>>>>>> 6755b480
<|MERGE_RESOLUTION|>--- conflicted
+++ resolved
@@ -1,84 +1,3 @@
-<<<<<<< HEAD
-/*
- * Copyright 2012-2019 the original author or authors.
- *
- * Licensed under the Apache License, Version 2.0 (the "License");
- * you may not use this file except in compliance with the License.
- * You may obtain a copy of the License at
- *
- *      https://www.apache.org/licenses/LICENSE-2.0
- *
- * Unless required by applicable law or agreed to in writing, software
- * distributed under the License is distributed on an "AS IS" BASIS,
- * WITHOUT WARRANTIES OR CONDITIONS OF ANY KIND, either express or implied.
- * See the License for the specific language governing permissions and
- * limitations under the License.
- */
-
-package org.springframework.boot.actuate.logging;
-
-import java.io.File;
-
-import org.apache.commons.logging.Log;
-import org.apache.commons.logging.LogFactory;
-
-import org.springframework.boot.actuate.endpoint.annotation.Endpoint;
-import org.springframework.boot.actuate.endpoint.annotation.ReadOperation;
-import org.springframework.boot.actuate.endpoint.web.annotation.WebEndpoint;
-import org.springframework.boot.logging.LogFile;
-import org.springframework.core.env.Environment;
-import org.springframework.core.io.FileSystemResource;
-import org.springframework.core.io.Resource;
-
-/**
- * Web {@link Endpoint @Endpoint} that provides access to an application's log file.
- *
- * @author Johannes Edmeier
- * @author Phillip Webb
- * @author Andy Wilkinson
- * @since 2.0.0
- */
-@WebEndpoint(id = "logfile")
-public class LogFileWebEndpoint {
-
-	private static final Log logger = LogFactory.getLog(LogFileWebEndpoint.class);
-
-	private final Environment environment;
-
-	private File externalFile;
-
-	public LogFileWebEndpoint(Environment environment, File externalFile) {
-		this.environment = environment;
-		this.externalFile = externalFile;
-	}
-
-	public LogFileWebEndpoint(Environment environment) {
-		this(environment, null);
-	}
-
-	@ReadOperation(produces = "text/plain; charset=UTF-8")
-	public Resource logFile() {
-		Resource logFileResource = getLogFileResource();
-		if (logFileResource == null || !logFileResource.isReadable()) {
-			return null;
-		}
-		return logFileResource;
-	}
-
-	private Resource getLogFileResource() {
-		if (this.externalFile != null) {
-			return new FileSystemResource(this.externalFile);
-		}
-		LogFile logFile = LogFile.get(this.environment);
-		if (logFile == null) {
-			logger.debug("Missing 'logging.file.name' or 'logging.file.path' properties");
-			return null;
-		}
-		return new FileSystemResource(logFile.toString());
-	}
-
-}
-=======
 /*
  * Copyright 2012-2019 the original author or authors.
  *
@@ -151,5 +70,4 @@
 		return new FileSystemResource(this.logFile.toString());
 	}
 
-}
->>>>>>> 6755b480
+}