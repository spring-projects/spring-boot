<<<<<<< HEAD
/*
 * Copyright 2012-2017 the original author or authors.
 *
 * Licensed under the Apache License, Version 2.0 (the "License");
 * you may not use this file except in compliance with the License.
 * You may obtain a copy of the License at
 *
 *      https://www.apache.org/licenses/LICENSE-2.0
 *
 * Unless required by applicable law or agreed to in writing, software
 * distributed under the License is distributed on an "AS IS" BASIS,
 * WITHOUT WARRANTIES OR CONDITIONS OF ANY KIND, either express or implied.
 * See the License for the specific language governing permissions and
 * limitations under the License.
 */

package org.springframework.boot.actuate.health;

import reactor.core.publisher.Mono;
import reactor.core.publisher.MonoSink;
import reactor.core.scheduler.Schedulers;

import org.springframework.util.Assert;

/**
 * Adapts a {@link HealthIndicator} to a {@link ReactiveHealthIndicator} so that it can be
 * safely invoked in a reactive environment.
 *
 * @author Stephane Nicoll
 * @since 2.0.0
 */
public class HealthIndicatorReactiveAdapter implements ReactiveHealthIndicator {

	private final HealthIndicator delegate;

	public HealthIndicatorReactiveAdapter(HealthIndicator delegate) {
		Assert.notNull(delegate, "Delegate must not be null");
		this.delegate = delegate;
	}

	@Override
	public Mono<Health> health() {
		return Mono.create((sink) -> Schedulers.elastic().schedule(() -> invoke(sink)));
	}

	private void invoke(MonoSink<Health> sink) {
		try {
			Health health = this.delegate.health();
			sink.success(health);
		}
		catch (Exception ex) {
			sink.error(ex);
		}
	}

}
=======
/*
 * Copyright 2012-2020 the original author or authors.
 *
 * Licensed under the Apache License, Version 2.0 (the "License");
 * you may not use this file except in compliance with the License.
 * You may obtain a copy of the License at
 *
 *      https://www.apache.org/licenses/LICENSE-2.0
 *
 * Unless required by applicable law or agreed to in writing, software
 * distributed under the License is distributed on an "AS IS" BASIS,
 * WITHOUT WARRANTIES OR CONDITIONS OF ANY KIND, either express or implied.
 * See the License for the specific language governing permissions and
 * limitations under the License.
 */

package org.springframework.boot.actuate.health;

import reactor.core.publisher.Mono;
import reactor.core.scheduler.Schedulers;

import org.springframework.util.Assert;

/**
 * Adapts a {@link HealthIndicator} to a {@link ReactiveHealthIndicator} so that it can be
 * safely invoked in a reactive environment.
 *
 * @author Stephane Nicoll
 */
class HealthIndicatorReactiveAdapter implements ReactiveHealthIndicator {

	private final HealthIndicator delegate;

	HealthIndicatorReactiveAdapter(HealthIndicator delegate) {
		Assert.notNull(delegate, "Delegate must not be null");
		this.delegate = delegate;
	}

	@Override
	public Mono<Health> health() {
		return Mono.fromCallable(this.delegate::health).subscribeOn(Schedulers.boundedElastic());
	}

}
>>>>>>> 6755b480
<|MERGE_RESOLUTION|>--- conflicted
+++ resolved
@@ -1,61 +1,3 @@
-<<<<<<< HEAD
-/*
- * Copyright 2012-2017 the original author or authors.
- *
- * Licensed under the Apache License, Version 2.0 (the "License");
- * you may not use this file except in compliance with the License.
- * You may obtain a copy of the License at
- *
- *      https://www.apache.org/licenses/LICENSE-2.0
- *
- * Unless required by applicable law or agreed to in writing, software
- * distributed under the License is distributed on an "AS IS" BASIS,
- * WITHOUT WARRANTIES OR CONDITIONS OF ANY KIND, either express or implied.
- * See the License for the specific language governing permissions and
- * limitations under the License.
- */
-
-package org.springframework.boot.actuate.health;
-
-import reactor.core.publisher.Mono;
-import reactor.core.publisher.MonoSink;
-import reactor.core.scheduler.Schedulers;
-
-import org.springframework.util.Assert;
-
-/**
- * Adapts a {@link HealthIndicator} to a {@link ReactiveHealthIndicator} so that it can be
- * safely invoked in a reactive environment.
- *
- * @author Stephane Nicoll
- * @since 2.0.0
- */
-public class HealthIndicatorReactiveAdapter implements ReactiveHealthIndicator {
-
-	private final HealthIndicator delegate;
-
-	public HealthIndicatorReactiveAdapter(HealthIndicator delegate) {
-		Assert.notNull(delegate, "Delegate must not be null");
-		this.delegate = delegate;
-	}
-
-	@Override
-	public Mono<Health> health() {
-		return Mono.create((sink) -> Schedulers.elastic().schedule(() -> invoke(sink)));
-	}
-
-	private void invoke(MonoSink<Health> sink) {
-		try {
-			Health health = this.delegate.health();
-			sink.success(health);
-		}
-		catch (Exception ex) {
-			sink.error(ex);
-		}
-	}
-
-}
-=======
 /*
  * Copyright 2012-2020 the original author or authors.
  *
@@ -99,5 +41,4 @@
 		return Mono.fromCallable(this.delegate::health).subscribeOn(Schedulers.boundedElastic());
 	}
 
-}
->>>>>>> 6755b480
+}