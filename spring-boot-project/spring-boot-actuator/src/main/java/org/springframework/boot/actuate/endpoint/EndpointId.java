<<<<<<< HEAD
/*
 * Copyright 2012-2019 the original author or authors.
 *
 * Licensed under the Apache License, Version 2.0 (the "License");
 * you may not use this file except in compliance with the License.
 * You may obtain a copy of the License at
 *
 *      https://www.apache.org/licenses/LICENSE-2.0
 *
 * Unless required by applicable law or agreed to in writing, software
 * distributed under the License is distributed on an "AS IS" BASIS,
 * WITHOUT WARRANTIES OR CONDITIONS OF ANY KIND, either express or implied.
 * See the License for the specific language governing permissions and
 * limitations under the License.
 */

package org.springframework.boot.actuate.endpoint;

import java.util.HashSet;
import java.util.Locale;
import java.util.Set;
import java.util.regex.Pattern;

import org.apache.commons.logging.Log;
import org.apache.commons.logging.LogFactory;

import org.springframework.util.Assert;

/**
 * An identifier for an actuator endpoint. Endpoint IDs may contain only letters, numbers
 * {@code '.'} and {@code '-'}. They must begin with a lower-case letter. Case and syntax
 * characters are ignored when comparing endpoint IDs.
 *
 * @author Phillip Webb
 * @since 2.0.6
 */
public final class EndpointId {

	private static final Log logger = LogFactory.getLog(EndpointId.class);

	private static final Set<String> loggedWarnings = new HashSet<>();

	private static final Pattern VALID_PATTERN = Pattern.compile("[a-zA-Z0-9\\.\\-]+");

	private static final Pattern WARNING_PATTERN = Pattern.compile("[\\.\\-]+");

	private final String value;

	private final String lowerCaseValue;

	private final String lowerCaseAlphaNumeric;

	private EndpointId(String value) {
		Assert.hasText(value, "Value must not be empty");
		Assert.isTrue(VALID_PATTERN.matcher(value).matches(), "Value must only contain valid chars");
		Assert.isTrue(!Character.isDigit(value.charAt(0)), "Value must not start with a number");
		Assert.isTrue(!Character.isUpperCase(value.charAt(0)), "Value must not start with an uppercase letter");
		if (WARNING_PATTERN.matcher(value).find()) {
			logWarning(value);
		}
		this.value = value;
		this.lowerCaseValue = value.toLowerCase(Locale.ENGLISH);
		this.lowerCaseAlphaNumeric = getAlphaNumerics(this.lowerCaseValue);
	}

	private String getAlphaNumerics(String value) {
		StringBuilder result = new StringBuilder(value.length());
		for (int i = 0; i < value.length(); i++) {
			char ch = value.charAt(i);
			if (ch >= 'a' && ch <= 'z' || ch >= '0' && ch <= '9') {
				result.append(ch);
			}
		}
		return result.toString();
	}

	@Override
	public boolean equals(Object obj) {
		if (this == obj) {
			return true;
		}
		if (obj == null || getClass() != obj.getClass()) {
			return false;
		}
		return this.lowerCaseAlphaNumeric.equals(((EndpointId) obj).lowerCaseAlphaNumeric);
	}

	@Override
	public int hashCode() {
		return this.lowerCaseAlphaNumeric.hashCode();
	}

	/**
	 * Return a lower-case version of the endpoint ID.
	 * @return the lower-case endpoint ID
	 */
	public String toLowerCaseString() {
		return this.lowerCaseValue;
	}

	@Override
	public String toString() {
		return this.value;
	}

	/**
	 * Factory method to create a new {@link EndpointId} of the specified value.
	 * @param value the endpoint ID value
	 * @return an {@link EndpointId} instance
	 */
	public static EndpointId of(String value) {
		return new EndpointId(value);
	}

	/**
	 * Factory method to create a new {@link EndpointId} from a property value. More
	 * lenient than {@link #of(String)} to allow for common "relaxed" property variants.
	 * @param value the property value to convert
	 * @return an {@link EndpointId} instance
	 */
	public static EndpointId fromPropertyValue(String value) {
		return new EndpointId(value.replace("-", ""));
	}

	static void resetLoggedWarnings() {
		loggedWarnings.clear();
	}

	private static void logWarning(String value) {
		if (logger.isWarnEnabled() && loggedWarnings.add(value)) {
			logger.warn("Endpoint ID '" + value + "' contains invalid characters, please migrate to a valid format.");
		}
	}

}
=======
/*
 * Copyright 2012-2020 the original author or authors.
 *
 * Licensed under the Apache License, Version 2.0 (the "License");
 * you may not use this file except in compliance with the License.
 * You may obtain a copy of the License at
 *
 *      https://www.apache.org/licenses/LICENSE-2.0
 *
 * Unless required by applicable law or agreed to in writing, software
 * distributed under the License is distributed on an "AS IS" BASIS,
 * WITHOUT WARRANTIES OR CONDITIONS OF ANY KIND, either express or implied.
 * See the License for the specific language governing permissions and
 * limitations under the License.
 */

package org.springframework.boot.actuate.endpoint;

import java.util.HashSet;
import java.util.Locale;
import java.util.Set;
import java.util.regex.Pattern;

import org.apache.commons.logging.Log;
import org.apache.commons.logging.LogFactory;

import org.springframework.core.env.Environment;
import org.springframework.util.Assert;

/**
 * An identifier for an actuator endpoint. Endpoint IDs may contain only letters and
 * numbers. They must begin with a lower-case letter. Case and syntax characters are
 * ignored when comparing endpoint IDs.
 *
 * @author Phillip Webb
 * @since 2.0.6
 */
public final class EndpointId {

	private static final Log logger = LogFactory.getLog(EndpointId.class);

	private static final Set<String> loggedWarnings = new HashSet<>();

	private static final Pattern VALID_PATTERN = Pattern.compile("[a-zA-Z0-9.-]+");

	private static final Pattern WARNING_PATTERN = Pattern.compile("[.-]+");

	private static final String MIGRATE_LEGACY_NAMES_PROPERTY = "management.endpoints.migrate-legacy-ids";

	private final String value;

	private final String lowerCaseValue;

	private final String lowerCaseAlphaNumeric;

	private EndpointId(String value) {
		Assert.hasText(value, "Value must not be empty");
		Assert.isTrue(VALID_PATTERN.matcher(value).matches(), "Value must only contain valid chars");
		Assert.isTrue(!Character.isDigit(value.charAt(0)), "Value must not start with a number");
		Assert.isTrue(!Character.isUpperCase(value.charAt(0)), "Value must not start with an uppercase letter");
		if (WARNING_PATTERN.matcher(value).find()) {
			logWarning(value);
		}
		this.value = value;
		this.lowerCaseValue = value.toLowerCase(Locale.ENGLISH);
		this.lowerCaseAlphaNumeric = getAlphaNumerics(this.lowerCaseValue);
	}

	private String getAlphaNumerics(String value) {
		StringBuilder result = new StringBuilder(value.length());
		for (int i = 0; i < value.length(); i++) {
			char ch = value.charAt(i);
			if (ch >= 'a' && ch <= 'z' || ch >= '0' && ch <= '9') {
				result.append(ch);
			}
		}
		return result.toString();
	}

	@Override
	public boolean equals(Object obj) {
		if (this == obj) {
			return true;
		}
		if (obj == null || getClass() != obj.getClass()) {
			return false;
		}
		return this.lowerCaseAlphaNumeric.equals(((EndpointId) obj).lowerCaseAlphaNumeric);
	}

	@Override
	public int hashCode() {
		return this.lowerCaseAlphaNumeric.hashCode();
	}

	/**
	 * Return a lower-case version of the endpoint ID.
	 * @return the lower-case endpoint ID
	 */
	public String toLowerCaseString() {
		return this.lowerCaseValue;
	}

	@Override
	public String toString() {
		return this.value;
	}

	/**
	 * Factory method to create a new {@link EndpointId} of the specified value.
	 * @param value the endpoint ID value
	 * @return an {@link EndpointId} instance
	 */
	public static EndpointId of(String value) {
		return new EndpointId(value);
	}

	/**
	 * Factory method to create a new {@link EndpointId} of the specified value. This
	 * variant will respect the {@code management.endpoints.migrate-legacy-names} property
	 * if it has been set in the {@link Environment}.
	 * @param environment the Spring environment
	 * @param value the endpoint ID value
	 * @return an {@link EndpointId} instance
	 * @since 2.2.0
	 */
	public static EndpointId of(Environment environment, String value) {
		Assert.notNull(environment, "Environment must not be null");
		return new EndpointId(migrateLegacyId(environment, value));
	}

	private static String migrateLegacyId(Environment environment, String value) {
		if (environment.getProperty(MIGRATE_LEGACY_NAMES_PROPERTY, Boolean.class, false)) {
			return value.replaceAll("[-.]+", "");
		}
		return value;
	}

	/**
	 * Factory method to create a new {@link EndpointId} from a property value. More
	 * lenient than {@link #of(String)} to allow for common "relaxed" property variants.
	 * @param value the property value to convert
	 * @return an {@link EndpointId} instance
	 */
	public static EndpointId fromPropertyValue(String value) {
		return new EndpointId(value.replace("-", ""));
	}

	static void resetLoggedWarnings() {
		loggedWarnings.clear();
	}

	private static void logWarning(String value) {
		if (logger.isWarnEnabled() && loggedWarnings.add(value)) {
			logger.warn("Endpoint ID '" + value + "' contains invalid characters, please migrate to a valid format.");
		}
	}

}
>>>>>>> 6755b480
<|MERGE_RESOLUTION|>--- conflicted
+++ resolved
@@ -1,140 +1,3 @@
-<<<<<<< HEAD
-/*
- * Copyright 2012-2019 the original author or authors.
- *
- * Licensed under the Apache License, Version 2.0 (the "License");
- * you may not use this file except in compliance with the License.
- * You may obtain a copy of the License at
- *
- *      https://www.apache.org/licenses/LICENSE-2.0
- *
- * Unless required by applicable law or agreed to in writing, software
- * distributed under the License is distributed on an "AS IS" BASIS,
- * WITHOUT WARRANTIES OR CONDITIONS OF ANY KIND, either express or implied.
- * See the License for the specific language governing permissions and
- * limitations under the License.
- */
-
-package org.springframework.boot.actuate.endpoint;
-
-import java.util.HashSet;
-import java.util.Locale;
-import java.util.Set;
-import java.util.regex.Pattern;
-
-import org.apache.commons.logging.Log;
-import org.apache.commons.logging.LogFactory;
-
-import org.springframework.util.Assert;
-
-/**
- * An identifier for an actuator endpoint. Endpoint IDs may contain only letters, numbers
- * {@code '.'} and {@code '-'}. They must begin with a lower-case letter. Case and syntax
- * characters are ignored when comparing endpoint IDs.
- *
- * @author Phillip Webb
- * @since 2.0.6
- */
-public final class EndpointId {
-
-	private static final Log logger = LogFactory.getLog(EndpointId.class);
-
-	private static final Set<String> loggedWarnings = new HashSet<>();
-
-	private static final Pattern VALID_PATTERN = Pattern.compile("[a-zA-Z0-9\\.\\-]+");
-
-	private static final Pattern WARNING_PATTERN = Pattern.compile("[\\.\\-]+");
-
-	private final String value;
-
-	private final String lowerCaseValue;
-
-	private final String lowerCaseAlphaNumeric;
-
-	private EndpointId(String value) {
-		Assert.hasText(value, "Value must not be empty");
-		Assert.isTrue(VALID_PATTERN.matcher(value).matches(), "Value must only contain valid chars");
-		Assert.isTrue(!Character.isDigit(value.charAt(0)), "Value must not start with a number");
-		Assert.isTrue(!Character.isUpperCase(value.charAt(0)), "Value must not start with an uppercase letter");
-		if (WARNING_PATTERN.matcher(value).find()) {
-			logWarning(value);
-		}
-		this.value = value;
-		this.lowerCaseValue = value.toLowerCase(Locale.ENGLISH);
-		this.lowerCaseAlphaNumeric = getAlphaNumerics(this.lowerCaseValue);
-	}
-
-	private String getAlphaNumerics(String value) {
-		StringBuilder result = new StringBuilder(value.length());
-		for (int i = 0; i < value.length(); i++) {
-			char ch = value.charAt(i);
-			if (ch >= 'a' && ch <= 'z' || ch >= '0' && ch <= '9') {
-				result.append(ch);
-			}
-		}
-		return result.toString();
-	}
-
-	@Override
-	public boolean equals(Object obj) {
-		if (this == obj) {
-			return true;
-		}
-		if (obj == null || getClass() != obj.getClass()) {
-			return false;
-		}
-		return this.lowerCaseAlphaNumeric.equals(((EndpointId) obj).lowerCaseAlphaNumeric);
-	}
-
-	@Override
-	public int hashCode() {
-		return this.lowerCaseAlphaNumeric.hashCode();
-	}
-
-	/**
-	 * Return a lower-case version of the endpoint ID.
-	 * @return the lower-case endpoint ID
-	 */
-	public String toLowerCaseString() {
-		return this.lowerCaseValue;
-	}
-
-	@Override
-	public String toString() {
-		return this.value;
-	}
-
-	/**
-	 * Factory method to create a new {@link EndpointId} of the specified value.
-	 * @param value the endpoint ID value
-	 * @return an {@link EndpointId} instance
-	 */
-	public static EndpointId of(String value) {
-		return new EndpointId(value);
-	}
-
-	/**
-	 * Factory method to create a new {@link EndpointId} from a property value. More
-	 * lenient than {@link #of(String)} to allow for common "relaxed" property variants.
-	 * @param value the property value to convert
-	 * @return an {@link EndpointId} instance
-	 */
-	public static EndpointId fromPropertyValue(String value) {
-		return new EndpointId(value.replace("-", ""));
-	}
-
-	static void resetLoggedWarnings() {
-		loggedWarnings.clear();
-	}
-
-	private static void logWarning(String value) {
-		if (logger.isWarnEnabled() && loggedWarnings.add(value)) {
-			logger.warn("Endpoint ID '" + value + "' contains invalid characters, please migrate to a valid format.");
-		}
-	}
-
-}
-=======
 /*
  * Copyright 2012-2020 the original author or authors.
  *
@@ -293,5 +156,4 @@
 		}
 	}
 
-}
->>>>>>> 6755b480
+}