--- conflicted
+++ resolved
@@ -82,17 +82,12 @@
 			return this.invoker.invoke(context);
 		}
 		long accessTime = System.currentTimeMillis();
-<<<<<<< HEAD
+		if (this.cachedResponses.size() > CACHE_CLEANUP_THRESHOLD) {
+			cleanExpiredCachedResponses(accessTime);
+		}
 		ApiVersion contextApiVersion = context.resolveArgument(ApiVersion.class);
 		Principal principal = context.resolveArgument(Principal.class);
 		CacheKey cacheKey = new CacheKey(contextApiVersion, principal);
-=======
-		if (this.cachedResponses.size() > CACHE_CLEANUP_THRESHOLD) {
-			cleanExpiredCachedResponses(accessTime);
-		}
-		ApiVersion contextApiVersion = context.getApiVersion();
-		CacheKey cacheKey = new CacheKey(contextApiVersion, context.getSecurityContext().getPrincipal());
->>>>>>> 4dc51421
 		CachedResponse cached = this.cachedResponses.get(cacheKey);
 		if (cached == null || cached.isStale(accessTime, this.timeToLive)) {
 			Object response = this.invoker.invoke(context);
