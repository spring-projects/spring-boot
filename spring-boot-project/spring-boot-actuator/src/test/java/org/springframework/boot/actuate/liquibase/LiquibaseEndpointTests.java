<<<<<<< HEAD
/*
 * Copyright 2012-2019 the original author or authors.
 *
 * Licensed under the Apache License, Version 2.0 (the "License");
 * you may not use this file except in compliance with the License.
 * You may obtain a copy of the License at
 *
 *      https://www.apache.org/licenses/LICENSE-2.0
 *
 * Unless required by applicable law or agreed to in writing, software
 * distributed under the License is distributed on an "AS IS" BASIS,
 * WITHOUT WARRANTIES OR CONDITIONS OF ANY KIND, either express or implied.
 * See the License for the specific language governing permissions and
 * limitations under the License.
 */

package org.springframework.boot.actuate.liquibase;

import java.sql.Connection;
import java.sql.SQLException;
import java.util.Map;

import javax.sql.DataSource;

import org.junit.jupiter.api.Test;

import org.springframework.boot.actuate.liquibase.LiquibaseEndpoint.LiquibaseBean;
import org.springframework.boot.autoconfigure.AutoConfigurations;
import org.springframework.boot.autoconfigure.jdbc.DataSourceAutoConfiguration;
import org.springframework.boot.autoconfigure.liquibase.LiquibaseAutoConfiguration;
import org.springframework.boot.test.context.runner.ApplicationContextRunner;
import org.springframework.context.ApplicationContext;
import org.springframework.context.annotation.Bean;
import org.springframework.context.annotation.Configuration;

import static org.assertj.core.api.Assertions.assertThat;

/**
 * Tests for {@link LiquibaseEndpoint}.
 *
 * @author Eddú Meléndez
 * @author Andy Wilkinson
 * @author Stephane Nicoll
 */
class LiquibaseEndpointTests {

	private final ApplicationContextRunner contextRunner = new ApplicationContextRunner()
			.withConfiguration(
					AutoConfigurations.of(DataSourceAutoConfiguration.class, LiquibaseAutoConfiguration.class))
			.withPropertyValues("spring.datasource.generate-unique-name=true");

	@Test
	void liquibaseReportIsReturned() {
		this.contextRunner.withUserConfiguration(Config.class).run((context) -> {
			Map<String, LiquibaseBean> liquibaseBeans = context.getBean(LiquibaseEndpoint.class).liquibaseBeans()
					.getContexts().get(context.getId()).getLiquibaseBeans();
			assertThat(liquibaseBeans.get("liquibase").getChangeSets()).hasSize(1);
		});
	}

	@Test
	void invokeWithCustomSchema() {
		this.contextRunner.withUserConfiguration(Config.class)
				.withPropertyValues("spring.liquibase.default-schema=CUSTOMSCHEMA",
						"spring.datasource.schema=classpath:/db/create-custom-schema.sql")
				.run((context) -> {
					Map<String, LiquibaseBean> liquibaseBeans = context.getBean(LiquibaseEndpoint.class)
							.liquibaseBeans().getContexts().get(context.getId()).getLiquibaseBeans();
					assertThat(liquibaseBeans.get("liquibase").getChangeSets()).hasSize(1);
				});
	}

	@Test
	void invokeWithCustomTables() {
		this.contextRunner.withUserConfiguration(Config.class)
				.withPropertyValues("spring.liquibase.database-change-log-lock-table=liquibase_database_changelog_lock",
						"spring.liquibase.database-change-log-table=liquibase_database_changelog")
				.run((context) -> {
					Map<String, LiquibaseBean> liquibaseBeans = context.getBean(LiquibaseEndpoint.class)
							.liquibaseBeans().getContexts().get(context.getId()).getLiquibaseBeans();
					assertThat(liquibaseBeans.get("liquibase").getChangeSets()).hasSize(1);
				});
	}

	@Test
	void connectionAutoCommitPropertyIsReset() {
		this.contextRunner.withUserConfiguration(Config.class).run((context) -> {
			DataSource dataSource = context.getBean(DataSource.class);
			assertThat(getAutoCommit(dataSource)).isTrue();
			context.getBean(LiquibaseEndpoint.class).liquibaseBeans();
			assertThat(getAutoCommit(dataSource)).isTrue();
		});
	}

	private boolean getAutoCommit(DataSource dataSource) throws SQLException {
		try (Connection connection = dataSource.getConnection()) {
			return connection.getAutoCommit();
		}
	}

	@Configuration(proxyBeanMethods = false)
	static class Config {

		@Bean
		LiquibaseEndpoint endpoint(ApplicationContext context) {
			return new LiquibaseEndpoint(context);
		}

	}

}
=======
/*
 * Copyright 2012-2021 the original author or authors.
 *
 * Licensed under the Apache License, Version 2.0 (the "License");
 * you may not use this file except in compliance with the License.
 * You may obtain a copy of the License at
 *
 *      https://www.apache.org/licenses/LICENSE-2.0
 *
 * Unless required by applicable law or agreed to in writing, software
 * distributed under the License is distributed on an "AS IS" BASIS,
 * WITHOUT WARRANTIES OR CONDITIONS OF ANY KIND, either express or implied.
 * See the License for the specific language governing permissions and
 * limitations under the License.
 */

package org.springframework.boot.actuate.liquibase;

import java.sql.Connection;
import java.sql.SQLException;
import java.util.Map;

import javax.sql.DataSource;

import liquibase.integration.spring.SpringLiquibase;
import org.junit.jupiter.api.Test;

import org.springframework.boot.actuate.liquibase.LiquibaseEndpoint.LiquibaseBean;
import org.springframework.boot.autoconfigure.AutoConfigurations;
import org.springframework.boot.autoconfigure.jdbc.DataSourceAutoConfiguration;
import org.springframework.boot.autoconfigure.liquibase.LiquibaseAutoConfiguration;
import org.springframework.boot.jdbc.EmbeddedDatabaseConnection;
import org.springframework.boot.test.context.runner.ApplicationContextRunner;
import org.springframework.context.ApplicationContext;
import org.springframework.context.annotation.Bean;
import org.springframework.context.annotation.Configuration;
import org.springframework.jdbc.datasource.embedded.EmbeddedDatabaseBuilder;

import static org.assertj.core.api.Assertions.assertThat;

/**
 * Tests for {@link LiquibaseEndpoint}.
 *
 * @author Eddú Meléndez
 * @author Andy Wilkinson
 * @author Stephane Nicoll
 * @author Leo Li
 */
class LiquibaseEndpointTests {

	private final ApplicationContextRunner contextRunner = new ApplicationContextRunner()
			.withConfiguration(
					AutoConfigurations.of(DataSourceAutoConfiguration.class, LiquibaseAutoConfiguration.class))
			.withPropertyValues("spring.datasource.generate-unique-name=true");

	@Test
	void liquibaseReportIsReturned() {
		this.contextRunner.withUserConfiguration(Config.class).run((context) -> {
			Map<String, LiquibaseBean> liquibaseBeans = context.getBean(LiquibaseEndpoint.class).liquibaseBeans()
					.getContexts().get(context.getId()).getLiquibaseBeans();
			assertThat(liquibaseBeans.get("liquibase").getChangeSets()).hasSize(1);
		});
	}

	@Test
	void liquibaseReportIsReturnedForContextHierarchy() {
		this.contextRunner.withUserConfiguration().run((parent) -> {
			this.contextRunner.withUserConfiguration(Config.class).withParent(parent).run((context) -> {
				Map<String, LiquibaseBean> liquibaseBeans = context.getBean(LiquibaseEndpoint.class).liquibaseBeans()
						.getContexts().get(parent.getId()).getLiquibaseBeans();
				assertThat(liquibaseBeans.get("liquibase").getChangeSets()).hasSize(1);
			});
		});
	}

	@Test
	void invokeWithCustomSchema() {
		this.contextRunner.withUserConfiguration(Config.class)
				.withPropertyValues("spring.liquibase.default-schema=CUSTOMSCHEMA",
						"spring.datasource.schema=classpath:/db/create-custom-schema.sql")
				.run((context) -> {
					Map<String, LiquibaseBean> liquibaseBeans = context.getBean(LiquibaseEndpoint.class)
							.liquibaseBeans().getContexts().get(context.getId()).getLiquibaseBeans();
					assertThat(liquibaseBeans.get("liquibase").getChangeSets()).hasSize(1);
				});
	}

	@Test
	void invokeWithCustomTables() {
		this.contextRunner.withUserConfiguration(Config.class)
				.withPropertyValues("spring.liquibase.database-change-log-lock-table=liquibase_database_changelog_lock",
						"spring.liquibase.database-change-log-table=liquibase_database_changelog")
				.run((context) -> {
					Map<String, LiquibaseBean> liquibaseBeans = context.getBean(LiquibaseEndpoint.class)
							.liquibaseBeans().getContexts().get(context.getId()).getLiquibaseBeans();
					assertThat(liquibaseBeans.get("liquibase").getChangeSets()).hasSize(1);
				});
	}

	@Test
	void connectionAutoCommitPropertyIsReset() {
		this.contextRunner.withUserConfiguration(Config.class).run((context) -> {
			DataSource dataSource = context.getBean(DataSource.class);
			assertThat(getAutoCommit(dataSource)).isTrue();
			context.getBean(LiquibaseEndpoint.class).liquibaseBeans();
			assertThat(getAutoCommit(dataSource)).isTrue();
		});
	}

	@Test
	void whenMultipleLiquibaseBeansArePresentChangeSetsAreCorrectlyReportedForEachBean() {
		this.contextRunner.withUserConfiguration(Config.class, MultipleDataSourceLiquibaseConfiguration.class)
				.run((context) -> {
					Map<String, LiquibaseBean> liquibaseBeans = context.getBean(LiquibaseEndpoint.class)
							.liquibaseBeans().getContexts().get(context.getId()).getLiquibaseBeans();
					assertThat(liquibaseBeans.get("liquibase").getChangeSets()).hasSize(1);
					assertThat(liquibaseBeans.get("liquibase").getChangeSets().get(0).getChangeLog())
							.isEqualTo("db/changelog/db.changelog-master.yaml");
					assertThat(liquibaseBeans.get("liquibaseBackup").getChangeSets()).hasSize(1);
					assertThat(liquibaseBeans.get("liquibaseBackup").getChangeSets().get(0).getChangeLog())
							.isEqualTo("db/changelog/db.changelog-master-backup.yaml");
				});
	}

	private boolean getAutoCommit(DataSource dataSource) throws SQLException {
		try (Connection connection = dataSource.getConnection()) {
			return connection.getAutoCommit();
		}
	}

	@Configuration(proxyBeanMethods = false)
	static class Config {

		@Bean
		LiquibaseEndpoint endpoint(ApplicationContext context) {
			return new LiquibaseEndpoint(context);
		}

	}

	@Configuration(proxyBeanMethods = false)
	static class MultipleDataSourceLiquibaseConfiguration {

		@Bean
		DataSource dataSource() {
			return createEmbeddedDatabase();
		}

		@Bean
		DataSource dataSourceBackup() {
			return createEmbeddedDatabase();
		}

		@Bean
		SpringLiquibase liquibase(DataSource dataSource) {
			return createSpringLiquibase("db.changelog-master.yaml", dataSource);
		}

		@Bean
		SpringLiquibase liquibaseBackup(DataSource dataSourceBackup) {
			return createSpringLiquibase("db.changelog-master-backup.yaml", dataSourceBackup);
		}

		private DataSource createEmbeddedDatabase() {
			return new EmbeddedDatabaseBuilder().generateUniqueName(true)
					.setType(EmbeddedDatabaseConnection.HSQLDB.getType()).build();
		}

		private SpringLiquibase createSpringLiquibase(String changeLog, DataSource dataSource) {
			SpringLiquibase liquibase = new SpringLiquibase();
			liquibase.setChangeLog("classpath:/db/changelog/" + changeLog);
			liquibase.setShouldRun(true);
			liquibase.setDataSource(dataSource);
			return liquibase;
		}

	}

}
>>>>>>> 6755b480
<|MERGE_RESOLUTION|>--- conflicted
+++ resolved
@@ -1,116 +1,3 @@
-<<<<<<< HEAD
-/*
- * Copyright 2012-2019 the original author or authors.
- *
- * Licensed under the Apache License, Version 2.0 (the "License");
- * you may not use this file except in compliance with the License.
- * You may obtain a copy of the License at
- *
- *      https://www.apache.org/licenses/LICENSE-2.0
- *
- * Unless required by applicable law or agreed to in writing, software
- * distributed under the License is distributed on an "AS IS" BASIS,
- * WITHOUT WARRANTIES OR CONDITIONS OF ANY KIND, either express or implied.
- * See the License for the specific language governing permissions and
- * limitations under the License.
- */
-
-package org.springframework.boot.actuate.liquibase;
-
-import java.sql.Connection;
-import java.sql.SQLException;
-import java.util.Map;
-
-import javax.sql.DataSource;
-
-import org.junit.jupiter.api.Test;
-
-import org.springframework.boot.actuate.liquibase.LiquibaseEndpoint.LiquibaseBean;
-import org.springframework.boot.autoconfigure.AutoConfigurations;
-import org.springframework.boot.autoconfigure.jdbc.DataSourceAutoConfiguration;
-import org.springframework.boot.autoconfigure.liquibase.LiquibaseAutoConfiguration;
-import org.springframework.boot.test.context.runner.ApplicationContextRunner;
-import org.springframework.context.ApplicationContext;
-import org.springframework.context.annotation.Bean;
-import org.springframework.context.annotation.Configuration;
-
-import static org.assertj.core.api.Assertions.assertThat;
-
-/**
- * Tests for {@link LiquibaseEndpoint}.
- *
- * @author Eddú Meléndez
- * @author Andy Wilkinson
- * @author Stephane Nicoll
- */
-class LiquibaseEndpointTests {
-
-	private final ApplicationContextRunner contextRunner = new ApplicationContextRunner()
-			.withConfiguration(
-					AutoConfigurations.of(DataSourceAutoConfiguration.class, LiquibaseAutoConfiguration.class))
-			.withPropertyValues("spring.datasource.generate-unique-name=true");
-
-	@Test
-	void liquibaseReportIsReturned() {
-		this.contextRunner.withUserConfiguration(Config.class).run((context) -> {
-			Map<String, LiquibaseBean> liquibaseBeans = context.getBean(LiquibaseEndpoint.class).liquibaseBeans()
-					.getContexts().get(context.getId()).getLiquibaseBeans();
-			assertThat(liquibaseBeans.get("liquibase").getChangeSets()).hasSize(1);
-		});
-	}
-
-	@Test
-	void invokeWithCustomSchema() {
-		this.contextRunner.withUserConfiguration(Config.class)
-				.withPropertyValues("spring.liquibase.default-schema=CUSTOMSCHEMA",
-						"spring.datasource.schema=classpath:/db/create-custom-schema.sql")
-				.run((context) -> {
-					Map<String, LiquibaseBean> liquibaseBeans = context.getBean(LiquibaseEndpoint.class)
-							.liquibaseBeans().getContexts().get(context.getId()).getLiquibaseBeans();
-					assertThat(liquibaseBeans.get("liquibase").getChangeSets()).hasSize(1);
-				});
-	}
-
-	@Test
-	void invokeWithCustomTables() {
-		this.contextRunner.withUserConfiguration(Config.class)
-				.withPropertyValues("spring.liquibase.database-change-log-lock-table=liquibase_database_changelog_lock",
-						"spring.liquibase.database-change-log-table=liquibase_database_changelog")
-				.run((context) -> {
-					Map<String, LiquibaseBean> liquibaseBeans = context.getBean(LiquibaseEndpoint.class)
-							.liquibaseBeans().getContexts().get(context.getId()).getLiquibaseBeans();
-					assertThat(liquibaseBeans.get("liquibase").getChangeSets()).hasSize(1);
-				});
-	}
-
-	@Test
-	void connectionAutoCommitPropertyIsReset() {
-		this.contextRunner.withUserConfiguration(Config.class).run((context) -> {
-			DataSource dataSource = context.getBean(DataSource.class);
-			assertThat(getAutoCommit(dataSource)).isTrue();
-			context.getBean(LiquibaseEndpoint.class).liquibaseBeans();
-			assertThat(getAutoCommit(dataSource)).isTrue();
-		});
-	}
-
-	private boolean getAutoCommit(DataSource dataSource) throws SQLException {
-		try (Connection connection = dataSource.getConnection()) {
-			return connection.getAutoCommit();
-		}
-	}
-
-	@Configuration(proxyBeanMethods = false)
-	static class Config {
-
-		@Bean
-		LiquibaseEndpoint endpoint(ApplicationContext context) {
-			return new LiquibaseEndpoint(context);
-		}
-
-	}
-
-}
-=======
 /*
  * Copyright 2012-2021 the original author or authors.
  *
@@ -289,5 +176,4 @@
 
 	}
 
-}
->>>>>>> 6755b480
+}