--- conflicted
+++ resolved
@@ -1,125 +1,3 @@
-<<<<<<< HEAD
-/*
- * Copyright 2012-2019 the original author or authors.
- *
- * Licensed under the Apache License, Version 2.0 (the "License");
- * you may not use this file except in compliance with the License.
- * You may obtain a copy of the License at
- *
- *      https://www.apache.org/licenses/LICENSE-2.0
- *
- * Unless required by applicable law or agreed to in writing, software
- * distributed under the License is distributed on an "AS IS" BASIS,
- * WITHOUT WARRANTIES OR CONDITIONS OF ANY KIND, either express or implied.
- * See the License for the specific language governing permissions and
- * limitations under the License.
- */
-
-package org.springframework.boot.actuate.trace.http.reactive;
-
-import java.util.EnumSet;
-import java.util.Set;
-
-import org.junit.jupiter.api.Test;
-import reactor.core.publisher.Mono;
-
-import org.springframework.boot.actuate.trace.http.HttpExchangeTracer;
-import org.springframework.boot.actuate.trace.http.HttpTraceRepository;
-import org.springframework.boot.actuate.trace.http.InMemoryHttpTraceRepository;
-import org.springframework.boot.actuate.trace.http.Include;
-import org.springframework.boot.actuate.web.trace.reactive.HttpTraceWebFilter;
-import org.springframework.boot.test.context.runner.ReactiveWebApplicationContextRunner;
-import org.springframework.context.ApplicationContext;
-import org.springframework.context.annotation.Bean;
-import org.springframework.context.annotation.Configuration;
-import org.springframework.http.HttpStatus;
-import org.springframework.http.server.reactive.HttpHandler;
-import org.springframework.test.web.reactive.server.WebTestClient;
-import org.springframework.web.reactive.config.EnableWebFlux;
-import org.springframework.web.reactive.function.server.HandlerFunction;
-import org.springframework.web.reactive.function.server.RouterFunction;
-import org.springframework.web.reactive.function.server.ServerResponse;
-import org.springframework.web.server.adapter.WebHttpHandlerBuilder;
-
-import static org.assertj.core.api.Assertions.assertThat;
-import static org.springframework.web.reactive.function.server.RequestPredicates.GET;
-import static org.springframework.web.reactive.function.server.RouterFunctions.route;
-
-/**
- * Integration tests for {@link HttpTraceWebFilter}.
- *
- * @author Andy Wilkinson
- */
-class HttpTraceWebFilterIntegrationTests {
-
-	private ReactiveWebApplicationContextRunner contextRunner = new ReactiveWebApplicationContextRunner()
-			.withUserConfiguration(Config.class);
-
-	@Test
-	void traceForNotFoundResponseHas404Status() {
-		this.contextRunner.run((context) -> {
-			WebTestClient.bindToApplicationContext(context).build().get().uri("/").exchange().expectStatus()
-					.isNotFound();
-			HttpTraceRepository repository = context.getBean(HttpTraceRepository.class);
-			assertThat(repository.findAll()).hasSize(1);
-			assertThat(repository.findAll().get(0).getResponse().getStatus()).isEqualTo(404);
-		});
-	}
-
-	@Test
-	void traceForMonoErrorWithRuntimeExceptionHas500Status() {
-		this.contextRunner.run((context) -> {
-			WebTestClient.bindToApplicationContext(context).build().get().uri("/mono-error").exchange().expectStatus()
-					.isEqualTo(HttpStatus.INTERNAL_SERVER_ERROR);
-			HttpTraceRepository repository = context.getBean(HttpTraceRepository.class);
-			assertThat(repository.findAll()).hasSize(1);
-			assertThat(repository.findAll().get(0).getResponse().getStatus()).isEqualTo(500);
-		});
-	}
-
-	@Test
-	void traceForThrownRuntimeExceptionHas500Status() {
-		this.contextRunner.run((context) -> {
-			WebTestClient.bindToApplicationContext(context).build().get().uri("/thrown").exchange().expectStatus()
-					.isEqualTo(HttpStatus.INTERNAL_SERVER_ERROR);
-			HttpTraceRepository repository = context.getBean(HttpTraceRepository.class);
-			assertThat(repository.findAll()).hasSize(1);
-			assertThat(repository.findAll().get(0).getResponse().getStatus()).isEqualTo(500);
-		});
-	}
-
-	@Configuration(proxyBeanMethods = false)
-	@EnableWebFlux
-	static class Config {
-
-		@Bean
-		HttpTraceWebFilter httpTraceWebFilter(HttpTraceRepository repository) {
-			Set<Include> includes = EnumSet.allOf(Include.class);
-			return new HttpTraceWebFilter(repository, new HttpExchangeTracer(includes), includes);
-		}
-
-		@Bean
-		HttpTraceRepository httpTraceRepository() {
-			return new InMemoryHttpTraceRepository();
-		}
-
-		@Bean
-		HttpHandler httpHandler(ApplicationContext applicationContext) {
-			return WebHttpHandlerBuilder.applicationContext(applicationContext).build();
-		}
-
-		@Bean
-		RouterFunction<ServerResponse> router() {
-			return route(GET("/mono-error"), (request) -> Mono.error(new RuntimeException())).andRoute(GET("/thrown"),
-					(HandlerFunction<ServerResponse>) (request) -> {
-						throw new RuntimeException();
-					});
-		}
-
-	}
-
-}
-=======
 /*
  * Copyright 2012-2020 the original author or authors.
  *
@@ -239,5 +117,4 @@
 
 	}
 
-}
->>>>>>> 6755b480
+}