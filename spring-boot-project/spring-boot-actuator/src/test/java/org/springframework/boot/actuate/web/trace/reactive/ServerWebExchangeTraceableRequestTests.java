--- conflicted
+++ resolved
@@ -1,98 +1,3 @@
-<<<<<<< HEAD
-/*
- * Copyright 2012-2019 the original author or authors.
- *
- * Licensed under the Apache License, Version 2.0 (the "License");
- * you may not use this file except in compliance with the License.
- * You may obtain a copy of the License at
- *
- *      https://www.apache.org/licenses/LICENSE-2.0
- *
- * Unless required by applicable law or agreed to in writing, software
- * distributed under the License is distributed on an "AS IS" BASIS,
- * WITHOUT WARRANTIES OR CONDITIONS OF ANY KIND, either express or implied.
- * See the License for the specific language governing permissions and
- * limitations under the License.
- */
-package org.springframework.boot.actuate.web.trace.reactive;
-
-import java.net.InetSocketAddress;
-import java.net.URI;
-import java.util.Collections;
-
-import org.junit.jupiter.api.BeforeEach;
-import org.junit.jupiter.api.Test;
-
-import org.springframework.http.HttpHeaders;
-import org.springframework.http.server.reactive.ServerHttpRequest;
-import org.springframework.web.server.ServerWebExchange;
-
-import static org.assertj.core.api.Assertions.assertThat;
-import static org.assertj.core.api.Assertions.entry;
-import static org.mockito.BDDMockito.given;
-import static org.mockito.Mockito.mock;
-
-/**
- * Tests for {@link ServerWebExchangeTraceableRequest}.
- *
- * @author Dmytro Nosan
- */
-class ServerWebExchangeTraceableRequestTests {
-
-	private ServerWebExchange exchange;
-
-	private ServerHttpRequest request;
-
-	@BeforeEach
-	void setUp() {
-		this.exchange = mock(ServerWebExchange.class);
-		this.request = mock(ServerHttpRequest.class);
-		given(this.exchange.getRequest()).willReturn(this.request);
-	}
-
-	@Test
-	void getMethod() {
-		String method = "POST";
-		given(this.request.getMethodValue()).willReturn(method);
-		ServerWebExchangeTraceableRequest traceableRequest = new ServerWebExchangeTraceableRequest(this.exchange);
-		assertThat(traceableRequest.getMethod()).isSameAs(method);
-	}
-
-	@Test
-	void getUri() {
-		URI uri = URI.create("http://localhost:8080/");
-		given(this.request.getURI()).willReturn(uri);
-		ServerWebExchangeTraceableRequest traceableRequest = new ServerWebExchangeTraceableRequest(this.exchange);
-		assertThat(traceableRequest.getUri()).isSameAs(uri);
-	}
-
-	@Test
-	void getHeaders() {
-		HttpHeaders httpHeaders = new HttpHeaders();
-		httpHeaders.add("name", "value");
-		given(this.request.getHeaders()).willReturn(httpHeaders);
-		ServerWebExchangeTraceableRequest traceableRequest = new ServerWebExchangeTraceableRequest(this.exchange);
-		assertThat(traceableRequest.getHeaders()).containsOnly(entry("name", Collections.singletonList("value")));
-	}
-
-	@Test
-	void getUnresolvedRemoteAddress() {
-		InetSocketAddress socketAddress = InetSocketAddress.createUnresolved("unresolved.example.com", 8080);
-		given(this.request.getRemoteAddress()).willReturn(socketAddress);
-		ServerWebExchangeTraceableRequest traceableRequest = new ServerWebExchangeTraceableRequest(this.exchange);
-		assertThat(traceableRequest.getRemoteAddress()).isNull();
-	}
-
-	@Test
-	void getRemoteAddress() {
-		InetSocketAddress socketAddress = new InetSocketAddress(0);
-		given(this.request.getRemoteAddress()).willReturn(socketAddress);
-		ServerWebExchangeTraceableRequest traceableRequest = new ServerWebExchangeTraceableRequest(this.exchange);
-		assertThat(traceableRequest.getRemoteAddress()).isEqualTo(socketAddress.getAddress().toString());
-	}
-
-}
-=======
 /*
  * Copyright 2012-2020 the original author or authors.
  *
@@ -186,5 +91,4 @@
 		assertThat(traceableRequest.getRemoteAddress()).isEqualTo(socketAddress.getAddress().toString());
 	}
 
-}
->>>>>>> 6755b480
+}