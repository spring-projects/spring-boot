/*
<<<<<<< HEAD
 * Copyright 2012-2022 the original author or authors.
=======
 * Copyright 2012-2023 the original author or authors.
>>>>>>> df5898a1
 *
 * Licensed under the Apache License, Version 2.0 (the "License");
 * you may not use this file except in compliance with the License.
 * You may obtain a copy of the License at
 *
 *      https://www.apache.org/licenses/LICENSE-2.0
 *
 * Unless required by applicable law or agreed to in writing, software
 * distributed under the License is distributed on an "AS IS" BASIS,
 * WITHOUT WARRANTIES OR CONDITIONS OF ANY KIND, either express or implied.
 * See the License for the specific language governing permissions and
 * limitations under the License.
 */

package org.springframework.boot.actuate.metrics.cache;

import java.util.UUID;
import java.util.function.BiConsumer;

import io.micrometer.core.instrument.MeterRegistry;
import io.micrometer.core.instrument.Tags;
import io.micrometer.core.instrument.simple.SimpleMeterRegistry;
import org.junit.jupiter.api.Test;
import org.testcontainers.junit.jupiter.Container;
import org.testcontainers.junit.jupiter.Testcontainers;

import org.springframework.boot.autoconfigure.AutoConfigurations;
import org.springframework.boot.autoconfigure.cache.CacheAutoConfiguration;
import org.springframework.boot.autoconfigure.data.redis.RedisAutoConfiguration;
import org.springframework.boot.test.context.assertj.AssertableApplicationContext;
import org.springframework.boot.test.context.runner.ApplicationContextRunner;
import org.springframework.boot.test.context.runner.ContextConsumer;
import org.springframework.boot.testsupport.testcontainers.RedisContainer;
import org.springframework.cache.annotation.EnableCaching;
import org.springframework.context.annotation.Configuration;
import org.springframework.data.redis.cache.RedisCache;
import org.springframework.data.redis.cache.RedisCacheManager;

import static org.assertj.core.api.Assertions.assertThat;

/**
 * Tests for {@link RedisCacheMetrics}.
 *
 * @author Stephane Nicoll
 */
@Testcontainers(disabledWithoutDocker = true)
class RedisCacheMetricsTests {

	@Container
	static final RedisContainer redis = new RedisContainer();

	private static final Tags TAGS = Tags.of("app", "test").and("cache", "test");

	private final ApplicationContextRunner contextRunner = new ApplicationContextRunner()
<<<<<<< HEAD
			.withConfiguration(AutoConfigurations.of(RedisAutoConfiguration.class, CacheAutoConfiguration.class))
			.withUserConfiguration(CachingConfiguration.class).withPropertyValues(
					"spring.data.redis.host=" + redis.getHost(), "spring.data.redis.port=" + redis.getFirstMappedPort(),
					"spring.cache.type=redis", "spring.cache.redis.enable-statistics=true");
=======
		.withConfiguration(AutoConfigurations.of(RedisAutoConfiguration.class, CacheAutoConfiguration.class))
		.withUserConfiguration(CachingConfiguration.class)
		.withPropertyValues("spring.redis.host=" + redis.getHost(), "spring.redis.port=" + redis.getFirstMappedPort(),
				"spring.cache.type=redis", "spring.cache.redis.enable-statistics=true");
>>>>>>> df5898a1

	@Test
	void cacheStatisticsAreExposed() {
		this.contextRunner.run(withCacheMetrics((cache, meterRegistry) -> {
			assertThat(meterRegistry.find("cache.size").tags(TAGS).functionCounter()).isNull();
			assertThat(meterRegistry.find("cache.gets").tags(TAGS.and("result", "hit")).functionCounter()).isNotNull();
			assertThat(meterRegistry.find("cache.gets").tags(TAGS.and("result", "miss")).functionCounter()).isNotNull();
			assertThat(meterRegistry.find("cache.gets").tags(TAGS.and("result", "pending")).functionCounter())
				.isNotNull();
			assertThat(meterRegistry.find("cache.evictions").tags(TAGS).functionCounter()).isNull();
			assertThat(meterRegistry.find("cache.puts").tags(TAGS).functionCounter()).isNotNull();
			assertThat(meterRegistry.find("cache.removals").tags(TAGS).functionCounter()).isNotNull();
			assertThat(meterRegistry.find("cache.lock.duration").tags(TAGS).timeGauge()).isNotNull();
		}));
	}

	@Test
	void cacheHitsAreExposed() {
		this.contextRunner.run(withCacheMetrics((cache, meterRegistry) -> {
			String key = UUID.randomUUID().toString();
			cache.put(key, "test");

			cache.get(key);
			cache.get(key);
			assertThat(meterRegistry.get("cache.gets").tags(TAGS.and("result", "hit")).functionCounter().count())
				.isEqualTo(2.0d);
		}));
	}

	@Test
	void cacheMissesAreExposed() {
		this.contextRunner.run(withCacheMetrics((cache, meterRegistry) -> {
			String key = UUID.randomUUID().toString();
			cache.get(key);
			cache.get(key);
			cache.get(key);
			assertThat(meterRegistry.get("cache.gets").tags(TAGS.and("result", "miss")).functionCounter().count())
				.isEqualTo(3.0d);
		}));
	}

	@Test
	void cacheMetricsMatchCacheStatistics() {
		this.contextRunner.run((context) -> {
			RedisCache cache = getTestCache(context);
			RedisCacheMetrics cacheMetrics = new RedisCacheMetrics(cache, TAGS);
			assertThat(cacheMetrics.hitCount()).isEqualTo(cache.getStatistics().getHits());
			assertThat(cacheMetrics.missCount()).isEqualTo(cache.getStatistics().getMisses());
			assertThat(cacheMetrics.putCount()).isEqualTo(cache.getStatistics().getPuts());
			assertThat(cacheMetrics.size()).isNull();
			assertThat(cacheMetrics.evictionCount()).isNull();
		});
	}

	private ContextConsumer<AssertableApplicationContext> withCacheMetrics(
			BiConsumer<RedisCache, MeterRegistry> stats) {
		return (context) -> {
			RedisCache cache = getTestCache(context);
			SimpleMeterRegistry meterRegistry = new SimpleMeterRegistry();
			new RedisCacheMetrics(cache, Tags.of("app", "test")).bindTo(meterRegistry);
			stats.accept(cache, meterRegistry);
		};
	}

	private RedisCache getTestCache(AssertableApplicationContext context) {
		assertThat(context).hasSingleBean(RedisCacheManager.class);
		RedisCacheManager cacheManager = context.getBean(RedisCacheManager.class);
		RedisCache cache = (RedisCache) cacheManager.getCache("test");
		assertThat(cache).isNotNull();
		return cache;
	}

	@Configuration(proxyBeanMethods = false)
	@EnableCaching
	static class CachingConfiguration {

	}

}<|MERGE_RESOLUTION|>--- conflicted
+++ resolved
@@ -1,9 +1,5 @@
 /*
-<<<<<<< HEAD
- * Copyright 2012-2022 the original author or authors.
-=======
  * Copyright 2012-2023 the original author or authors.
->>>>>>> df5898a1
  *
  * Licensed under the Apache License, Version 2.0 (the "License");
  * you may not use this file except in compliance with the License.
@@ -58,17 +54,11 @@
 	private static final Tags TAGS = Tags.of("app", "test").and("cache", "test");
 
 	private final ApplicationContextRunner contextRunner = new ApplicationContextRunner()
-<<<<<<< HEAD
-			.withConfiguration(AutoConfigurations.of(RedisAutoConfiguration.class, CacheAutoConfiguration.class))
-			.withUserConfiguration(CachingConfiguration.class).withPropertyValues(
-					"spring.data.redis.host=" + redis.getHost(), "spring.data.redis.port=" + redis.getFirstMappedPort(),
-					"spring.cache.type=redis", "spring.cache.redis.enable-statistics=true");
-=======
 		.withConfiguration(AutoConfigurations.of(RedisAutoConfiguration.class, CacheAutoConfiguration.class))
 		.withUserConfiguration(CachingConfiguration.class)
-		.withPropertyValues("spring.redis.host=" + redis.getHost(), "spring.redis.port=" + redis.getFirstMappedPort(),
-				"spring.cache.type=redis", "spring.cache.redis.enable-statistics=true");
->>>>>>> df5898a1
+		.withPropertyValues("spring.data.redis.host=" + redis.getHost(),
+				"spring.data.redis.port=" + redis.getFirstMappedPort(), "spring.cache.type=redis",
+				"spring.cache.redis.enable-statistics=true");
 
 	@Test
 	void cacheStatisticsAreExposed() {
