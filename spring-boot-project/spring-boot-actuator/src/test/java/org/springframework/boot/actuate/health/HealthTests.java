--- conflicted
+++ resolved
@@ -1,184 +1,3 @@
-<<<<<<< HEAD
-/*
- * Copyright 2012-2019 the original author or authors.
- *
- * Licensed under the Apache License, Version 2.0 (the "License");
- * you may not use this file except in compliance with the License.
- * You may obtain a copy of the License at
- *
- *      https://www.apache.org/licenses/LICENSE-2.0
- *
- * Unless required by applicable law or agreed to in writing, software
- * distributed under the License is distributed on an "AS IS" BASIS,
- * WITHOUT WARRANTIES OR CONDITIONS OF ANY KIND, either express or implied.
- * See the License for the specific language governing permissions and
- * limitations under the License.
- */
-
-package org.springframework.boot.actuate.health;
-
-import java.util.Collections;
-import java.util.LinkedHashMap;
-import java.util.Map;
-
-import org.junit.jupiter.api.Test;
-
-import static org.assertj.core.api.Assertions.assertThat;
-import static org.assertj.core.api.Assertions.assertThatIllegalArgumentException;
-import static org.assertj.core.api.Assertions.entry;
-
-/**
- * Tests for {@link Health}.
- *
- * @author Phillip Webb
- * @author Michael Pratt
- * @author Stephane Nicoll
- */
-class HealthTests {
-
-	@Test
-	void statusMustNotBeNull() {
-		assertThatIllegalArgumentException().isThrownBy(() -> new Health.Builder(null, null))
-				.withMessageContaining("Status must not be null");
-	}
-
-	@Test
-	void createWithStatus() {
-		Health health = Health.status(Status.UP).build();
-		assertThat(health.getStatus()).isEqualTo(Status.UP);
-		assertThat(health.getDetails()).isEmpty();
-	}
-
-	@Test
-	void createWithDetails() {
-		Health health = new Health.Builder(Status.UP, Collections.singletonMap("a", "b")).build();
-		assertThat(health.getStatus()).isEqualTo(Status.UP);
-		assertThat(health.getDetails()).containsOnly(entry("a", "b"));
-	}
-
-	@Test
-	void equalsAndHashCode() {
-		Health h1 = new Health.Builder(Status.UP, Collections.singletonMap("a", "b")).build();
-		Health h2 = new Health.Builder(Status.UP, Collections.singletonMap("a", "b")).build();
-		Health h3 = new Health.Builder(Status.UP).build();
-		assertThat(h1).isEqualTo(h1);
-		assertThat(h1).isEqualTo(h2);
-		assertThat(h1).isNotEqualTo(h3);
-		assertThat(h1.hashCode()).isEqualTo(h1.hashCode());
-		assertThat(h1.hashCode()).isEqualTo(h2.hashCode());
-		assertThat(h1.hashCode()).isNotEqualTo(h3.hashCode());
-	}
-
-	@Test
-	void withException() {
-		RuntimeException ex = new RuntimeException("bang");
-		Health health = new Health.Builder(Status.UP, Collections.singletonMap("a", "b")).withException(ex).build();
-		assertThat(health.getDetails()).containsOnly(entry("a", "b"),
-				entry("error", "java.lang.RuntimeException: bang"));
-	}
-
-	@Test
-	void withDetails() {
-		Health health = new Health.Builder(Status.UP, Collections.singletonMap("a", "b")).withDetail("c", "d").build();
-		assertThat(health.getDetails()).containsOnly(entry("a", "b"), entry("c", "d"));
-	}
-
-	@Test
-	void withDetailsMap() {
-		Map<String, Object> details = new LinkedHashMap<>();
-		details.put("a", "b");
-		details.put("c", "d");
-		Health health = Health.up().withDetails(details).build();
-		assertThat(health.getDetails()).containsOnly(entry("a", "b"), entry("c", "d"));
-	}
-
-	@Test
-	void withDetailsMapDuplicateKeys() {
-		Map<String, Object> details = new LinkedHashMap<>();
-		details.put("c", "d");
-		details.put("a", "e");
-		Health health = Health.up().withDetail("a", "b").withDetails(details).build();
-		assertThat(health.getDetails()).containsOnly(entry("a", "e"), entry("c", "d"));
-	}
-
-	@Test
-	void withDetailsMultipleMaps() {
-		Map<String, Object> details1 = new LinkedHashMap<>();
-		details1.put("a", "b");
-		details1.put("c", "d");
-		Map<String, Object> details2 = new LinkedHashMap<>();
-		details1.put("a", "e");
-		details1.put("1", "2");
-		Health health = Health.up().withDetails(details1).withDetails(details2).build();
-		assertThat(health.getDetails()).containsOnly(entry("a", "e"), entry("c", "d"), entry("1", "2"));
-	}
-
-	@Test
-	void unknownWithDetails() {
-		Health health = new Health.Builder().unknown().withDetail("a", "b").build();
-		assertThat(health.getStatus()).isEqualTo(Status.UNKNOWN);
-		assertThat(health.getDetails()).containsOnly(entry("a", "b"));
-	}
-
-	@Test
-	void unknown() {
-		Health health = new Health.Builder().unknown().build();
-		assertThat(health.getStatus()).isEqualTo(Status.UNKNOWN);
-		assertThat(health.getDetails()).isEmpty();
-	}
-
-	@Test
-	void upWithDetails() {
-		Health health = new Health.Builder().up().withDetail("a", "b").build();
-		assertThat(health.getStatus()).isEqualTo(Status.UP);
-		assertThat(health.getDetails()).containsOnly(entry("a", "b"));
-	}
-
-	@Test
-	void up() {
-		Health health = new Health.Builder().up().build();
-		assertThat(health.getStatus()).isEqualTo(Status.UP);
-		assertThat(health.getDetails()).isEmpty();
-	}
-
-	@Test
-	void downWithException() {
-		RuntimeException ex = new RuntimeException("bang");
-		Health health = Health.down(ex).build();
-		assertThat(health.getStatus()).isEqualTo(Status.DOWN);
-		assertThat(health.getDetails()).containsOnly(entry("error", "java.lang.RuntimeException: bang"));
-	}
-
-	@Test
-	void down() {
-		Health health = Health.down().build();
-		assertThat(health.getStatus()).isEqualTo(Status.DOWN);
-		assertThat(health.getDetails()).isEmpty();
-	}
-
-	@Test
-	void outOfService() {
-		Health health = Health.outOfService().build();
-		assertThat(health.getStatus()).isEqualTo(Status.OUT_OF_SERVICE);
-		assertThat(health.getDetails()).isEmpty();
-	}
-
-	@Test
-	void statusCode() {
-		Health health = Health.status("UP").build();
-		assertThat(health.getStatus()).isEqualTo(Status.UP);
-		assertThat(health.getDetails()).isEmpty();
-	}
-
-	@Test
-	void status() {
-		Health health = Health.status(Status.UP).build();
-		assertThat(health.getStatus()).isEqualTo(Status.UP);
-		assertThat(health.getDetails()).isEmpty();
-	}
-
-}
-=======
 /*
  * Copyright 2012-2019 the original author or authors.
  *
@@ -367,5 +186,4 @@
 		assertThat(json).isEqualTo("{\"status\":\"DOWN\",\"details\":{\"a\":\"b\"}}");
 	}
 
-}
->>>>>>> 6755b480
+}