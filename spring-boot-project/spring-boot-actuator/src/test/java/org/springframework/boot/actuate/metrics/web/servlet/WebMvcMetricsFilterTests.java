--- conflicted
+++ resolved
@@ -1,6 +1,5 @@
-<<<<<<< HEAD
 /*
- * Copyright 2012-2019 the original author or authors.
+ * Copyright 2012-2020 the original author or authors.
  *
  * Licensed under the Apache License, Version 2.0 (the "License");
  * you may not use this file except in compliance with the License.
@@ -84,6 +83,7 @@
 import static org.assertj.core.api.Assertions.assertThat;
 import static org.assertj.core.api.Assertions.assertThatCode;
 import static org.assertj.core.api.Assertions.assertThatExceptionOfType;
+import static org.assertj.core.api.Assertions.assertThatIOException;
 import static org.assertj.core.api.Assertions.fail;
 import static org.springframework.test.web.servlet.request.MockMvcRequestBuilders.asyncDispatch;
 import static org.springframework.test.web.servlet.request.MockMvcRequestBuilders.get;
@@ -187,7 +187,7 @@
 	void streamingError() throws Exception {
 		MvcResult result = this.mvc.perform(get("/api/c1/streamingError")).andExpect(request().asyncStarted())
 				.andReturn();
-		assertThatCode(() -> this.mvc.perform(asyncDispatch(result)).andExpect(status().isOk()));
+		assertThatIOException().isThrownBy(() -> this.mvc.perform(asyncDispatch(result)).andReturn());
 		assertThat(this.registry.get("http.server.requests").tags("exception", "IOException").timer().count())
 				.isEqualTo(1L);
 	}
@@ -289,6 +289,14 @@
 		assertThat(this.prometheusRegistry.scrape()).contains("le=\"30.0\"");
 	}
 
+	@Test
+	void trailingSlashShouldNotRecordDuplicateMetrics() throws Exception {
+		this.mvc.perform(get("/api/c1/simple/10")).andExpect(status().isOk());
+		this.mvc.perform(get("/api/c1/simple/10/")).andExpect(status().isOk());
+		assertThat(this.registry.get("http.server.requests").tags("status", "200", "uri", "/api/c1/simple/{id}").timer()
+				.count()).isEqualTo(2);
+	}
+
 	@Target({ ElementType.METHOD })
 	@Retention(RetentionPolicy.RUNTIME)
 	@Timed(percentiles = 0.95)
@@ -356,7 +364,7 @@
 
 		@Bean
 		WebMvcMetricsFilter webMetricsFilter(MeterRegistry registry, WebApplicationContext ctx) {
-			return new WebMvcMetricsFilter(registry, new DefaultWebMvcTagsProvider(), "http.server.requests",
+			return new WebMvcMetricsFilter(registry, new DefaultWebMvcTagsProvider(true), "http.server.requests",
 					AutoTimer.ENABLED);
 		}
 
@@ -377,6 +385,11 @@
 		@Timed(extraTags = { "public", "true" })
 		@GetMapping("/{id}")
 		String successfulWithExtraTags(@PathVariable Long id) {
+			return id.toString();
+		}
+
+		@GetMapping("/simple/{id}")
+		String simpleMapping(@PathVariable Long id) {
 			return id.toString();
 		}
 
@@ -513,535 +526,4 @@
 
 	}
 
-}
-=======
-/*
- * Copyright 2012-2020 the original author or authors.
- *
- * Licensed under the Apache License, Version 2.0 (the "License");
- * you may not use this file except in compliance with the License.
- * You may obtain a copy of the License at
- *
- *      https://www.apache.org/licenses/LICENSE-2.0
- *
- * Unless required by applicable law or agreed to in writing, software
- * distributed under the License is distributed on an "AS IS" BASIS,
- * WITHOUT WARRANTIES OR CONDITIONS OF ANY KIND, either express or implied.
- * See the License for the specific language governing permissions and
- * limitations under the License.
- */
-
-package org.springframework.boot.actuate.metrics.web.servlet;
-
-import java.io.IOException;
-import java.lang.annotation.ElementType;
-import java.lang.annotation.Retention;
-import java.lang.annotation.RetentionPolicy;
-import java.lang.annotation.Target;
-import java.time.Duration;
-import java.util.Collection;
-import java.util.concurrent.BrokenBarrierException;
-import java.util.concurrent.Callable;
-import java.util.concurrent.CompletableFuture;
-import java.util.concurrent.CyclicBarrier;
-import java.util.concurrent.TimeUnit;
-import java.util.concurrent.atomic.AtomicReference;
-
-import javax.servlet.FilterChain;
-import javax.servlet.ServletException;
-import javax.servlet.http.HttpServletRequest;
-import javax.servlet.http.HttpServletResponse;
-
-import io.micrometer.core.annotation.Timed;
-import io.micrometer.core.instrument.Clock;
-import io.micrometer.core.instrument.Meter;
-import io.micrometer.core.instrument.MeterRegistry;
-import io.micrometer.core.instrument.MockClock;
-import io.micrometer.core.instrument.Tag;
-import io.micrometer.core.instrument.composite.CompositeMeterRegistry;
-import io.micrometer.core.instrument.config.MeterFilter;
-import io.micrometer.core.instrument.config.MeterFilterReply;
-import io.micrometer.core.instrument.simple.SimpleConfig;
-import io.micrometer.core.instrument.simple.SimpleMeterRegistry;
-import io.micrometer.core.lang.NonNull;
-import io.micrometer.prometheus.PrometheusConfig;
-import io.micrometer.prometheus.PrometheusMeterRegistry;
-import io.prometheus.client.CollectorRegistry;
-import org.junit.jupiter.api.BeforeEach;
-import org.junit.jupiter.api.Test;
-import org.junit.jupiter.api.extension.ExtendWith;
-
-import org.springframework.beans.factory.annotation.Autowired;
-import org.springframework.beans.factory.annotation.Qualifier;
-import org.springframework.boot.actuate.metrics.AutoTimer;
-import org.springframework.context.annotation.Bean;
-import org.springframework.context.annotation.Configuration;
-import org.springframework.context.annotation.Import;
-import org.springframework.context.annotation.Primary;
-import org.springframework.http.HttpStatus;
-import org.springframework.test.context.junit.jupiter.SpringExtension;
-import org.springframework.test.context.web.WebAppConfiguration;
-import org.springframework.test.web.servlet.MockMvc;
-import org.springframework.test.web.servlet.MvcResult;
-import org.springframework.test.web.servlet.setup.MockMvcBuilders;
-import org.springframework.web.bind.annotation.ExceptionHandler;
-import org.springframework.web.bind.annotation.GetMapping;
-import org.springframework.web.bind.annotation.PathVariable;
-import org.springframework.web.bind.annotation.RequestMapping;
-import org.springframework.web.bind.annotation.ResponseStatus;
-import org.springframework.web.bind.annotation.RestController;
-import org.springframework.web.context.WebApplicationContext;
-import org.springframework.web.filter.OncePerRequestFilter;
-import org.springframework.web.servlet.ModelAndView;
-import org.springframework.web.servlet.config.annotation.EnableWebMvc;
-import org.springframework.web.servlet.mvc.method.annotation.ResponseBodyEmitter;
-import org.springframework.web.util.NestedServletException;
-
-import static org.assertj.core.api.Assertions.assertThat;
-import static org.assertj.core.api.Assertions.assertThatCode;
-import static org.assertj.core.api.Assertions.assertThatExceptionOfType;
-import static org.assertj.core.api.Assertions.assertThatIOException;
-import static org.assertj.core.api.Assertions.fail;
-import static org.springframework.test.web.servlet.request.MockMvcRequestBuilders.asyncDispatch;
-import static org.springframework.test.web.servlet.request.MockMvcRequestBuilders.get;
-import static org.springframework.test.web.servlet.result.MockMvcResultMatchers.request;
-import static org.springframework.test.web.servlet.result.MockMvcResultMatchers.status;
-
-/**
- * Tests for {@link WebMvcMetricsFilter}.
- *
- * @author Jon Schneider
- */
-@ExtendWith(SpringExtension.class)
-@WebAppConfiguration
-class WebMvcMetricsFilterTests {
-
-	@Autowired
-	private SimpleMeterRegistry registry;
-
-	@Autowired
-	private PrometheusMeterRegistry prometheusRegistry;
-
-	@Autowired
-	private WebApplicationContext context;
-
-	@Autowired
-	private WebMvcMetricsFilter filter;
-
-	private MockMvc mvc;
-
-	@Autowired
-	@Qualifier("callableBarrier")
-	private CyclicBarrier callableBarrier;
-
-	@Autowired
-	@Qualifier("completableFutureBarrier")
-	private CyclicBarrier completableFutureBarrier;
-
-	@BeforeEach
-	void setupMockMvc() {
-		this.mvc = MockMvcBuilders.webAppContextSetup(this.context)
-				.addFilters(this.filter, new RedirectAndNotFoundFilter()).build();
-	}
-
-	@Test
-	void timedMethod() throws Exception {
-		this.mvc.perform(get("/api/c1/10")).andExpect(status().isOk());
-		assertThat(this.registry.get("http.server.requests")
-				.tags("status", "200", "uri", "/api/c1/{id}", "public", "true").timer().count()).isEqualTo(1);
-	}
-
-	@Test
-	void subclassedTimedMethod() throws Exception {
-		this.mvc.perform(get("/api/c1/metaTimed/10")).andExpect(status().isOk());
-		assertThat(this.registry.get("http.server.requests").tags("status", "200", "uri", "/api/c1/metaTimed/{id}")
-				.timer().count()).isEqualTo(1L);
-	}
-
-	@Test
-	void untimedMethod() throws Exception {
-		this.mvc.perform(get("/api/c1/untimed/10")).andExpect(status().isOk());
-		assertThat(this.registry.find("http.server.requests").tags("uri", "/api/c1/untimed/10").timer()).isNull();
-	}
-
-	@Test
-	void timedControllerClass() throws Exception {
-		this.mvc.perform(get("/api/c2/10")).andExpect(status().isOk());
-		assertThat(this.registry.get("http.server.requests").tags("status", "200").timer().count()).isEqualTo(1L);
-	}
-
-	@Test
-	void badClientRequest() throws Exception {
-		this.mvc.perform(get("/api/c1/oops")).andExpect(status().is4xxClientError());
-		assertThat(this.registry.get("http.server.requests").tags("status", "400").timer().count()).isEqualTo(1L);
-	}
-
-	@Test
-	void redirectRequest() throws Exception {
-		this.mvc.perform(get("/api/redirect").header(RedirectAndNotFoundFilter.TEST_MISBEHAVE_HEADER, "302"))
-				.andExpect(status().is3xxRedirection());
-		assertThat(this.registry.get("http.server.requests").tags("uri", "REDIRECTION").tags("status", "302").timer())
-				.isNotNull();
-	}
-
-	@Test
-	void notFoundRequest() throws Exception {
-		this.mvc.perform(get("/api/not/found").header(RedirectAndNotFoundFilter.TEST_MISBEHAVE_HEADER, "404"))
-				.andExpect(status().is4xxClientError());
-		assertThat(this.registry.get("http.server.requests").tags("uri", "NOT_FOUND").tags("status", "404").timer())
-				.isNotNull();
-	}
-
-	@Test
-	void unhandledError() {
-		assertThatCode(() -> this.mvc.perform(get("/api/c1/unhandledError/10")).andExpect(status().isOk()))
-				.hasRootCauseInstanceOf(RuntimeException.class);
-		assertThat(this.registry.get("http.server.requests").tags("exception", "RuntimeException").timer().count())
-				.isEqualTo(1L);
-	}
-
-	@Test
-	void streamingError() throws Exception {
-		MvcResult result = this.mvc.perform(get("/api/c1/streamingError")).andExpect(request().asyncStarted())
-				.andReturn();
-		assertThatIOException().isThrownBy(() -> this.mvc.perform(asyncDispatch(result)).andReturn());
-		assertThat(this.registry.get("http.server.requests").tags("exception", "IOException").timer().count())
-				.isEqualTo(1L);
-	}
-
-	@Test
-	void anonymousError() {
-		try {
-			this.mvc.perform(get("/api/c1/anonymousError/10"));
-		}
-		catch (Throwable ignore) {
-		}
-		assertThat(this.registry.get("http.server.requests").tag("uri", "/api/c1/anonymousError/{id}").timer().getId()
-				.getTag("exception")).endsWith("$1");
-	}
-
-	@Test
-	void asyncCallableRequest() throws Exception {
-		AtomicReference<MvcResult> result = new AtomicReference<>();
-		Thread backgroundRequest = new Thread(() -> {
-			try {
-				result.set(
-						this.mvc.perform(get("/api/c1/callable/10")).andExpect(request().asyncStarted()).andReturn());
-			}
-			catch (Exception ex) {
-				fail("Failed to execute async request", ex);
-			}
-		});
-		backgroundRequest.start();
-		assertThat(this.registry.find("http.server.requests").tags("uri", "/api/c1/async").timer())
-				.describedAs("Request isn't prematurely recorded as complete").isNull();
-		// once the mapping completes, we can gather information about status, etc.
-		this.callableBarrier.await();
-		MockClock.clock(this.registry).add(Duration.ofSeconds(2));
-		this.callableBarrier.await();
-		backgroundRequest.join();
-		this.mvc.perform(asyncDispatch(result.get())).andExpect(status().isOk());
-		assertThat(this.registry.get("http.server.requests").tags("status", "200").tags("uri", "/api/c1/callable/{id}")
-				.timer().totalTime(TimeUnit.SECONDS)).isEqualTo(2L);
-	}
-
-	@Test
-	void asyncRequestThatThrowsUncheckedException() throws Exception {
-		MvcResult result = this.mvc.perform(get("/api/c1/completableFutureException"))
-				.andExpect(request().asyncStarted()).andReturn();
-		assertThatExceptionOfType(NestedServletException.class)
-				.isThrownBy(() -> this.mvc.perform(asyncDispatch(result)))
-				.withRootCauseInstanceOf(RuntimeException.class);
-		assertThat(this.registry.get("http.server.requests").tags("uri", "/api/c1/completableFutureException").timer()
-				.count()).isEqualTo(1);
-	}
-
-	@Test
-	void asyncCompletableFutureRequest() throws Exception {
-		AtomicReference<MvcResult> result = new AtomicReference<>();
-		Thread backgroundRequest = new Thread(() -> {
-			try {
-				result.set(this.mvc.perform(get("/api/c1/completableFuture/{id}", 1))
-						.andExpect(request().asyncStarted()).andReturn());
-			}
-			catch (Exception ex) {
-				fail("Failed to execute async request", ex);
-			}
-		});
-		backgroundRequest.start();
-		this.completableFutureBarrier.await();
-		MockClock.clock(this.registry).add(Duration.ofSeconds(2));
-		this.completableFutureBarrier.await();
-		backgroundRequest.join();
-		this.mvc.perform(asyncDispatch(result.get())).andExpect(status().isOk());
-		assertThat(this.registry.get("http.server.requests").tags("uri", "/api/c1/completableFuture/{id}").timer()
-				.totalTime(TimeUnit.SECONDS)).isEqualTo(2);
-	}
-
-	@Test
-	void endpointThrowsError() throws Exception {
-		this.mvc.perform(get("/api/c1/error/10")).andExpect(status().is4xxClientError());
-		assertThat(this.registry.get("http.server.requests").tags("status", "422").timer().count()).isEqualTo(1L);
-	}
-
-	@Test
-	void regexBasedRequestMapping() throws Exception {
-		this.mvc.perform(get("/api/c1/regex/.abc")).andExpect(status().isOk());
-		assertThat(
-				this.registry.get("http.server.requests").tags("uri", "/api/c1/regex/{id:\\.[a-z]+}").timer().count())
-						.isEqualTo(1L);
-	}
-
-	@Test
-	void recordQuantiles() throws Exception {
-		this.mvc.perform(get("/api/c1/percentiles/10")).andExpect(status().isOk());
-		assertThat(this.prometheusRegistry.scrape()).contains("quantile=\"0.5\"");
-		assertThat(this.prometheusRegistry.scrape()).contains("quantile=\"0.95\"");
-	}
-
-	@Test
-	void recordHistogram() throws Exception {
-		this.mvc.perform(get("/api/c1/histogram/10")).andExpect(status().isOk());
-		assertThat(this.prometheusRegistry.scrape()).contains("le=\"0.001\"");
-		assertThat(this.prometheusRegistry.scrape()).contains("le=\"30.0\"");
-	}
-
-	@Test
-	void trailingSlashShouldNotRecordDuplicateMetrics() throws Exception {
-		this.mvc.perform(get("/api/c1/simple/10")).andExpect(status().isOk());
-		this.mvc.perform(get("/api/c1/simple/10/")).andExpect(status().isOk());
-		assertThat(this.registry.get("http.server.requests").tags("status", "200", "uri", "/api/c1/simple/{id}").timer()
-				.count()).isEqualTo(2);
-	}
-
-	@Target({ ElementType.METHOD })
-	@Retention(RetentionPolicy.RUNTIME)
-	@Timed(percentiles = 0.95)
-	@interface Timed95 {
-
-	}
-
-	@Configuration(proxyBeanMethods = false)
-	@EnableWebMvc
-	@Import({ Controller1.class, Controller2.class })
-	static class MetricsFilterApp {
-
-		@Bean
-		Clock micrometerClock() {
-			return new MockClock();
-		}
-
-		@Primary
-		@Bean
-		MeterRegistry meterRegistry(Collection<MeterRegistry> registries, Clock clock) {
-			CompositeMeterRegistry composite = new CompositeMeterRegistry(clock);
-			registries.forEach(composite::add);
-			return composite;
-		}
-
-		@Bean
-		SimpleMeterRegistry simple(Clock clock) {
-			return new SimpleMeterRegistry(SimpleConfig.DEFAULT, clock);
-		}
-
-		@Bean
-		PrometheusMeterRegistry prometheus(Clock clock) {
-			PrometheusMeterRegistry r = new PrometheusMeterRegistry(PrometheusConfig.DEFAULT, new CollectorRegistry(),
-					clock);
-			r.config().meterFilter(new MeterFilter() {
-				@Override
-				@NonNull
-				public MeterFilterReply accept(@NonNull Meter.Id id) {
-					for (Tag tag : id.getTags()) {
-						if (tag.getKey().equals("uri")
-								&& (tag.getValue().contains("histogram") || tag.getValue().contains("percentiles"))) {
-							return MeterFilterReply.ACCEPT;
-						}
-					}
-					return MeterFilterReply.DENY;
-				}
-			});
-			return r;
-		}
-
-		@Bean
-		RedirectAndNotFoundFilter redirectAndNotFoundFilter() {
-			return new RedirectAndNotFoundFilter();
-		}
-
-		@Bean(name = "callableBarrier")
-		CyclicBarrier callableBarrier() {
-			return new CyclicBarrier(2);
-		}
-
-		@Bean(name = "completableFutureBarrier")
-		CyclicBarrier completableFutureBarrier() {
-			return new CyclicBarrier(2);
-		}
-
-		@Bean
-		WebMvcMetricsFilter webMetricsFilter(MeterRegistry registry, WebApplicationContext ctx) {
-			return new WebMvcMetricsFilter(registry, new DefaultWebMvcTagsProvider(true), "http.server.requests",
-					AutoTimer.ENABLED);
-		}
-
-	}
-
-	@RestController
-	@RequestMapping("/api/c1")
-	static class Controller1 {
-
-		@Autowired
-		@Qualifier("callableBarrier")
-		private CyclicBarrier callableBarrier;
-
-		@Autowired
-		@Qualifier("completableFutureBarrier")
-		private CyclicBarrier completableFutureBarrier;
-
-		@Timed(extraTags = { "public", "true" })
-		@GetMapping("/{id}")
-		String successfulWithExtraTags(@PathVariable Long id) {
-			return id.toString();
-		}
-
-		@GetMapping("/simple/{id}")
-		String simpleMapping(@PathVariable Long id) {
-			return id.toString();
-		}
-
-		@Timed
-		@Timed(value = "my.long.request", extraTags = { "region", "test" }, longTask = true)
-		@GetMapping("/callable/{id}")
-		Callable<String> asyncCallable(@PathVariable Long id) throws Exception {
-			this.callableBarrier.await();
-			return () -> {
-				try {
-					this.callableBarrier.await();
-				}
-				catch (InterruptedException ex) {
-					throw new RuntimeException(ex);
-				}
-				return id.toString();
-			};
-		}
-
-		@Timed
-		@GetMapping("/completableFuture/{id}")
-		CompletableFuture<String> asyncCompletableFuture(@PathVariable Long id) throws Exception {
-			this.completableFutureBarrier.await();
-			return CompletableFuture.supplyAsync(() -> {
-				try {
-					this.completableFutureBarrier.await();
-				}
-				catch (InterruptedException | BrokenBarrierException ex) {
-					throw new RuntimeException(ex);
-				}
-				return id.toString();
-			});
-		}
-
-		@Timed
-		@Timed(value = "my.long.request.exception", longTask = true)
-		@GetMapping("/completableFutureException")
-		CompletableFuture<String> asyncCompletableFutureException() {
-			return CompletableFuture.supplyAsync(() -> {
-				throw new RuntimeException("boom");
-			});
-		}
-
-		@GetMapping("/untimed/{id}")
-		String successfulButUntimed(@PathVariable Long id) {
-			return id.toString();
-		}
-
-		@Timed
-		@GetMapping("/error/{id}")
-		String alwaysThrowsException(@PathVariable Long id) {
-			throw new IllegalStateException("Boom on " + id + "!");
-		}
-
-		@Timed
-		@GetMapping("/anonymousError/{id}")
-		String alwaysThrowsAnonymousException(@PathVariable Long id) throws Exception {
-			throw new Exception("this exception won't have a simple class name") {
-			};
-		}
-
-		@Timed
-		@GetMapping("/unhandledError/{id}")
-		String alwaysThrowsUnhandledException(@PathVariable Long id) {
-			throw new RuntimeException("Boom on " + id + "!");
-		}
-
-		@GetMapping("/streamingError")
-		ResponseBodyEmitter streamingError() {
-			ResponseBodyEmitter emitter = new ResponseBodyEmitter();
-			emitter.completeWithError(new IOException("error while writing to the response"));
-			return emitter;
-		}
-
-		@Timed
-		@GetMapping("/regex/{id:\\.[a-z]+}")
-		String successfulRegex(@PathVariable String id) {
-			return id;
-		}
-
-		@Timed(percentiles = { 0.50, 0.95 })
-		@GetMapping("/percentiles/{id}")
-		String percentiles(@PathVariable String id) {
-			return id;
-		}
-
-		@Timed(histogram = true)
-		@GetMapping("/histogram/{id}")
-		String histogram(@PathVariable String id) {
-			return id;
-		}
-
-		@Timed95
-		@GetMapping("/metaTimed/{id}")
-		String meta(@PathVariable String id) {
-			return id;
-		}
-
-		@ExceptionHandler(IllegalStateException.class)
-		@ResponseStatus(HttpStatus.UNPROCESSABLE_ENTITY)
-		ModelAndView defaultErrorHandler(HttpServletRequest request, Exception e) {
-			return new ModelAndView("myerror");
-		}
-
-	}
-
-	@RestController
-	@Timed
-	@RequestMapping("/api/c2")
-	static class Controller2 {
-
-		@GetMapping("/{id}")
-		String successful(@PathVariable Long id) {
-			return id.toString();
-		}
-
-	}
-
-	static class RedirectAndNotFoundFilter extends OncePerRequestFilter {
-
-		static final String TEST_MISBEHAVE_HEADER = "x-test-misbehave-status";
-
-		@Override
-		protected void doFilterInternal(HttpServletRequest request, HttpServletResponse response,
-				FilterChain filterChain) throws ServletException, IOException {
-			String misbehave = request.getHeader(TEST_MISBEHAVE_HEADER);
-			if (misbehave != null) {
-				response.setStatus(Integer.parseInt(misbehave));
-			}
-			else {
-				filterChain.doFilter(request, response);
-			}
-		}
-
-	}
-
-}
->>>>>>> 6755b480
+}