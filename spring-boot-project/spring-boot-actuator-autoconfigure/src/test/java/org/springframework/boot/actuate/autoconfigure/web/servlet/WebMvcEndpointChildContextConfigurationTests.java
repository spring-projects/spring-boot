<<<<<<< HEAD
/*
 * Copyright 2012-2019 the original author or authors.
 *
 * Licensed under the Apache License, Version 2.0 (the "License");
 * you may not use this file except in compliance with the License.
 * You may obtain a copy of the License at
 *
 *      https://www.apache.org/licenses/LICENSE-2.0
 *
 * Unless required by applicable law or agreed to in writing, software
 * distributed under the License is distributed on an "AS IS" BASIS,
 * WITHOUT WARRANTIES OR CONDITIONS OF ANY KIND, either express or implied.
 * See the License for the specific language governing permissions and
 * limitations under the License.
 */

package org.springframework.boot.actuate.autoconfigure.web.servlet;

import org.junit.jupiter.api.Test;

import org.springframework.boot.autoconfigure.web.servlet.DispatcherServletPath;
import org.springframework.boot.test.context.runner.WebApplicationContextRunner;
import org.springframework.boot.web.servlet.filter.OrderedRequestContextFilter;
import org.springframework.context.annotation.Bean;
import org.springframework.context.annotation.Configuration;
import org.springframework.web.context.request.RequestContextListener;
import org.springframework.web.filter.RequestContextFilter;

import static org.assertj.core.api.Assertions.assertThat;

/**
 * Tests for {@link WebMvcEndpointChildContextConfiguration}.
 *
 * @author Madhura Bhave
 */
class WebMvcEndpointChildContextConfigurationTests {

	private WebApplicationContextRunner contextRunner = new WebApplicationContextRunner();

	@Test
	void contextShouldConfigureRequestContextFilter() {
		this.contextRunner.withUserConfiguration(WebMvcEndpointChildContextConfiguration.class)
				.run((context) -> assertThat(context).hasSingleBean(OrderedRequestContextFilter.class));
	}

	@Test
	void contextShouldNotConfigureRequestContextFilterWhenPresent() {
		this.contextRunner.withUserConfiguration(ExistingConfig.class, WebMvcEndpointChildContextConfiguration.class)
				.run((context) -> {
					assertThat(context).hasSingleBean(RequestContextFilter.class);
					assertThat(context).hasBean("testRequestContextFilter");
				});
	}

	@Test
	void contextShouldNotConfigureRequestContextFilterWhenRequestContextListenerPresent() {
		this.contextRunner.withUserConfiguration(RequestContextListenerConfig.class,
				WebMvcEndpointChildContextConfiguration.class).run((context) -> {
					assertThat(context).hasSingleBean(RequestContextListener.class);
					assertThat(context).doesNotHaveBean(OrderedRequestContextFilter.class);
				});
	}

	@Test
	void contextShouldConfigureDispatcherServletPathWithRootPath() {
		this.contextRunner.withUserConfiguration(WebMvcEndpointChildContextConfiguration.class)
				.run((context) -> assertThat(context.getBean(DispatcherServletPath.class).getPath()).isEqualTo("/"));
	}

	@Configuration(proxyBeanMethods = false)
	static class ExistingConfig {

		@Bean
		RequestContextFilter testRequestContextFilter() {
			return new RequestContextFilter();
		}

	}

	@Configuration(proxyBeanMethods = false)
	static class RequestContextListenerConfig {

		@Bean
		RequestContextListener testRequestContextListener() {
			return new RequestContextListener();
		}

	}

}
=======
/*
 * Copyright 2012-2020 the original author or authors.
 *
 * Licensed under the Apache License, Version 2.0 (the "License");
 * you may not use this file except in compliance with the License.
 * You may obtain a copy of the License at
 *
 *      https://www.apache.org/licenses/LICENSE-2.0
 *
 * Unless required by applicable law or agreed to in writing, software
 * distributed under the License is distributed on an "AS IS" BASIS,
 * WITHOUT WARRANTIES OR CONDITIONS OF ANY KIND, either express or implied.
 * See the License for the specific language governing permissions and
 * limitations under the License.
 */

package org.springframework.boot.actuate.autoconfigure.web.servlet;

import org.junit.jupiter.api.Test;

import org.springframework.boot.autoconfigure.web.servlet.DispatcherServletPath;
import org.springframework.boot.test.context.runner.WebApplicationContextRunner;
import org.springframework.boot.web.servlet.filter.OrderedRequestContextFilter;
import org.springframework.context.annotation.Bean;
import org.springframework.context.annotation.Configuration;
import org.springframework.web.context.request.RequestContextListener;
import org.springframework.web.filter.RequestContextFilter;

import static org.assertj.core.api.Assertions.assertThat;

/**
 * Tests for {@link WebMvcEndpointChildContextConfiguration}.
 *
 * @author Madhura Bhave
 */
class WebMvcEndpointChildContextConfigurationTests {

	private final WebApplicationContextRunner contextRunner = new WebApplicationContextRunner()
			.withAllowBeanDefinitionOverriding(true);

	@Test
	void contextShouldConfigureRequestContextFilter() {
		this.contextRunner.withUserConfiguration(WebMvcEndpointChildContextConfiguration.class)
				.run((context) -> assertThat(context).hasSingleBean(OrderedRequestContextFilter.class));
	}

	@Test
	void contextShouldNotConfigureRequestContextFilterWhenPresent() {
		this.contextRunner.withUserConfiguration(ExistingConfig.class, WebMvcEndpointChildContextConfiguration.class)
				.run((context) -> {
					assertThat(context).hasSingleBean(RequestContextFilter.class);
					assertThat(context).hasBean("testRequestContextFilter");
				});
	}

	@Test
	void contextShouldNotConfigureRequestContextFilterWhenRequestContextListenerPresent() {
		this.contextRunner.withUserConfiguration(RequestContextListenerConfig.class,
				WebMvcEndpointChildContextConfiguration.class).run((context) -> {
					assertThat(context).hasSingleBean(RequestContextListener.class);
					assertThat(context).doesNotHaveBean(OrderedRequestContextFilter.class);
				});
	}

	@Test
	void contextShouldConfigureDispatcherServletPathWithRootPath() {
		this.contextRunner.withUserConfiguration(WebMvcEndpointChildContextConfiguration.class)
				.run((context) -> assertThat(context.getBean(DispatcherServletPath.class).getPath()).isEqualTo("/"));
	}

	@Configuration(proxyBeanMethods = false)
	static class ExistingConfig {

		@Bean
		RequestContextFilter testRequestContextFilter() {
			return new RequestContextFilter();
		}

	}

	@Configuration(proxyBeanMethods = false)
	static class RequestContextListenerConfig {

		@Bean
		RequestContextListener testRequestContextListener() {
			return new RequestContextListener();
		}

	}

}
>>>>>>> 6755b480
<|MERGE_RESOLUTION|>--- conflicted
+++ resolved
@@ -1,95 +1,3 @@
-<<<<<<< HEAD
-/*
- * Copyright 2012-2019 the original author or authors.
- *
- * Licensed under the Apache License, Version 2.0 (the "License");
- * you may not use this file except in compliance with the License.
- * You may obtain a copy of the License at
- *
- *      https://www.apache.org/licenses/LICENSE-2.0
- *
- * Unless required by applicable law or agreed to in writing, software
- * distributed under the License is distributed on an "AS IS" BASIS,
- * WITHOUT WARRANTIES OR CONDITIONS OF ANY KIND, either express or implied.
- * See the License for the specific language governing permissions and
- * limitations under the License.
- */
-
-package org.springframework.boot.actuate.autoconfigure.web.servlet;
-
-import org.junit.jupiter.api.Test;
-
-import org.springframework.boot.autoconfigure.web.servlet.DispatcherServletPath;
-import org.springframework.boot.test.context.runner.WebApplicationContextRunner;
-import org.springframework.boot.web.servlet.filter.OrderedRequestContextFilter;
-import org.springframework.context.annotation.Bean;
-import org.springframework.context.annotation.Configuration;
-import org.springframework.web.context.request.RequestContextListener;
-import org.springframework.web.filter.RequestContextFilter;
-
-import static org.assertj.core.api.Assertions.assertThat;
-
-/**
- * Tests for {@link WebMvcEndpointChildContextConfiguration}.
- *
- * @author Madhura Bhave
- */
-class WebMvcEndpointChildContextConfigurationTests {
-
-	private WebApplicationContextRunner contextRunner = new WebApplicationContextRunner();
-
-	@Test
-	void contextShouldConfigureRequestContextFilter() {
-		this.contextRunner.withUserConfiguration(WebMvcEndpointChildContextConfiguration.class)
-				.run((context) -> assertThat(context).hasSingleBean(OrderedRequestContextFilter.class));
-	}
-
-	@Test
-	void contextShouldNotConfigureRequestContextFilterWhenPresent() {
-		this.contextRunner.withUserConfiguration(ExistingConfig.class, WebMvcEndpointChildContextConfiguration.class)
-				.run((context) -> {
-					assertThat(context).hasSingleBean(RequestContextFilter.class);
-					assertThat(context).hasBean("testRequestContextFilter");
-				});
-	}
-
-	@Test
-	void contextShouldNotConfigureRequestContextFilterWhenRequestContextListenerPresent() {
-		this.contextRunner.withUserConfiguration(RequestContextListenerConfig.class,
-				WebMvcEndpointChildContextConfiguration.class).run((context) -> {
-					assertThat(context).hasSingleBean(RequestContextListener.class);
-					assertThat(context).doesNotHaveBean(OrderedRequestContextFilter.class);
-				});
-	}
-
-	@Test
-	void contextShouldConfigureDispatcherServletPathWithRootPath() {
-		this.contextRunner.withUserConfiguration(WebMvcEndpointChildContextConfiguration.class)
-				.run((context) -> assertThat(context.getBean(DispatcherServletPath.class).getPath()).isEqualTo("/"));
-	}
-
-	@Configuration(proxyBeanMethods = false)
-	static class ExistingConfig {
-
-		@Bean
-		RequestContextFilter testRequestContextFilter() {
-			return new RequestContextFilter();
-		}
-
-	}
-
-	@Configuration(proxyBeanMethods = false)
-	static class RequestContextListenerConfig {
-
-		@Bean
-		RequestContextListener testRequestContextListener() {
-			return new RequestContextListener();
-		}
-
-	}
-
-}
-=======
 /*
  * Copyright 2012-2020 the original author or authors.
  *
@@ -180,5 +88,4 @@
 
 	}
 
-}
->>>>>>> 6755b480
+}