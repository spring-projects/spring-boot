/*
 * Copyright 2012-2018 the original author or authors.
 *
 * Licensed under the Apache License, Version 2.0 (the "License");
 * you may not use this file except in compliance with the License.
 * You may obtain a copy of the License at
 *
 *      http://www.apache.org/licenses/LICENSE-2.0
 *
 * Unless required by applicable law or agreed to in writing, software
 * distributed under the License is distributed on an "AS IS" BASIS,
 * WITHOUT WARRANTIES OR CONDITIONS OF ANY KIND, either express or implied.
 * See the License for the specific language governing permissions and
 * limitations under the License.
 */

package org.springframework.boot.actuate.autoconfigure.metrics.web.client;

import io.micrometer.core.instrument.MeterRegistry;
import org.junit.Rule;
import org.junit.Test;

import org.springframework.boot.actuate.autoconfigure.metrics.test.MetricsRun;
import org.springframework.boot.actuate.metrics.web.client.MetricsRestTemplateCustomizer;
import org.springframework.boot.autoconfigure.AutoConfigurations;
import org.springframework.boot.autoconfigure.web.client.RestTemplateAutoConfiguration;
import org.springframework.boot.test.context.assertj.AssertableApplicationContext;
import org.springframework.boot.test.context.runner.ApplicationContextRunner;
import org.springframework.boot.test.rule.OutputCapture;
import org.springframework.boot.web.client.RestTemplateBuilder;
import org.springframework.http.HttpStatus;
import org.springframework.test.web.client.MockRestServiceServer;
import org.springframework.web.client.RestTemplate;

import static org.assertj.core.api.Assertions.assertThat;
import static org.springframework.test.web.client.match.MockRestRequestMatchers.requestTo;
import static org.springframework.test.web.client.response.MockRestResponseCreators.withStatus;

/**
 * Tests for {@link RestTemplateMetricsAutoConfiguration}.
 *
 * @author Stephane Nicoll
 * @author Jon Schneider
 */
public class RestTemplateMetricsAutoConfigurationTests {

	private final ApplicationContextRunner contextRunner = new ApplicationContextRunner()
			.with(MetricsRun.simple()).withConfiguration(
					AutoConfigurations.of(RestTemplateAutoConfiguration.class));

	@Rule
	public OutputCapture out = new OutputCapture();

	@Test
	public void restTemplateCreatedWithBuilderIsInstrumented() {
		this.contextRunner.run((context) -> {
			MeterRegistry registry = context.getBean(MeterRegistry.class);
			RestTemplate restTemplate = context.getBean(RestTemplateBuilder.class)
					.build();
			validateRestTemplate(restTemplate, registry);
		});
	}

	@Test
	public void restTemplateCanBeCustomizedManually() {
		this.contextRunner.run((context) -> {
			assertThat(context).hasSingleBean(MetricsRestTemplateCustomizer.class);
			RestTemplate restTemplate = new RestTemplateBuilder()
					.customizers(context.getBean(MetricsRestTemplateCustomizer.class))
					.build();
			MeterRegistry registry = context.getBean(MeterRegistry.class);
			validateRestTemplate(restTemplate, registry);
		});
	}

	@Test
	public void afterMaxUrisReachedFurtherUrisAreDenied() {
		this.contextRunner
<<<<<<< HEAD
				.withPropertyValues("management.metrics.web.client.max-uri-tags=10")
				.run((context) -> {
					MetricsProperties properties = context
							.getBean(MetricsProperties.class);
					int maxUriTags = properties.getWeb().getClient().getMaxUriTags();
					MeterRegistry registry = context.getBean(MeterRegistry.class);
					RestTemplate restTemplate = context.getBean(RestTemplateBuilder.class)
							.build();
					MockRestServiceServer server = MockRestServiceServer
							.createServer(restTemplate);
					for (int i = 0; i < maxUriTags + 10; i++) {
						server.expect(requestTo("/test/" + i))
								.andRespond(withStatus(HttpStatus.OK));
					}
					for (int i = 0; i < maxUriTags + 10; i++) {
						restTemplate.getForObject("/test/" + i, String.class);
					}
					assertThat(registry.get("http.client.requests").meters())
							.hasSize(maxUriTags);
					assertThat(this.out.toString())
							.contains("Reached the maximum number of URI tags "
									+ "for 'http.client.requests'");
				});
=======
				.withPropertyValues("management.metrics.web.client.max-uri-tags=2")
				.run((context) -> {
					MeterRegistry registry = getInitializedMeterRegistry(context);
					assertThat(registry.get("http.client.requests").meters()).hasSize(2);
					assertThat(this.out.toString()).contains(
							"Reached the maximum number of URI tags for 'http.client.requests'.");
					assertThat(this.out.toString()).contains(
							"Are you using 'uriVariables' on RestTemplate calls?");
				});
	}

	@Test
	public void shouldNotDenyNorLogIfMaxUrisIsNotReached() {
		this.contextRunner
				.withPropertyValues("management.metrics.web.client.max-uri-tags=5")
				.run((context) -> {
					MeterRegistry registry = getInitializedMeterRegistry(context);
					assertThat(registry.get("http.client.requests").meters()).hasSize(3);
					assertThat(this.out.toString()).doesNotContain(
							"Reached the maximum number of URI tags for 'http.client.requests'.");
					assertThat(this.out.toString()).doesNotContain(
							"Are you using 'uriVariables' on RestTemplate calls?");
				});
	}

	private MeterRegistry getInitializedMeterRegistry(
			AssertableApplicationContext context) {
		MeterRegistry registry = context.getBean(MeterRegistry.class);
		RestTemplate restTemplate = context.getBean(RestTemplateBuilder.class).build();
		MockRestServiceServer server = MockRestServiceServer.createServer(restTemplate);
		for (int i = 0; i < 3; i++) {
			server.expect(requestTo("/test/" + i)).andRespond(withStatus(HttpStatus.OK));
		}
		for (int i = 0; i < 3; i++) {
			restTemplate.getForObject("/test/" + i, String.class);
		}
		return registry;
>>>>>>> 385216ad
	}

	private void validateRestTemplate(RestTemplate restTemplate, MeterRegistry registry) {
		MockRestServiceServer server = MockRestServiceServer.createServer(restTemplate);
		server.expect(requestTo("/test")).andRespond(withStatus(HttpStatus.OK));
		assertThat(registry.find("http.client.requests").meter()).isNull();
		assertThat(restTemplate.getForEntity("/test", Void.class).getStatusCode())
				.isEqualTo(HttpStatus.OK);
		registry.get("http.client.requests").meter();
	}

}<|MERGE_RESOLUTION|>--- conflicted
+++ resolved
@@ -76,31 +76,6 @@
 	@Test
 	public void afterMaxUrisReachedFurtherUrisAreDenied() {
 		this.contextRunner
-<<<<<<< HEAD
-				.withPropertyValues("management.metrics.web.client.max-uri-tags=10")
-				.run((context) -> {
-					MetricsProperties properties = context
-							.getBean(MetricsProperties.class);
-					int maxUriTags = properties.getWeb().getClient().getMaxUriTags();
-					MeterRegistry registry = context.getBean(MeterRegistry.class);
-					RestTemplate restTemplate = context.getBean(RestTemplateBuilder.class)
-							.build();
-					MockRestServiceServer server = MockRestServiceServer
-							.createServer(restTemplate);
-					for (int i = 0; i < maxUriTags + 10; i++) {
-						server.expect(requestTo("/test/" + i))
-								.andRespond(withStatus(HttpStatus.OK));
-					}
-					for (int i = 0; i < maxUriTags + 10; i++) {
-						restTemplate.getForObject("/test/" + i, String.class);
-					}
-					assertThat(registry.get("http.client.requests").meters())
-							.hasSize(maxUriTags);
-					assertThat(this.out.toString())
-							.contains("Reached the maximum number of URI tags "
-									+ "for 'http.client.requests'");
-				});
-=======
 				.withPropertyValues("management.metrics.web.client.max-uri-tags=2")
 				.run((context) -> {
 					MeterRegistry registry = getInitializedMeterRegistry(context);
@@ -138,7 +113,6 @@
 			restTemplate.getForObject("/test/" + i, String.class);
 		}
 		return registry;
->>>>>>> 385216ad
 	}
 
 	private void validateRestTemplate(RestTemplate restTemplate, MeterRegistry registry) {
