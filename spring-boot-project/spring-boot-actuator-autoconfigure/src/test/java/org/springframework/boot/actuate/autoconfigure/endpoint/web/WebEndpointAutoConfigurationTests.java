<<<<<<< HEAD
/*
 * Copyright 2012-2019 the original author or authors.
 *
 * Licensed under the Apache License, Version 2.0 (the "License");
 * you may not use this file except in compliance with the License.
 * You may obtain a copy of the License at
 *
 *      https://www.apache.org/licenses/LICENSE-2.0
 *
 * Unless required by applicable law or agreed to in writing, software
 * distributed under the License is distributed on an "AS IS" BASIS,
 * WITHOUT WARRANTIES OR CONDITIONS OF ANY KIND, either express or implied.
 * See the License for the specific language governing permissions and
 * limitations under the License.
 */

package org.springframework.boot.actuate.autoconfigure.endpoint.web;

import java.util.Arrays;
import java.util.Collection;
import java.util.List;
import java.util.stream.Collectors;

import org.junit.jupiter.api.Test;

import org.springframework.boot.actuate.autoconfigure.endpoint.EndpointAutoConfiguration;
import org.springframework.boot.actuate.autoconfigure.endpoint.ExposeExcludePropertyEndpointFilter;
import org.springframework.boot.actuate.endpoint.EndpointId;
import org.springframework.boot.actuate.endpoint.annotation.Endpoint;
import org.springframework.boot.actuate.endpoint.http.ActuatorMediaType;
import org.springframework.boot.actuate.endpoint.web.EndpointMediaTypes;
import org.springframework.boot.actuate.endpoint.web.ExposableWebEndpoint;
import org.springframework.boot.actuate.endpoint.web.PathMappedEndpoint;
import org.springframework.boot.actuate.endpoint.web.PathMapper;
import org.springframework.boot.actuate.endpoint.web.annotation.ControllerEndpointDiscoverer;
import org.springframework.boot.actuate.endpoint.web.annotation.ServletEndpointDiscoverer;
import org.springframework.boot.actuate.endpoint.web.annotation.WebEndpointDiscoverer;
import org.springframework.boot.autoconfigure.AutoConfigurations;
import org.springframework.boot.test.context.runner.ApplicationContextRunner;
import org.springframework.boot.test.context.runner.WebApplicationContextRunner;
import org.springframework.stereotype.Component;

import static org.assertj.core.api.Assertions.assertThat;

/**
 * Tests for {@link WebEndpointAutoConfiguration}.
 *
 * @author Andy Wilkinson
 * @author Yunkun Huang
 * @author Phillip Webb
 */
class WebEndpointAutoConfigurationTests {

	private static final AutoConfigurations CONFIGURATIONS = AutoConfigurations.of(EndpointAutoConfiguration.class,
			WebEndpointAutoConfiguration.class);

	private WebApplicationContextRunner contextRunner = new WebApplicationContextRunner()
			.withConfiguration(CONFIGURATIONS);

	@Test
	void webApplicationConfiguresEndpointMediaTypes() {
		this.contextRunner.run((context) -> {
			EndpointMediaTypes endpointMediaTypes = context.getBean(EndpointMediaTypes.class);
			assertThat(endpointMediaTypes.getConsumed()).containsExactly(ActuatorMediaType.V2_JSON, "application/json");
		});
	}

	@Test
	void webApplicationConfiguresPathMapper() {
		this.contextRunner.withPropertyValues("management.endpoints.web.path-mapping.health=healthcheck")
				.run((context) -> {
					assertThat(context).hasSingleBean(PathMapper.class);
					String pathMapping = context.getBean(PathMapper.class).getRootPath(EndpointId.of("health"));
					assertThat(pathMapping).isEqualTo("healthcheck");
				});
	}

	@Test
	void webApplicationSupportCustomPathMatcher() {
		this.contextRunner
				.withPropertyValues("management.endpoints.web.exposure.include=*",
						"management.endpoints.web.path-mapping.testanotherone=foo")
				.withUserConfiguration(TestPathMatcher.class, TestOneEndpoint.class, TestAnotherOneEndpoint.class,
						TestTwoEndpoint.class)
				.run((context) -> {
					WebEndpointDiscoverer discoverer = context.getBean(WebEndpointDiscoverer.class);
					Collection<ExposableWebEndpoint> endpoints = discoverer.getEndpoints();
					ExposableWebEndpoint[] webEndpoints = endpoints.toArray(new ExposableWebEndpoint[0]);
					List<String> paths = Arrays.stream(webEndpoints).map(PathMappedEndpoint::getRootPath)
							.collect(Collectors.toList());
					assertThat(paths).containsOnly("1/testone", "foo", "testtwo");
				});
	}

	@Test
	void webApplicationConfiguresEndpointDiscoverer() {
		this.contextRunner.run((context) -> {
			assertThat(context).hasSingleBean(ControllerEndpointDiscoverer.class);
			assertThat(context).hasSingleBean(WebEndpointDiscoverer.class);
		});
	}

	@Test
	void webApplicationConfiguresExposeExcludePropertyEndpointFilter() {
		this.contextRunner
				.run((context) -> assertThat(context).getBeans(ExposeExcludePropertyEndpointFilter.class).containsKeys(
						"webExposeExcludePropertyEndpointFilter", "controllerExposeExcludePropertyEndpointFilter"));
	}

	@Test
	void contextShouldConfigureServletEndpointDiscoverer() {
		this.contextRunner.run((context) -> assertThat(context).hasSingleBean(ServletEndpointDiscoverer.class));
	}

	@Test
	void contextWhenNotServletShouldNotConfigureServletEndpointDiscoverer() {
		new ApplicationContextRunner().withConfiguration(CONFIGURATIONS)
				.run((context) -> assertThat(context).doesNotHaveBean(ServletEndpointDiscoverer.class));
	}

	@Component
	static class TestPathMatcher implements PathMapper {

		@Override
		public String getRootPath(EndpointId endpointId) {
			if (endpointId.toString().endsWith("one")) {
				return "1/" + endpointId.toString();
			}
			return null;
		}

	}

	@Component
	@Endpoint(id = "testone")
	static class TestOneEndpoint {

	}

	@Component
	@Endpoint(id = "testanotherone")
	static class TestAnotherOneEndpoint {

	}

	@Component
	@Endpoint(id = "testtwo")
	static class TestTwoEndpoint {

	}

}
=======
/*
 * Copyright 2012-2020 the original author or authors.
 *
 * Licensed under the Apache License, Version 2.0 (the "License");
 * you may not use this file except in compliance with the License.
 * You may obtain a copy of the License at
 *
 *      https://www.apache.org/licenses/LICENSE-2.0
 *
 * Unless required by applicable law or agreed to in writing, software
 * distributed under the License is distributed on an "AS IS" BASIS,
 * WITHOUT WARRANTIES OR CONDITIONS OF ANY KIND, either express or implied.
 * See the License for the specific language governing permissions and
 * limitations under the License.
 */

package org.springframework.boot.actuate.autoconfigure.endpoint.web;

import java.util.Arrays;
import java.util.Collection;
import java.util.List;
import java.util.stream.Collectors;

import org.junit.jupiter.api.Test;

import org.springframework.boot.actuate.autoconfigure.endpoint.EndpointAutoConfiguration;
import org.springframework.boot.actuate.autoconfigure.endpoint.expose.IncludeExcludeEndpointFilter;
import org.springframework.boot.actuate.endpoint.EndpointId;
import org.springframework.boot.actuate.endpoint.annotation.Endpoint;
import org.springframework.boot.actuate.endpoint.http.ActuatorMediaType;
import org.springframework.boot.actuate.endpoint.web.EndpointMediaTypes;
import org.springframework.boot.actuate.endpoint.web.ExposableWebEndpoint;
import org.springframework.boot.actuate.endpoint.web.PathMappedEndpoint;
import org.springframework.boot.actuate.endpoint.web.PathMapper;
import org.springframework.boot.actuate.endpoint.web.annotation.ControllerEndpointDiscoverer;
import org.springframework.boot.actuate.endpoint.web.annotation.ServletEndpointDiscoverer;
import org.springframework.boot.actuate.endpoint.web.annotation.WebEndpointDiscoverer;
import org.springframework.boot.autoconfigure.AutoConfigurations;
import org.springframework.boot.test.context.runner.ApplicationContextRunner;
import org.springframework.boot.test.context.runner.WebApplicationContextRunner;
import org.springframework.stereotype.Component;

import static org.assertj.core.api.Assertions.assertThat;

/**
 * Tests for {@link WebEndpointAutoConfiguration}.
 *
 * @author Andy Wilkinson
 * @author Yunkun Huang
 * @author Phillip Webb
 */
class WebEndpointAutoConfigurationTests {

	private static final AutoConfigurations CONFIGURATIONS = AutoConfigurations.of(EndpointAutoConfiguration.class,
			WebEndpointAutoConfiguration.class);

	private final WebApplicationContextRunner contextRunner = new WebApplicationContextRunner()
			.withConfiguration(CONFIGURATIONS);

	@Test
	void webApplicationConfiguresEndpointMediaTypes() {
		this.contextRunner.run((context) -> {
			EndpointMediaTypes endpointMediaTypes = context.getBean(EndpointMediaTypes.class);
			assertThat(endpointMediaTypes.getConsumed()).containsExactly(ActuatorMediaType.V3_JSON,
					ActuatorMediaType.V2_JSON, "application/json");
		});
	}

	@Test
	void webApplicationConfiguresPathMapper() {
		this.contextRunner.withPropertyValues("management.endpoints.web.path-mapping.health=healthcheck")
				.run((context) -> {
					assertThat(context).hasSingleBean(PathMapper.class);
					String pathMapping = context.getBean(PathMapper.class).getRootPath(EndpointId.of("health"));
					assertThat(pathMapping).isEqualTo("healthcheck");
				});
	}

	@Test
	void webApplicationSupportCustomPathMatcher() {
		this.contextRunner
				.withPropertyValues("management.endpoints.web.exposure.include=*",
						"management.endpoints.web.path-mapping.testanotherone=foo")
				.withUserConfiguration(TestPathMatcher.class, TestOneEndpoint.class, TestAnotherOneEndpoint.class,
						TestTwoEndpoint.class)
				.run((context) -> {
					WebEndpointDiscoverer discoverer = context.getBean(WebEndpointDiscoverer.class);
					Collection<ExposableWebEndpoint> endpoints = discoverer.getEndpoints();
					ExposableWebEndpoint[] webEndpoints = endpoints.toArray(new ExposableWebEndpoint[0]);
					List<String> paths = Arrays.stream(webEndpoints).map(PathMappedEndpoint::getRootPath)
							.collect(Collectors.toList());
					assertThat(paths).containsOnly("1/testone", "foo", "testtwo");
				});
	}

	@Test
	void webApplicationConfiguresEndpointDiscoverer() {
		this.contextRunner.run((context) -> {
			assertThat(context).hasSingleBean(ControllerEndpointDiscoverer.class);
			assertThat(context).hasSingleBean(WebEndpointDiscoverer.class);
		});
	}

	@Test
	void webApplicationConfiguresExposeExcludePropertyEndpointFilter() {
		this.contextRunner
				.run((context) -> assertThat(context).getBeans(IncludeExcludeEndpointFilter.class).containsKeys(
						"webExposeExcludePropertyEndpointFilter", "controllerExposeExcludePropertyEndpointFilter"));
	}

	@Test
	void contextShouldConfigureServletEndpointDiscoverer() {
		this.contextRunner.run((context) -> assertThat(context).hasSingleBean(ServletEndpointDiscoverer.class));
	}

	@Test
	void contextWhenNotServletShouldNotConfigureServletEndpointDiscoverer() {
		new ApplicationContextRunner().withConfiguration(CONFIGURATIONS)
				.run((context) -> assertThat(context).doesNotHaveBean(ServletEndpointDiscoverer.class));
	}

	@Component
	static class TestPathMatcher implements PathMapper {

		@Override
		public String getRootPath(EndpointId endpointId) {
			if (endpointId.toString().endsWith("one")) {
				return "1/" + endpointId.toString();
			}
			return null;
		}

	}

	@Component
	@Endpoint(id = "testone")
	static class TestOneEndpoint {

	}

	@Component
	@Endpoint(id = "testanotherone")
	static class TestAnotherOneEndpoint {

	}

	@Component
	@Endpoint(id = "testtwo")
	static class TestTwoEndpoint {

	}

}
>>>>>>> 6755b480
<|MERGE_RESOLUTION|>--- conflicted
+++ resolved
@@ -1,157 +1,3 @@
-<<<<<<< HEAD
-/*
- * Copyright 2012-2019 the original author or authors.
- *
- * Licensed under the Apache License, Version 2.0 (the "License");
- * you may not use this file except in compliance with the License.
- * You may obtain a copy of the License at
- *
- *      https://www.apache.org/licenses/LICENSE-2.0
- *
- * Unless required by applicable law or agreed to in writing, software
- * distributed under the License is distributed on an "AS IS" BASIS,
- * WITHOUT WARRANTIES OR CONDITIONS OF ANY KIND, either express or implied.
- * See the License for the specific language governing permissions and
- * limitations under the License.
- */
-
-package org.springframework.boot.actuate.autoconfigure.endpoint.web;
-
-import java.util.Arrays;
-import java.util.Collection;
-import java.util.List;
-import java.util.stream.Collectors;
-
-import org.junit.jupiter.api.Test;
-
-import org.springframework.boot.actuate.autoconfigure.endpoint.EndpointAutoConfiguration;
-import org.springframework.boot.actuate.autoconfigure.endpoint.ExposeExcludePropertyEndpointFilter;
-import org.springframework.boot.actuate.endpoint.EndpointId;
-import org.springframework.boot.actuate.endpoint.annotation.Endpoint;
-import org.springframework.boot.actuate.endpoint.http.ActuatorMediaType;
-import org.springframework.boot.actuate.endpoint.web.EndpointMediaTypes;
-import org.springframework.boot.actuate.endpoint.web.ExposableWebEndpoint;
-import org.springframework.boot.actuate.endpoint.web.PathMappedEndpoint;
-import org.springframework.boot.actuate.endpoint.web.PathMapper;
-import org.springframework.boot.actuate.endpoint.web.annotation.ControllerEndpointDiscoverer;
-import org.springframework.boot.actuate.endpoint.web.annotation.ServletEndpointDiscoverer;
-import org.springframework.boot.actuate.endpoint.web.annotation.WebEndpointDiscoverer;
-import org.springframework.boot.autoconfigure.AutoConfigurations;
-import org.springframework.boot.test.context.runner.ApplicationContextRunner;
-import org.springframework.boot.test.context.runner.WebApplicationContextRunner;
-import org.springframework.stereotype.Component;
-
-import static org.assertj.core.api.Assertions.assertThat;
-
-/**
- * Tests for {@link WebEndpointAutoConfiguration}.
- *
- * @author Andy Wilkinson
- * @author Yunkun Huang
- * @author Phillip Webb
- */
-class WebEndpointAutoConfigurationTests {
-
-	private static final AutoConfigurations CONFIGURATIONS = AutoConfigurations.of(EndpointAutoConfiguration.class,
-			WebEndpointAutoConfiguration.class);
-
-	private WebApplicationContextRunner contextRunner = new WebApplicationContextRunner()
-			.withConfiguration(CONFIGURATIONS);
-
-	@Test
-	void webApplicationConfiguresEndpointMediaTypes() {
-		this.contextRunner.run((context) -> {
-			EndpointMediaTypes endpointMediaTypes = context.getBean(EndpointMediaTypes.class);
-			assertThat(endpointMediaTypes.getConsumed()).containsExactly(ActuatorMediaType.V2_JSON, "application/json");
-		});
-	}
-
-	@Test
-	void webApplicationConfiguresPathMapper() {
-		this.contextRunner.withPropertyValues("management.endpoints.web.path-mapping.health=healthcheck")
-				.run((context) -> {
-					assertThat(context).hasSingleBean(PathMapper.class);
-					String pathMapping = context.getBean(PathMapper.class).getRootPath(EndpointId.of("health"));
-					assertThat(pathMapping).isEqualTo("healthcheck");
-				});
-	}
-
-	@Test
-	void webApplicationSupportCustomPathMatcher() {
-		this.contextRunner
-				.withPropertyValues("management.endpoints.web.exposure.include=*",
-						"management.endpoints.web.path-mapping.testanotherone=foo")
-				.withUserConfiguration(TestPathMatcher.class, TestOneEndpoint.class, TestAnotherOneEndpoint.class,
-						TestTwoEndpoint.class)
-				.run((context) -> {
-					WebEndpointDiscoverer discoverer = context.getBean(WebEndpointDiscoverer.class);
-					Collection<ExposableWebEndpoint> endpoints = discoverer.getEndpoints();
-					ExposableWebEndpoint[] webEndpoints = endpoints.toArray(new ExposableWebEndpoint[0]);
-					List<String> paths = Arrays.stream(webEndpoints).map(PathMappedEndpoint::getRootPath)
-							.collect(Collectors.toList());
-					assertThat(paths).containsOnly("1/testone", "foo", "testtwo");
-				});
-	}
-
-	@Test
-	void webApplicationConfiguresEndpointDiscoverer() {
-		this.contextRunner.run((context) -> {
-			assertThat(context).hasSingleBean(ControllerEndpointDiscoverer.class);
-			assertThat(context).hasSingleBean(WebEndpointDiscoverer.class);
-		});
-	}
-
-	@Test
-	void webApplicationConfiguresExposeExcludePropertyEndpointFilter() {
-		this.contextRunner
-				.run((context) -> assertThat(context).getBeans(ExposeExcludePropertyEndpointFilter.class).containsKeys(
-						"webExposeExcludePropertyEndpointFilter", "controllerExposeExcludePropertyEndpointFilter"));
-	}
-
-	@Test
-	void contextShouldConfigureServletEndpointDiscoverer() {
-		this.contextRunner.run((context) -> assertThat(context).hasSingleBean(ServletEndpointDiscoverer.class));
-	}
-
-	@Test
-	void contextWhenNotServletShouldNotConfigureServletEndpointDiscoverer() {
-		new ApplicationContextRunner().withConfiguration(CONFIGURATIONS)
-				.run((context) -> assertThat(context).doesNotHaveBean(ServletEndpointDiscoverer.class));
-	}
-
-	@Component
-	static class TestPathMatcher implements PathMapper {
-
-		@Override
-		public String getRootPath(EndpointId endpointId) {
-			if (endpointId.toString().endsWith("one")) {
-				return "1/" + endpointId.toString();
-			}
-			return null;
-		}
-
-	}
-
-	@Component
-	@Endpoint(id = "testone")
-	static class TestOneEndpoint {
-
-	}
-
-	@Component
-	@Endpoint(id = "testanotherone")
-	static class TestAnotherOneEndpoint {
-
-	}
-
-	@Component
-	@Endpoint(id = "testtwo")
-	static class TestTwoEndpoint {
-
-	}
-
-}
-=======
 /*
  * Copyright 2012-2020 the original author or authors.
  *
@@ -304,5 +150,4 @@
 
 	}
 
-}
->>>>>>> 6755b480
+}