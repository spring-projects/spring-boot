--- conflicted
+++ resolved
@@ -1,193 +1,3 @@
-<<<<<<< HEAD
-/*
- * Copyright 2012-2019 the original author or authors.
- *
- * Licensed under the Apache License, Version 2.0 (the "License");
- * you may not use this file except in compliance with the License.
- * You may obtain a copy of the License at
- *
- *      https://www.apache.org/licenses/LICENSE-2.0
- *
- * Unless required by applicable law or agreed to in writing, software
- * distributed under the License is distributed on an "AS IS" BASIS,
- * WITHOUT WARRANTIES OR CONDITIONS OF ANY KIND, either express or implied.
- * See the License for the specific language governing permissions and
- * limitations under the License.
- */
-
-package org.springframework.boot.actuate.autoconfigure.metrics.orm.jpa;
-
-import java.util.HashMap;
-import java.util.Map;
-
-import javax.persistence.Entity;
-import javax.persistence.EntityManagerFactory;
-import javax.persistence.GeneratedValue;
-import javax.persistence.Id;
-import javax.persistence.PersistenceException;
-import javax.sql.DataSource;
-
-import io.micrometer.core.instrument.MeterRegistry;
-import io.micrometer.core.instrument.simple.SimpleMeterRegistry;
-import org.hibernate.SessionFactory;
-import org.junit.jupiter.api.Test;
-import org.mockito.ArgumentMatchers;
-
-import org.springframework.boot.actuate.autoconfigure.metrics.test.MetricsRun;
-import org.springframework.boot.autoconfigure.AutoConfigurations;
-import org.springframework.boot.autoconfigure.jdbc.DataSourceAutoConfiguration;
-import org.springframework.boot.autoconfigure.orm.jpa.HibernateJpaAutoConfiguration;
-import org.springframework.boot.orm.jpa.EntityManagerFactoryBuilder;
-import org.springframework.boot.test.context.FilteredClassLoader;
-import org.springframework.boot.test.context.runner.ApplicationContextRunner;
-import org.springframework.context.annotation.Bean;
-import org.springframework.context.annotation.Configuration;
-import org.springframework.context.annotation.Primary;
-import org.springframework.orm.jpa.LocalContainerEntityManagerFactoryBean;
-import org.springframework.orm.jpa.vendor.HibernateJpaVendorAdapter;
-
-import static org.assertj.core.api.Assertions.assertThat;
-import static org.assertj.core.api.Assertions.assertThatThrownBy;
-import static org.mockito.BDDMockito.given;
-import static org.mockito.Mockito.mock;
-
-/**
- * Tests for {@link HibernateMetricsAutoConfiguration}.
- *
- * @author Rui Figueira
- * @author Stephane Nicoll
- */
-class HibernateMetricsAutoConfigurationTests {
-
-	private ApplicationContextRunner contextRunner = new ApplicationContextRunner().with(MetricsRun.simple())
-			.withConfiguration(AutoConfigurations.of(DataSourceAutoConfiguration.class,
-					HibernateJpaAutoConfiguration.class, HibernateMetricsAutoConfiguration.class))
-			.withUserConfiguration(BaseConfiguration.class);
-
-	@Test
-	void autoConfiguredEntityManagerFactoryWithStatsIsInstrumented() {
-		this.contextRunner.withPropertyValues("spring.jpa.properties.hibernate.generate_statistics:true")
-				.run((context) -> {
-					MeterRegistry registry = context.getBean(MeterRegistry.class);
-					registry.get("hibernate.statements").tags("entityManagerFactory", "entityManagerFactory").meter();
-				});
-	}
-
-	@Test
-	void autoConfiguredEntityManagerFactoryWithoutStatsIsNotInstrumented() {
-		this.contextRunner.withPropertyValues("spring.jpa.properties.hibernate.generate_statistics:false")
-				.run((context) -> {
-					context.getBean(EntityManagerFactory.class).unwrap(SessionFactory.class);
-					MeterRegistry registry = context.getBean(MeterRegistry.class);
-					assertThat(registry.find("hibernate.statements").meter()).isNull();
-				});
-	}
-
-	@Test
-	void entityManagerFactoryInstrumentationCanBeDisabled() {
-		this.contextRunner.withPropertyValues("management.metrics.enable.hibernate=false",
-				"spring.jpa.properties.hibernate.generate_statistics:true").run((context) -> {
-					context.getBean(EntityManagerFactory.class).unwrap(SessionFactory.class);
-					MeterRegistry registry = context.getBean(MeterRegistry.class);
-					assertThat(registry.find("hibernate.statements").meter()).isNull();
-				});
-	}
-
-	@Test
-	void allEntityManagerFactoriesCanBeInstrumented() {
-		this.contextRunner.withPropertyValues("spring.jpa.properties.hibernate.generate_statistics:true")
-				.withUserConfiguration(TwoEntityManagerFactoriesConfiguration.class).run((context) -> {
-					context.getBean("firstEntityManagerFactory", EntityManagerFactory.class)
-							.unwrap(SessionFactory.class);
-					context.getBean("secondOne", EntityManagerFactory.class).unwrap(SessionFactory.class);
-					MeterRegistry registry = context.getBean(MeterRegistry.class);
-					registry.get("hibernate.statements").tags("entityManagerFactory", "first").meter();
-					registry.get("hibernate.statements").tags("entityManagerFactory", "secondOne").meter();
-				});
-	}
-
-	@Test
-	void entityManagerFactoryInstrumentationIsDisabledIfNotHibernateSessionFactory() {
-		this.contextRunner.withPropertyValues("spring.jpa.properties.hibernate.generate_statistics:true")
-				.withUserConfiguration(NonHibernateEntityManagerFactoryConfiguration.class).run((context) -> {
-					// ensure EntityManagerFactory is not a Hibernate SessionFactory
-					assertThatThrownBy(() -> context.getBean(EntityManagerFactory.class).unwrap(SessionFactory.class))
-							.isInstanceOf(PersistenceException.class);
-					MeterRegistry registry = context.getBean(MeterRegistry.class);
-					assertThat(registry.find("hibernate.statements").meter()).isNull();
-				});
-	}
-
-	@Test
-	void entityManagerFactoryInstrumentationIsDisabledIfHibernateIsNotAvailable() {
-		this.contextRunner.withClassLoader(new FilteredClassLoader(SessionFactory.class))
-				.withUserConfiguration(NonHibernateEntityManagerFactoryConfiguration.class).run((context) -> {
-					assertThat(context).doesNotHaveBean(HibernateMetricsAutoConfiguration.class);
-					MeterRegistry registry = context.getBean(MeterRegistry.class);
-					assertThat(registry.find("hibernate.statements").meter()).isNull();
-				});
-	}
-
-	@Configuration(proxyBeanMethods = false)
-	static class BaseConfiguration {
-
-		@Bean
-		SimpleMeterRegistry simpleMeterRegistry() {
-			return new SimpleMeterRegistry();
-		}
-
-	}
-
-	@Entity
-	static class MyEntity {
-
-		@Id
-		@GeneratedValue
-		private Long id;
-
-	}
-
-	@Configuration(proxyBeanMethods = false)
-	static class TwoEntityManagerFactoriesConfiguration {
-
-		private static final Class<?>[] PACKAGE_CLASSES = new Class<?>[] { MyEntity.class };
-
-		@Primary
-		@Bean
-		LocalContainerEntityManagerFactoryBean firstEntityManagerFactory(DataSource ds) {
-			return createSessionFactory(ds);
-		}
-
-		@Bean
-		LocalContainerEntityManagerFactoryBean secondOne(DataSource ds) {
-			return createSessionFactory(ds);
-		}
-
-		private LocalContainerEntityManagerFactoryBean createSessionFactory(DataSource ds) {
-			Map<String, String> jpaProperties = new HashMap<>();
-			jpaProperties.put("hibernate.generate_statistics", "true");
-			return new EntityManagerFactoryBuilder(new HibernateJpaVendorAdapter(), jpaProperties, null).dataSource(ds)
-					.packages(PACKAGE_CLASSES).build();
-		}
-
-	}
-
-	@Configuration(proxyBeanMethods = false)
-	static class NonHibernateEntityManagerFactoryConfiguration {
-
-		@Bean
-		EntityManagerFactory entityManagerFactory() {
-			EntityManagerFactory mockedFactory = mock(EntityManagerFactory.class);
-			// enforces JPA contract
-			given(mockedFactory.unwrap(ArgumentMatchers.<Class<SessionFactory>>any()))
-					.willThrow(PersistenceException.class);
-			return mockedFactory;
-		}
-
-	}
-
-}
-=======
 /*
  * Copyright 2012-2020 the original author or authors.
  *
@@ -393,5 +203,4 @@
 
 	}
 
-}
->>>>>>> 6755b480
+}