<<<<<<< HEAD
/*
 * Copyright 2012-2019 the original author or authors.
 *
 * Licensed under the Apache License, Version 2.0 (the "License");
 * you may not use this file except in compliance with the License.
 * You may obtain a copy of the License at
 *
 *      https://www.apache.org/licenses/LICENSE-2.0
 *
 * Unless required by applicable law or agreed to in writing, software
 * distributed under the License is distributed on an "AS IS" BASIS,
 * WITHOUT WARRANTIES OR CONDITIONS OF ANY KIND, either express or implied.
 * See the License for the specific language governing permissions and
 * limitations under the License.
 */

package org.springframework.boot.actuate.autoconfigure.metrics.export.ganglia;

import java.time.Duration;
import java.util.concurrent.TimeUnit;

import info.ganglia.gmetric4j.gmetric.GMetric;
import io.micrometer.ganglia.GangliaConfig;

import org.springframework.boot.actuate.autoconfigure.metrics.export.properties.PropertiesConfigAdapter;

/**
 * Adapter to convert {@link GangliaProperties} to a {@link GangliaConfig}.
 *
 * @author Jon Schneider
 * @author Phillip Webb
 */
class GangliaPropertiesConfigAdapter extends PropertiesConfigAdapter<GangliaProperties> implements GangliaConfig {

	GangliaPropertiesConfigAdapter(GangliaProperties properties) {
		super(properties);
	}

	@Override
	public String get(String k) {
		return null;
	}

	@Override
	public boolean enabled() {
		return get(GangliaProperties::isEnabled, GangliaConfig.super::enabled);
	}

	@Override
	public Duration step() {
		return get(GangliaProperties::getStep, GangliaConfig.super::step);
	}

	@Override
	public TimeUnit rateUnits() {
		return get(GangliaProperties::getRateUnits, GangliaConfig.super::rateUnits);
	}

	@Override
	public TimeUnit durationUnits() {
		return get(GangliaProperties::getDurationUnits, GangliaConfig.super::durationUnits);
	}

	@Override
	public String protocolVersion() {
		return get(GangliaProperties::getProtocolVersion, GangliaConfig.super::protocolVersion);
	}

	@Override
	public GMetric.UDPAddressingMode addressingMode() {
		return get(GangliaProperties::getAddressingMode, GangliaConfig.super::addressingMode);
	}

	@Override
	public int ttl() {
		return get(GangliaProperties::getTimeToLive, GangliaConfig.super::ttl);
	}

	@Override
	public String host() {
		return get(GangliaProperties::getHost, GangliaConfig.super::host);
	}

	@Override
	public int port() {
		return get(GangliaProperties::getPort, GangliaConfig.super::port);
	}

}
=======
/*
 * Copyright 2012-2020 the original author or authors.
 *
 * Licensed under the Apache License, Version 2.0 (the "License");
 * you may not use this file except in compliance with the License.
 * You may obtain a copy of the License at
 *
 *      https://www.apache.org/licenses/LICENSE-2.0
 *
 * Unless required by applicable law or agreed to in writing, software
 * distributed under the License is distributed on an "AS IS" BASIS,
 * WITHOUT WARRANTIES OR CONDITIONS OF ANY KIND, either express or implied.
 * See the License for the specific language governing permissions and
 * limitations under the License.
 */

package org.springframework.boot.actuate.autoconfigure.metrics.export.ganglia;

import java.time.Duration;
import java.util.concurrent.TimeUnit;

import info.ganglia.gmetric4j.gmetric.GMetric;
import io.micrometer.ganglia.GangliaConfig;

import org.springframework.boot.actuate.autoconfigure.metrics.export.properties.PropertiesConfigAdapter;

/**
 * Adapter to convert {@link GangliaProperties} to a {@link GangliaConfig}.
 *
 * @author Jon Schneider
 * @author Phillip Webb
 */
class GangliaPropertiesConfigAdapter extends PropertiesConfigAdapter<GangliaProperties> implements GangliaConfig {

	GangliaPropertiesConfigAdapter(GangliaProperties properties) {
		super(properties);
	}

	@Override
	public String prefix() {
		return "management.metrics.export.ganglia";
	}

	@Override
	public String get(String k) {
		return null;
	}

	@Override
	public boolean enabled() {
		return get(GangliaProperties::isEnabled, GangliaConfig.super::enabled);
	}

	@Override
	public Duration step() {
		return get(GangliaProperties::getStep, GangliaConfig.super::step);
	}

	@Override
	@Deprecated
	public TimeUnit rateUnits() {
		return get(GangliaProperties::getRateUnits, GangliaConfig.super::rateUnits);
	}

	@Override
	public TimeUnit durationUnits() {
		return get(GangliaProperties::getDurationUnits, GangliaConfig.super::durationUnits);
	}

	@Override
	@Deprecated
	public String protocolVersion() {
		return get(GangliaProperties::getProtocolVersion, GangliaConfig.super::protocolVersion);
	}

	@Override
	public GMetric.UDPAddressingMode addressingMode() {
		return get(GangliaProperties::getAddressingMode, GangliaConfig.super::addressingMode);
	}

	@Override
	public int ttl() {
		return get(GangliaProperties::getTimeToLive, GangliaConfig.super::ttl);
	}

	@Override
	public String host() {
		return get(GangliaProperties::getHost, GangliaConfig.super::host);
	}

	@Override
	public int port() {
		return get(GangliaProperties::getPort, GangliaConfig.super::port);
	}

}
>>>>>>> 6755b480
<|MERGE_RESOLUTION|>--- conflicted
+++ resolved
@@ -1,94 +1,3 @@
-<<<<<<< HEAD
-/*
- * Copyright 2012-2019 the original author or authors.
- *
- * Licensed under the Apache License, Version 2.0 (the "License");
- * you may not use this file except in compliance with the License.
- * You may obtain a copy of the License at
- *
- *      https://www.apache.org/licenses/LICENSE-2.0
- *
- * Unless required by applicable law or agreed to in writing, software
- * distributed under the License is distributed on an "AS IS" BASIS,
- * WITHOUT WARRANTIES OR CONDITIONS OF ANY KIND, either express or implied.
- * See the License for the specific language governing permissions and
- * limitations under the License.
- */
-
-package org.springframework.boot.actuate.autoconfigure.metrics.export.ganglia;
-
-import java.time.Duration;
-import java.util.concurrent.TimeUnit;
-
-import info.ganglia.gmetric4j.gmetric.GMetric;
-import io.micrometer.ganglia.GangliaConfig;
-
-import org.springframework.boot.actuate.autoconfigure.metrics.export.properties.PropertiesConfigAdapter;
-
-/**
- * Adapter to convert {@link GangliaProperties} to a {@link GangliaConfig}.
- *
- * @author Jon Schneider
- * @author Phillip Webb
- */
-class GangliaPropertiesConfigAdapter extends PropertiesConfigAdapter<GangliaProperties> implements GangliaConfig {
-
-	GangliaPropertiesConfigAdapter(GangliaProperties properties) {
-		super(properties);
-	}
-
-	@Override
-	public String get(String k) {
-		return null;
-	}
-
-	@Override
-	public boolean enabled() {
-		return get(GangliaProperties::isEnabled, GangliaConfig.super::enabled);
-	}
-
-	@Override
-	public Duration step() {
-		return get(GangliaProperties::getStep, GangliaConfig.super::step);
-	}
-
-	@Override
-	public TimeUnit rateUnits() {
-		return get(GangliaProperties::getRateUnits, GangliaConfig.super::rateUnits);
-	}
-
-	@Override
-	public TimeUnit durationUnits() {
-		return get(GangliaProperties::getDurationUnits, GangliaConfig.super::durationUnits);
-	}
-
-	@Override
-	public String protocolVersion() {
-		return get(GangliaProperties::getProtocolVersion, GangliaConfig.super::protocolVersion);
-	}
-
-	@Override
-	public GMetric.UDPAddressingMode addressingMode() {
-		return get(GangliaProperties::getAddressingMode, GangliaConfig.super::addressingMode);
-	}
-
-	@Override
-	public int ttl() {
-		return get(GangliaProperties::getTimeToLive, GangliaConfig.super::ttl);
-	}
-
-	@Override
-	public String host() {
-		return get(GangliaProperties::getHost, GangliaConfig.super::host);
-	}
-
-	@Override
-	public int port() {
-		return get(GangliaProperties::getPort, GangliaConfig.super::port);
-	}
-
-}
-=======
 /*
  * Copyright 2012-2020 the original author or authors.
  *
@@ -184,5 +93,4 @@
 		return get(GangliaProperties::getPort, GangliaConfig.super::port);
 	}
 
-}
->>>>>>> 6755b480
+}