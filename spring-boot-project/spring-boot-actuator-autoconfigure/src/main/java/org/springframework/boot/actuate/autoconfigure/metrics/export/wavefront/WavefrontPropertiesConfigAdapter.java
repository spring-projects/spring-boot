--- conflicted
+++ resolved
@@ -1,70 +1,3 @@
-<<<<<<< HEAD
-/*
- * Copyright 2012-2019 the original author or authors.
- *
- * Licensed under the Apache License, Version 2.0 (the "License");
- * you may not use this file except in compliance with the License.
- * You may obtain a copy of the License at
- *
- *      https://www.apache.org/licenses/LICENSE-2.0
- *
- * Unless required by applicable law or agreed to in writing, software
- * distributed under the License is distributed on an "AS IS" BASIS,
- * WITHOUT WARRANTIES OR CONDITIONS OF ANY KIND, either express or implied.
- * See the License for the specific language governing permissions and
- * limitations under the License.
- */
-
-package org.springframework.boot.actuate.autoconfigure.metrics.export.wavefront;
-
-import io.micrometer.wavefront.WavefrontConfig;
-
-import org.springframework.boot.actuate.autoconfigure.metrics.export.properties.StepRegistryPropertiesConfigAdapter;
-
-/**
- * Adapter to convert {@link WavefrontProperties} to a {@link WavefrontConfig}.
- *
- * @author Jon Schneider
- * @since 2.0.0
- */
-public class WavefrontPropertiesConfigAdapter extends StepRegistryPropertiesConfigAdapter<WavefrontProperties>
-		implements WavefrontConfig {
-
-	public WavefrontPropertiesConfigAdapter(WavefrontProperties properties) {
-		super(properties);
-	}
-
-	@Override
-	public String get(String k) {
-		return null;
-	}
-
-	@Override
-	public String uri() {
-		return get(this::getUriAsString, WavefrontConfig.DEFAULT_DIRECT::uri);
-	}
-
-	@Override
-	public String source() {
-		return get(WavefrontProperties::getSource, WavefrontConfig.super::source);
-	}
-
-	@Override
-	public String apiToken() {
-		return get(WavefrontProperties::getApiToken, WavefrontConfig.super::apiToken);
-	}
-
-	@Override
-	public String globalPrefix() {
-		return get(WavefrontProperties::getGlobalPrefix, WavefrontConfig.super::globalPrefix);
-	}
-
-	private String getUriAsString(WavefrontProperties properties) {
-		return (properties.getUri() != null) ? properties.getUri().toString() : null;
-	}
-
-}
-=======
 /*
  * Copyright 2012-2020 the original author or authors.
  *
@@ -134,5 +67,4 @@
 		return (properties.getUri() != null) ? properties.getUri().toString() : null;
 	}
 
-}
->>>>>>> 6755b480
+}