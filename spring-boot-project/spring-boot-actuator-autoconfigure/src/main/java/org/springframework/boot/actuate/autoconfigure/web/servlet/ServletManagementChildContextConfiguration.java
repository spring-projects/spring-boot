--- conflicted
+++ resolved
@@ -76,50 +76,35 @@
 
 	@Configuration(proxyBeanMethods = false)
 	@ConditionalOnClass(name = "io.undertow.Undertow")
-<<<<<<< HEAD
-	UndertowAccessLogCustomizer undertowManagementAccessLogCustomizer(ManagementServerProperties properties) {
-		return new UndertowAccessLogCustomizer(properties);
-=======
 	static class UndertowConfiguration {
 
 		@Bean
-		UndertowAccessLogCustomizer undertowManagementAccessLogCustomizer() {
-			return new UndertowAccessLogCustomizer();
-		}
-
->>>>>>> a2b96717
+		UndertowAccessLogCustomizer undertowManagementAccessLogCustomizer(ManagementServerProperties properties) {
+			return new UndertowAccessLogCustomizer(properties);
+		}
+
 	}
 
 	@Configuration(proxyBeanMethods = false)
 	@ConditionalOnClass(name = "org.apache.catalina.valves.AccessLogValve")
-<<<<<<< HEAD
-	TomcatAccessLogCustomizer tomcatManagementAccessLogCustomizer(ManagementServerProperties properties) {
-		return new TomcatAccessLogCustomizer(properties);
-=======
 	static class TomcatConfiguration {
 
 		@Bean
-		TomcatAccessLogCustomizer tomcatManagementAccessLogCustomizer() {
-			return new TomcatAccessLogCustomizer();
-		}
-
->>>>>>> a2b96717
+		TomcatAccessLogCustomizer tomcatManagementAccessLogCustomizer(ManagementServerProperties properties) {
+			return new TomcatAccessLogCustomizer(properties);
+		}
+
 	}
 
 	@Configuration(proxyBeanMethods = false)
 	@ConditionalOnClass(name = "org.eclipse.jetty.server.Server")
-<<<<<<< HEAD
-	JettyAccessLogCustomizer jettyManagementAccessLogCustomizer(ManagementServerProperties properties) {
-		return new JettyAccessLogCustomizer(properties);
-=======
 	static class JettyConfiguration {
 
 		@Bean
-		JettyAccessLogCustomizer jettyManagementAccessLogCustomizer() {
-			return new JettyAccessLogCustomizer();
-		}
-
->>>>>>> a2b96717
+		JettyAccessLogCustomizer jettyManagementAccessLogCustomizer(ManagementServerProperties properties) {
+			return new JettyAccessLogCustomizer(properties);
+		}
+
 	}
 
 	@Configuration(proxyBeanMethods = false)
