<<<<<<< HEAD
/*
 * Copyright 2012-2019 the original author or authors.
 *
 * Licensed under the Apache License, Version 2.0 (the "License");
 * you may not use this file except in compliance with the License.
 * You may obtain a copy of the License at
 *
 *      https://www.apache.org/licenses/LICENSE-2.0
 *
 * Unless required by applicable law or agreed to in writing, software
 * distributed under the License is distributed on an "AS IS" BASIS,
 * WITHOUT WARRANTIES OR CONDITIONS OF ANY KIND, either express or implied.
 * See the License for the specific language governing permissions and
 * limitations under the License.
 */

package org.springframework.boot.actuate.autoconfigure.web.servlet;

import java.io.File;

import javax.servlet.Filter;

import org.apache.catalina.Valve;
import org.apache.catalina.valves.AccessLogValve;
import org.eclipse.jetty.server.CustomRequestLog;
import org.eclipse.jetty.server.RequestLog;
import org.eclipse.jetty.server.RequestLogWriter;
import org.eclipse.jetty.server.Server;

import org.springframework.beans.factory.BeanFactory;
import org.springframework.beans.factory.HierarchicalBeanFactory;
import org.springframework.beans.factory.ListableBeanFactory;
import org.springframework.boot.actuate.autoconfigure.web.ManagementContextConfiguration;
import org.springframework.boot.actuate.autoconfigure.web.ManagementContextType;
import org.springframework.boot.actuate.autoconfigure.web.server.ManagementServerProperties;
import org.springframework.boot.actuate.autoconfigure.web.server.ManagementWebServerFactoryCustomizer;
import org.springframework.boot.autoconfigure.condition.ConditionalOnBean;
import org.springframework.boot.autoconfigure.condition.ConditionalOnClass;
import org.springframework.boot.autoconfigure.condition.ConditionalOnWebApplication;
import org.springframework.boot.autoconfigure.condition.ConditionalOnWebApplication.Type;
import org.springframework.boot.autoconfigure.condition.SearchStrategy;
import org.springframework.boot.autoconfigure.web.ServerProperties;
import org.springframework.boot.autoconfigure.web.embedded.JettyWebServerFactoryCustomizer;
import org.springframework.boot.autoconfigure.web.embedded.TomcatWebServerFactoryCustomizer;
import org.springframework.boot.autoconfigure.web.embedded.UndertowWebServerFactoryCustomizer;
import org.springframework.boot.autoconfigure.web.servlet.ServletWebServerFactoryCustomizer;
import org.springframework.boot.autoconfigure.web.servlet.TomcatServletWebServerFactoryCustomizer;
import org.springframework.boot.web.embedded.jetty.JettyServletWebServerFactory;
import org.springframework.boot.web.embedded.tomcat.TomcatServletWebServerFactory;
import org.springframework.boot.web.embedded.undertow.UndertowServletWebServerFactory;
import org.springframework.boot.web.server.WebServerFactoryCustomizer;
import org.springframework.boot.web.servlet.server.ConfigurableServletWebServerFactory;
import org.springframework.context.annotation.Bean;
import org.springframework.context.annotation.Configuration;
import org.springframework.core.Ordered;
import org.springframework.security.config.BeanIds;
import org.springframework.security.config.annotation.web.configuration.EnableWebSecurity;
import org.springframework.util.StringUtils;

/**
 * {@link ManagementContextConfiguration @ManagementContextConfiguration} for Servlet web
 * endpoint infrastructure when a separate management context with a web server running on
 * a different port is required.
 *
 * @author Dave Syer
 * @author Stephane Nicoll
 * @author Andy Wilkinson
 * @author Eddú Meléndez
 * @author Phillip Webb
 */
@ManagementContextConfiguration(ManagementContextType.CHILD)
@ConditionalOnWebApplication(type = Type.SERVLET)
class ServletManagementChildContextConfiguration {

	@Bean
	ServletManagementWebServerFactoryCustomizer servletManagementWebServerFactoryCustomizer(
			ListableBeanFactory beanFactory) {
		return new ServletManagementWebServerFactoryCustomizer(beanFactory);
	}

	@Bean
	@ConditionalOnClass(name = "io.undertow.Undertow")
	UndertowAccessLogCustomizer undertowManagementAccessLogCustomizer() {
		return new UndertowAccessLogCustomizer();
	}

	@Bean
	@ConditionalOnClass(name = "org.apache.catalina.valves.AccessLogValve")
	TomcatAccessLogCustomizer tomcatManagementAccessLogCustomizer() {
		return new TomcatAccessLogCustomizer();
	}

	@Bean
	@ConditionalOnClass(name = "org.eclipse.jetty.server.Server")
	JettyAccessLogCustomizer jettyManagementAccessLogCustomizer() {
		return new JettyAccessLogCustomizer();
	}

	@Configuration(proxyBeanMethods = false)
	@ConditionalOnClass({ EnableWebSecurity.class, Filter.class })
	@ConditionalOnBean(name = BeanIds.SPRING_SECURITY_FILTER_CHAIN, search = SearchStrategy.ANCESTORS)
	static class ServletManagementContextSecurityConfiguration {

		@Bean
		Filter springSecurityFilterChain(HierarchicalBeanFactory beanFactory) {
			BeanFactory parent = beanFactory.getParentBeanFactory();
			return parent.getBean(BeanIds.SPRING_SECURITY_FILTER_CHAIN, Filter.class);
		}

	}

	static class ServletManagementWebServerFactoryCustomizer
			extends ManagementWebServerFactoryCustomizer<ConfigurableServletWebServerFactory> {

		ServletManagementWebServerFactoryCustomizer(ListableBeanFactory beanFactory) {
			super(beanFactory, ServletWebServerFactoryCustomizer.class, TomcatServletWebServerFactoryCustomizer.class,
					TomcatWebServerFactoryCustomizer.class, JettyWebServerFactoryCustomizer.class,
					UndertowWebServerFactoryCustomizer.class);
		}

		@Override
		protected void customize(ConfigurableServletWebServerFactory webServerFactory,
				ManagementServerProperties managementServerProperties, ServerProperties serverProperties) {
			super.customize(webServerFactory, managementServerProperties, serverProperties);
			webServerFactory.setContextPath(managementServerProperties.getServlet().getContextPath());
		}

	}

	abstract static class AccessLogCustomizer implements Ordered {

		private static final String MANAGEMENT_PREFIX = "management_";

		protected String customizePrefix(String prefix) {
			prefix = (prefix != null) ? prefix : "";
			if (prefix.startsWith(MANAGEMENT_PREFIX)) {
				return prefix;
			}
			return MANAGEMENT_PREFIX + prefix;
		}

		@Override
		public int getOrder() {
			return 1;
		}

	}

	static class TomcatAccessLogCustomizer extends AccessLogCustomizer
			implements WebServerFactoryCustomizer<TomcatServletWebServerFactory> {

		@Override
		public void customize(TomcatServletWebServerFactory factory) {
			AccessLogValve accessLogValve = findAccessLogValve(factory);
			if (accessLogValve == null) {
				return;
			}
			accessLogValve.setPrefix(customizePrefix(accessLogValve.getPrefix()));
		}

		private AccessLogValve findAccessLogValve(TomcatServletWebServerFactory factory) {
			for (Valve engineValve : factory.getEngineValves()) {
				if (engineValve instanceof AccessLogValve) {
					return (AccessLogValve) engineValve;
				}
			}
			return null;
		}

	}

	static class UndertowAccessLogCustomizer extends AccessLogCustomizer
			implements WebServerFactoryCustomizer<UndertowServletWebServerFactory> {

		@Override
		public void customize(UndertowServletWebServerFactory factory) {
			factory.setAccessLogPrefix(customizePrefix(factory.getAccessLogPrefix()));
		}

	}

	static class JettyAccessLogCustomizer extends AccessLogCustomizer
			implements WebServerFactoryCustomizer<JettyServletWebServerFactory> {

		@Override
		public void customize(JettyServletWebServerFactory factory) {
			factory.addServerCustomizers(this::customizeServer);
		}

		private void customizeServer(Server server) {
			RequestLog requestLog = server.getRequestLog();
			if (requestLog != null && requestLog instanceof CustomRequestLog) {
				customizeRequestLog((CustomRequestLog) requestLog);
			}
		}

		private void customizeRequestLog(CustomRequestLog requestLog) {
			if (requestLog.getWriter() instanceof RequestLogWriter) {
				customizeRequestLogWriter((RequestLogWriter) requestLog.getWriter());
			}
		}

		private void customizeRequestLogWriter(RequestLogWriter writer) {
			String filename = writer.getFileName();
			if (StringUtils.hasLength(filename)) {
				File file = new File(filename);
				file = new File(file.getParentFile(), customizePrefix(file.getName()));
				writer.setFilename(file.getPath());
			}
		}

	}

}
=======
/*
 * Copyright 2012-2020 the original author or authors.
 *
 * Licensed under the Apache License, Version 2.0 (the "License");
 * you may not use this file except in compliance with the License.
 * You may obtain a copy of the License at
 *
 *      https://www.apache.org/licenses/LICENSE-2.0
 *
 * Unless required by applicable law or agreed to in writing, software
 * distributed under the License is distributed on an "AS IS" BASIS,
 * WITHOUT WARRANTIES OR CONDITIONS OF ANY KIND, either express or implied.
 * See the License for the specific language governing permissions and
 * limitations under the License.
 */

package org.springframework.boot.actuate.autoconfigure.web.servlet;

import java.io.File;

import javax.servlet.Filter;

import org.apache.catalina.Valve;
import org.apache.catalina.valves.AccessLogValve;
import org.eclipse.jetty.server.CustomRequestLog;
import org.eclipse.jetty.server.RequestLog;
import org.eclipse.jetty.server.RequestLogWriter;
import org.eclipse.jetty.server.Server;

import org.springframework.beans.factory.BeanFactory;
import org.springframework.beans.factory.HierarchicalBeanFactory;
import org.springframework.beans.factory.ListableBeanFactory;
import org.springframework.boot.actuate.autoconfigure.web.ManagementContextConfiguration;
import org.springframework.boot.actuate.autoconfigure.web.ManagementContextType;
import org.springframework.boot.actuate.autoconfigure.web.server.ManagementServerProperties;
import org.springframework.boot.actuate.autoconfigure.web.server.ManagementWebServerFactoryCustomizer;
import org.springframework.boot.autoconfigure.condition.ConditionalOnBean;
import org.springframework.boot.autoconfigure.condition.ConditionalOnClass;
import org.springframework.boot.autoconfigure.condition.ConditionalOnWebApplication;
import org.springframework.boot.autoconfigure.condition.ConditionalOnWebApplication.Type;
import org.springframework.boot.autoconfigure.condition.SearchStrategy;
import org.springframework.boot.autoconfigure.web.ServerProperties;
import org.springframework.boot.autoconfigure.web.embedded.JettyWebServerFactoryCustomizer;
import org.springframework.boot.autoconfigure.web.embedded.TomcatWebServerFactoryCustomizer;
import org.springframework.boot.autoconfigure.web.embedded.UndertowWebServerFactoryCustomizer;
import org.springframework.boot.autoconfigure.web.servlet.ServletWebServerFactoryCustomizer;
import org.springframework.boot.autoconfigure.web.servlet.TomcatServletWebServerFactoryCustomizer;
import org.springframework.boot.autoconfigure.web.servlet.UndertowServletWebServerFactoryCustomizer;
import org.springframework.boot.web.embedded.jetty.JettyServletWebServerFactory;
import org.springframework.boot.web.embedded.tomcat.TomcatServletWebServerFactory;
import org.springframework.boot.web.embedded.undertow.UndertowServletWebServerFactory;
import org.springframework.boot.web.server.WebServerFactoryCustomizer;
import org.springframework.boot.web.servlet.server.ConfigurableServletWebServerFactory;
import org.springframework.context.annotation.Bean;
import org.springframework.context.annotation.Configuration;
import org.springframework.core.Ordered;
import org.springframework.security.config.BeanIds;
import org.springframework.security.config.annotation.web.configuration.EnableWebSecurity;
import org.springframework.util.StringUtils;

/**
 * {@link ManagementContextConfiguration @ManagementContextConfiguration} for Servlet web
 * endpoint infrastructure when a separate management context with a web server running on
 * a different port is required.
 *
 * @author Dave Syer
 * @author Stephane Nicoll
 * @author Andy Wilkinson
 * @author Eddú Meléndez
 * @author Phillip Webb
 */
@ManagementContextConfiguration(value = ManagementContextType.CHILD, proxyBeanMethods = false)
@ConditionalOnWebApplication(type = Type.SERVLET)
class ServletManagementChildContextConfiguration {

	@Bean
	ServletManagementWebServerFactoryCustomizer servletManagementWebServerFactoryCustomizer(
			ListableBeanFactory beanFactory) {
		return new ServletManagementWebServerFactoryCustomizer(beanFactory);
	}

	@Bean
	@ConditionalOnClass(name = "io.undertow.Undertow")
	UndertowAccessLogCustomizer undertowManagementAccessLogCustomizer() {
		return new UndertowAccessLogCustomizer();
	}

	@Bean
	@ConditionalOnClass(name = "org.apache.catalina.valves.AccessLogValve")
	TomcatAccessLogCustomizer tomcatManagementAccessLogCustomizer() {
		return new TomcatAccessLogCustomizer();
	}

	@Bean
	@ConditionalOnClass(name = "org.eclipse.jetty.server.Server")
	JettyAccessLogCustomizer jettyManagementAccessLogCustomizer() {
		return new JettyAccessLogCustomizer();
	}

	@Configuration(proxyBeanMethods = false)
	@ConditionalOnClass({ EnableWebSecurity.class, Filter.class })
	@ConditionalOnBean(name = BeanIds.SPRING_SECURITY_FILTER_CHAIN, search = SearchStrategy.ANCESTORS)
	static class ServletManagementContextSecurityConfiguration {

		@Bean
		Filter springSecurityFilterChain(HierarchicalBeanFactory beanFactory) {
			BeanFactory parent = beanFactory.getParentBeanFactory();
			return parent.getBean(BeanIds.SPRING_SECURITY_FILTER_CHAIN, Filter.class);
		}

	}

	static class ServletManagementWebServerFactoryCustomizer
			extends ManagementWebServerFactoryCustomizer<ConfigurableServletWebServerFactory> {

		ServletManagementWebServerFactoryCustomizer(ListableBeanFactory beanFactory) {
			super(beanFactory, ServletWebServerFactoryCustomizer.class, TomcatServletWebServerFactoryCustomizer.class,
					TomcatWebServerFactoryCustomizer.class, JettyWebServerFactoryCustomizer.class,
					UndertowServletWebServerFactoryCustomizer.class, UndertowWebServerFactoryCustomizer.class);
		}

		@Override
		protected void customize(ConfigurableServletWebServerFactory webServerFactory,
				ManagementServerProperties managementServerProperties, ServerProperties serverProperties) {
			super.customize(webServerFactory, managementServerProperties, serverProperties);
			webServerFactory.setContextPath(getContextPath(managementServerProperties));
		}

		@SuppressWarnings("deprecation")
		private String getContextPath(ManagementServerProperties managementServerProperties) {
			String basePath = managementServerProperties.getBasePath();
			return StringUtils.hasText(basePath) ? basePath : managementServerProperties.getServlet().getContextPath();
		}

	}

	abstract static class AccessLogCustomizer implements Ordered {

		private static final String MANAGEMENT_PREFIX = "management_";

		protected String customizePrefix(String prefix) {
			prefix = (prefix != null) ? prefix : "";
			if (prefix.startsWith(MANAGEMENT_PREFIX)) {
				return prefix;
			}
			return MANAGEMENT_PREFIX + prefix;
		}

		@Override
		public int getOrder() {
			return 1;
		}

	}

	static class TomcatAccessLogCustomizer extends AccessLogCustomizer
			implements WebServerFactoryCustomizer<TomcatServletWebServerFactory> {

		@Override
		public void customize(TomcatServletWebServerFactory factory) {
			AccessLogValve accessLogValve = findAccessLogValve(factory);
			if (accessLogValve == null) {
				return;
			}
			accessLogValve.setPrefix(customizePrefix(accessLogValve.getPrefix()));
		}

		private AccessLogValve findAccessLogValve(TomcatServletWebServerFactory factory) {
			for (Valve engineValve : factory.getEngineValves()) {
				if (engineValve instanceof AccessLogValve) {
					return (AccessLogValve) engineValve;
				}
			}
			return null;
		}

	}

	static class UndertowAccessLogCustomizer extends AccessLogCustomizer
			implements WebServerFactoryCustomizer<UndertowServletWebServerFactory> {

		@Override
		public void customize(UndertowServletWebServerFactory factory) {
			factory.setAccessLogPrefix(customizePrefix(factory.getAccessLogPrefix()));
		}

	}

	static class JettyAccessLogCustomizer extends AccessLogCustomizer
			implements WebServerFactoryCustomizer<JettyServletWebServerFactory> {

		@Override
		public void customize(JettyServletWebServerFactory factory) {
			factory.addServerCustomizers(this::customizeServer);
		}

		private void customizeServer(Server server) {
			RequestLog requestLog = server.getRequestLog();
			if (requestLog instanceof CustomRequestLog) {
				customizeRequestLog((CustomRequestLog) requestLog);
			}
		}

		private void customizeRequestLog(CustomRequestLog requestLog) {
			if (requestLog.getWriter() instanceof RequestLogWriter) {
				customizeRequestLogWriter((RequestLogWriter) requestLog.getWriter());
			}
		}

		private void customizeRequestLogWriter(RequestLogWriter writer) {
			String filename = writer.getFileName();
			if (StringUtils.hasLength(filename)) {
				File file = new File(filename);
				file = new File(file.getParentFile(), customizePrefix(file.getName()));
				writer.setFilename(file.getPath());
			}
		}

	}

}
>>>>>>> 6755b480
<|MERGE_RESOLUTION|>--- conflicted
+++ resolved
@@ -1,219 +1,3 @@
-<<<<<<< HEAD
-/*
- * Copyright 2012-2019 the original author or authors.
- *
- * Licensed under the Apache License, Version 2.0 (the "License");
- * you may not use this file except in compliance with the License.
- * You may obtain a copy of the License at
- *
- *      https://www.apache.org/licenses/LICENSE-2.0
- *
- * Unless required by applicable law or agreed to in writing, software
- * distributed under the License is distributed on an "AS IS" BASIS,
- * WITHOUT WARRANTIES OR CONDITIONS OF ANY KIND, either express or implied.
- * See the License for the specific language governing permissions and
- * limitations under the License.
- */
-
-package org.springframework.boot.actuate.autoconfigure.web.servlet;
-
-import java.io.File;
-
-import javax.servlet.Filter;
-
-import org.apache.catalina.Valve;
-import org.apache.catalina.valves.AccessLogValve;
-import org.eclipse.jetty.server.CustomRequestLog;
-import org.eclipse.jetty.server.RequestLog;
-import org.eclipse.jetty.server.RequestLogWriter;
-import org.eclipse.jetty.server.Server;
-
-import org.springframework.beans.factory.BeanFactory;
-import org.springframework.beans.factory.HierarchicalBeanFactory;
-import org.springframework.beans.factory.ListableBeanFactory;
-import org.springframework.boot.actuate.autoconfigure.web.ManagementContextConfiguration;
-import org.springframework.boot.actuate.autoconfigure.web.ManagementContextType;
-import org.springframework.boot.actuate.autoconfigure.web.server.ManagementServerProperties;
-import org.springframework.boot.actuate.autoconfigure.web.server.ManagementWebServerFactoryCustomizer;
-import org.springframework.boot.autoconfigure.condition.ConditionalOnBean;
-import org.springframework.boot.autoconfigure.condition.ConditionalOnClass;
-import org.springframework.boot.autoconfigure.condition.ConditionalOnWebApplication;
-import org.springframework.boot.autoconfigure.condition.ConditionalOnWebApplication.Type;
-import org.springframework.boot.autoconfigure.condition.SearchStrategy;
-import org.springframework.boot.autoconfigure.web.ServerProperties;
-import org.springframework.boot.autoconfigure.web.embedded.JettyWebServerFactoryCustomizer;
-import org.springframework.boot.autoconfigure.web.embedded.TomcatWebServerFactoryCustomizer;
-import org.springframework.boot.autoconfigure.web.embedded.UndertowWebServerFactoryCustomizer;
-import org.springframework.boot.autoconfigure.web.servlet.ServletWebServerFactoryCustomizer;
-import org.springframework.boot.autoconfigure.web.servlet.TomcatServletWebServerFactoryCustomizer;
-import org.springframework.boot.web.embedded.jetty.JettyServletWebServerFactory;
-import org.springframework.boot.web.embedded.tomcat.TomcatServletWebServerFactory;
-import org.springframework.boot.web.embedded.undertow.UndertowServletWebServerFactory;
-import org.springframework.boot.web.server.WebServerFactoryCustomizer;
-import org.springframework.boot.web.servlet.server.ConfigurableServletWebServerFactory;
-import org.springframework.context.annotation.Bean;
-import org.springframework.context.annotation.Configuration;
-import org.springframework.core.Ordered;
-import org.springframework.security.config.BeanIds;
-import org.springframework.security.config.annotation.web.configuration.EnableWebSecurity;
-import org.springframework.util.StringUtils;
-
-/**
- * {@link ManagementContextConfiguration @ManagementContextConfiguration} for Servlet web
- * endpoint infrastructure when a separate management context with a web server running on
- * a different port is required.
- *
- * @author Dave Syer
- * @author Stephane Nicoll
- * @author Andy Wilkinson
- * @author Eddú Meléndez
- * @author Phillip Webb
- */
-@ManagementContextConfiguration(ManagementContextType.CHILD)
-@ConditionalOnWebApplication(type = Type.SERVLET)
-class ServletManagementChildContextConfiguration {
-
-	@Bean
-	ServletManagementWebServerFactoryCustomizer servletManagementWebServerFactoryCustomizer(
-			ListableBeanFactory beanFactory) {
-		return new ServletManagementWebServerFactoryCustomizer(beanFactory);
-	}
-
-	@Bean
-	@ConditionalOnClass(name = "io.undertow.Undertow")
-	UndertowAccessLogCustomizer undertowManagementAccessLogCustomizer() {
-		return new UndertowAccessLogCustomizer();
-	}
-
-	@Bean
-	@ConditionalOnClass(name = "org.apache.catalina.valves.AccessLogValve")
-	TomcatAccessLogCustomizer tomcatManagementAccessLogCustomizer() {
-		return new TomcatAccessLogCustomizer();
-	}
-
-	@Bean
-	@ConditionalOnClass(name = "org.eclipse.jetty.server.Server")
-	JettyAccessLogCustomizer jettyManagementAccessLogCustomizer() {
-		return new JettyAccessLogCustomizer();
-	}
-
-	@Configuration(proxyBeanMethods = false)
-	@ConditionalOnClass({ EnableWebSecurity.class, Filter.class })
-	@ConditionalOnBean(name = BeanIds.SPRING_SECURITY_FILTER_CHAIN, search = SearchStrategy.ANCESTORS)
-	static class ServletManagementContextSecurityConfiguration {
-
-		@Bean
-		Filter springSecurityFilterChain(HierarchicalBeanFactory beanFactory) {
-			BeanFactory parent = beanFactory.getParentBeanFactory();
-			return parent.getBean(BeanIds.SPRING_SECURITY_FILTER_CHAIN, Filter.class);
-		}
-
-	}
-
-	static class ServletManagementWebServerFactoryCustomizer
-			extends ManagementWebServerFactoryCustomizer<ConfigurableServletWebServerFactory> {
-
-		ServletManagementWebServerFactoryCustomizer(ListableBeanFactory beanFactory) {
-			super(beanFactory, ServletWebServerFactoryCustomizer.class, TomcatServletWebServerFactoryCustomizer.class,
-					TomcatWebServerFactoryCustomizer.class, JettyWebServerFactoryCustomizer.class,
-					UndertowWebServerFactoryCustomizer.class);
-		}
-
-		@Override
-		protected void customize(ConfigurableServletWebServerFactory webServerFactory,
-				ManagementServerProperties managementServerProperties, ServerProperties serverProperties) {
-			super.customize(webServerFactory, managementServerProperties, serverProperties);
-			webServerFactory.setContextPath(managementServerProperties.getServlet().getContextPath());
-		}
-
-	}
-
-	abstract static class AccessLogCustomizer implements Ordered {
-
-		private static final String MANAGEMENT_PREFIX = "management_";
-
-		protected String customizePrefix(String prefix) {
-			prefix = (prefix != null) ? prefix : "";
-			if (prefix.startsWith(MANAGEMENT_PREFIX)) {
-				return prefix;
-			}
-			return MANAGEMENT_PREFIX + prefix;
-		}
-
-		@Override
-		public int getOrder() {
-			return 1;
-		}
-
-	}
-
-	static class TomcatAccessLogCustomizer extends AccessLogCustomizer
-			implements WebServerFactoryCustomizer<TomcatServletWebServerFactory> {
-
-		@Override
-		public void customize(TomcatServletWebServerFactory factory) {
-			AccessLogValve accessLogValve = findAccessLogValve(factory);
-			if (accessLogValve == null) {
-				return;
-			}
-			accessLogValve.setPrefix(customizePrefix(accessLogValve.getPrefix()));
-		}
-
-		private AccessLogValve findAccessLogValve(TomcatServletWebServerFactory factory) {
-			for (Valve engineValve : factory.getEngineValves()) {
-				if (engineValve instanceof AccessLogValve) {
-					return (AccessLogValve) engineValve;
-				}
-			}
-			return null;
-		}
-
-	}
-
-	static class UndertowAccessLogCustomizer extends AccessLogCustomizer
-			implements WebServerFactoryCustomizer<UndertowServletWebServerFactory> {
-
-		@Override
-		public void customize(UndertowServletWebServerFactory factory) {
-			factory.setAccessLogPrefix(customizePrefix(factory.getAccessLogPrefix()));
-		}
-
-	}
-
-	static class JettyAccessLogCustomizer extends AccessLogCustomizer
-			implements WebServerFactoryCustomizer<JettyServletWebServerFactory> {
-
-		@Override
-		public void customize(JettyServletWebServerFactory factory) {
-			factory.addServerCustomizers(this::customizeServer);
-		}
-
-		private void customizeServer(Server server) {
-			RequestLog requestLog = server.getRequestLog();
-			if (requestLog != null && requestLog instanceof CustomRequestLog) {
-				customizeRequestLog((CustomRequestLog) requestLog);
-			}
-		}
-
-		private void customizeRequestLog(CustomRequestLog requestLog) {
-			if (requestLog.getWriter() instanceof RequestLogWriter) {
-				customizeRequestLogWriter((RequestLogWriter) requestLog.getWriter());
-			}
-		}
-
-		private void customizeRequestLogWriter(RequestLogWriter writer) {
-			String filename = writer.getFileName();
-			if (StringUtils.hasLength(filename)) {
-				File file = new File(filename);
-				file = new File(file.getParentFile(), customizePrefix(file.getName()));
-				writer.setFilename(file.getPath());
-			}
-		}
-
-	}
-
-}
-=======
 /*
  * Copyright 2012-2020 the original author or authors.
  *
@@ -434,5 +218,4 @@
 
 	}
 
-}
->>>>>>> 6755b480
+}