--- conflicted
+++ resolved
@@ -1,116 +1,3 @@
-<<<<<<< HEAD
-/*
- * Copyright 2012-2018 the original author or authors.
- *
- * Licensed under the Apache License, Version 2.0 (the "License");
- * you may not use this file except in compliance with the License.
- * You may obtain a copy of the License at
- *
- *      https://www.apache.org/licenses/LICENSE-2.0
- *
- * Unless required by applicable law or agreed to in writing, software
- * distributed under the License is distributed on an "AS IS" BASIS,
- * WITHOUT WARRANTIES OR CONDITIONS OF ANY KIND, either express or implied.
- * See the License for the specific language governing permissions and
- * limitations under the License.
- */
-
-package org.springframework.boot.actuate.autoconfigure.metrics.export.properties;
-
-import java.time.Duration;
-
-/**
- * Base class for properties that configure a metrics registry that pushes aggregated
- * metrics on a regular interval.
- *
- * @author Jon Schneider
- * @author Andy Wilkinson
- * @author Stephane Nicoll
- * @since 2.0.0
- */
-public abstract class StepRegistryProperties {
-
-	/**
-	 * Step size (i.e. reporting frequency) to use.
-	 */
-	private Duration step = Duration.ofMinutes(1);
-
-	/**
-	 * Whether exporting of metrics to this backend is enabled.
-	 */
-	private boolean enabled = true;
-
-	/**
-	 * Connection timeout for requests to this backend.
-	 */
-	private Duration connectTimeout = Duration.ofSeconds(1);
-
-	/**
-	 * Read timeout for requests to this backend.
-	 */
-	private Duration readTimeout = Duration.ofSeconds(10);
-
-	/**
-	 * Number of threads to use with the metrics publishing scheduler.
-	 */
-	private Integer numThreads = 2;
-
-	/**
-	 * Number of measurements per request to use for this backend. If more measurements
-	 * are found, then multiple requests will be made.
-	 */
-	private Integer batchSize = 10000;
-
-	public Duration getStep() {
-		return this.step;
-	}
-
-	public void setStep(Duration step) {
-		this.step = step;
-	}
-
-	public boolean isEnabled() {
-		return this.enabled;
-	}
-
-	public void setEnabled(boolean enabled) {
-		this.enabled = enabled;
-	}
-
-	public Duration getConnectTimeout() {
-		return this.connectTimeout;
-	}
-
-	public void setConnectTimeout(Duration connectTimeout) {
-		this.connectTimeout = connectTimeout;
-	}
-
-	public Duration getReadTimeout() {
-		return this.readTimeout;
-	}
-
-	public void setReadTimeout(Duration readTimeout) {
-		this.readTimeout = readTimeout;
-	}
-
-	public Integer getNumThreads() {
-		return this.numThreads;
-	}
-
-	public void setNumThreads(Integer numThreads) {
-		this.numThreads = numThreads;
-	}
-
-	public Integer getBatchSize() {
-		return this.batchSize;
-	}
-
-	public void setBatchSize(Integer batchSize) {
-		this.batchSize = batchSize;
-	}
-
-}
-=======
 /*
  * Copyright 2012-2019 the original author or authors.
  *
@@ -139,5 +26,4 @@
  */
 public abstract class StepRegistryProperties extends PushRegistryProperties {
 
-}
->>>>>>> 6755b480
+}