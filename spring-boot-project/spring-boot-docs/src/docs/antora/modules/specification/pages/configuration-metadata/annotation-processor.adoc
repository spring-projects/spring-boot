--- conflicted
+++ resolved
@@ -109,15 +109,11 @@
 If you use javadoc:org.springframework.boot.context.properties.ConfigurationProperties[format=annotation] with record class then record components' descriptions should be provided via class-level Javadoc tag `@param` (there are no explicit instance fields in record classes to put regular field-level Javadocs on).
 
 The annotation processor applies a number of heuristics to extract the default value from the source model.
-<<<<<<< HEAD
-Default values have to be provided statically. In particular, do not refer to a constant defined in another class.
-Also, the annotation processor cannot auto-detect default values for ``Collections``s.
-=======
 Default values can only be extracted when the type is available as source code that is being compiled.
 They will not be extracted when the type is only available as a compiled class from a dependency.
-Furthermore, default values have to be provided statically. In particular, do not refer to a constant defined in another class.
-Also, the annotation processor cannot auto-detect default values for ``Enum``s and ``Collections``s.
->>>>>>> 390963fe
+Furthermore, default values have to be provided statically.
+In particular, do not refer to a constant defined in another class.
+Also, the annotation processor cannot auto-detect default values for ``Collections``s.
 
 For cases where the default value could not be detected, xref:configuration-metadata/annotation-processor.adoc#appendix.configuration-metadata.annotation-processor.adding-additional-metadata[manual metadata] should be provided.
 Consider the following example:
