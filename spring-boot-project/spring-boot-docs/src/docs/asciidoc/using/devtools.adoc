--- conflicted
+++ resolved
@@ -67,20 +67,14 @@
 For example, Thymeleaf offers the configprop:spring.thymeleaf.cache[] property.
 Rather than needing to set these properties manually, the `spring-boot-devtools` module automatically applies sensible development-time configuration.
 
-<<<<<<< HEAD
+The following table lists all the properties that are applied:
+
+include::devtools-property-defaults.adoc[]
+
+NOTE: If you do not want property defaults to be applied you can set configprop:spring.devtools.add-properties[] to `false` in your `application.properties`.
+
 Because you need more information about web requests while developing Spring MVC and Spring WebFlux applications, developer tools suggests you to enable `DEBUG` logging for the `web` logging group.
 This will give you information about the incoming request, which handler is processing it, the response outcome, and other details.
-If you wish to log all request details (including potentially sensitive information), you can turn on the configprop:spring.mvc.log-request-details[] or configprop:spring.codec.log-request-details[] configuration properties.
-=======
-The following table lists all the properties that are applied:
-
-include::devtools-property-defaults.adoc[]
->>>>>>> cced7edd
-
-NOTE: If you do not want property defaults to be applied you can set configprop:spring.devtools.add-properties[] to `false` in your `application.properties`.
-
-Because you need more information about web requests while developing Spring MVC and Spring WebFlux applications, developer tools suggests you to enable `DEBUG` logging for the `web` logging group.
-This will give you information about the incoming request, which handler is processing it, the response outcome, etc.
 If you wish to log all request details (including potentially sensitive information), you can turn on the configprop:spring.mvc.log-request-details[] or configprop:spring.codec.log-request-details[] configuration properties.
 
 
