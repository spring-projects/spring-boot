--- conflicted
+++ resolved
@@ -1,61 +1,3 @@
-<<<<<<< HEAD
-/*
- * Copyright 2012-2019 the original author or authors.
- *
- * Licensed under the Apache License, Version 2.0 (the "License");
- * you may not use this file except in compliance with the License.
- * You may obtain a copy of the License at
- *
- *      https://www.apache.org/licenses/LICENSE-2.0
- *
- * Unless required by applicable law or agreed to in writing, software
- * distributed under the License is distributed on an "AS IS" BASIS,
- * WITHOUT WARRANTIES OR CONDITIONS OF ANY KIND, either express or implied.
- * See the License for the specific language governing permissions and
- * limitations under the License.
- */
-
-package org.springframework.boot.test.autoconfigure.jdbc;
-
-import javax.sql.DataSource;
-
-import org.junit.jupiter.api.Test;
-import org.junit.jupiter.api.extension.ExtendWith;
-
-import org.springframework.beans.factory.annotation.Autowired;
-import org.springframework.boot.test.context.TestConfiguration;
-import org.springframework.context.ApplicationContext;
-import org.springframework.test.context.junit.jupiter.SpringExtension;
-
-import static org.assertj.core.api.Assertions.assertThat;
-
-/**
- * Integration tests for {@link AutoConfigureTestDatabase @AutoConfigureTestDatabase} when
- * there is no database.
- *
- * @author Phillip Webb
- */
-@ExtendWith(SpringExtension.class)
-@AutoConfigureTestDatabase
-class AutoConfigureTestDatabaseWithNoDatabaseIntegrationTests {
-
-	@Autowired
-	private ApplicationContext context;
-
-	@Test
-	void testContextLoads() {
-		// gh-6897
-		assertThat(this.context).isNotNull();
-		assertThat(this.context.getBeanNamesForType(DataSource.class)).isNotEmpty();
-	}
-
-	@TestConfiguration
-	static class Config {
-
-	}
-
-}
-=======
 /*
  * Copyright 2012-2019 the original author or authors.
  *
@@ -111,5 +53,4 @@
 
 	}
 
-}
->>>>>>> 6755b480
+}