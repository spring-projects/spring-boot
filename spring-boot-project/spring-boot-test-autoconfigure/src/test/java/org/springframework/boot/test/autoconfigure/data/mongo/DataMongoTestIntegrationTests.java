--- conflicted
+++ resolved
@@ -1,66 +1,3 @@
-<<<<<<< HEAD
-/*
- * Copyright 2012-2019 the original author or authors.
- *
- * Licensed under the Apache License, Version 2.0 (the "License");
- * you may not use this file except in compliance with the License.
- * You may obtain a copy of the License at
- *
- *      https://www.apache.org/licenses/LICENSE-2.0
- *
- * Unless required by applicable law or agreed to in writing, software
- * distributed under the License is distributed on an "AS IS" BASIS,
- * WITHOUT WARRANTIES OR CONDITIONS OF ANY KIND, either express or implied.
- * See the License for the specific language governing permissions and
- * limitations under the License.
- */
-
-package org.springframework.boot.test.autoconfigure.data.mongo;
-
-import org.junit.jupiter.api.Test;
-
-import org.springframework.beans.factory.NoSuchBeanDefinitionException;
-import org.springframework.beans.factory.annotation.Autowired;
-import org.springframework.context.ApplicationContext;
-import org.springframework.data.mongodb.core.MongoTemplate;
-
-import static org.assertj.core.api.Assertions.assertThat;
-import static org.assertj.core.api.Assertions.assertThatExceptionOfType;
-
-/**
- * Sample test for {@link DataMongoTest @DataMongoTest}
- *
- * @author Michael Simons
- */
-@DataMongoTest
-class DataMongoTestIntegrationTests {
-
-	@Autowired
-	private MongoTemplate mongoTemplate;
-
-	@Autowired
-	private ExampleRepository exampleRepository;
-
-	@Autowired
-	private ApplicationContext applicationContext;
-
-	@Test
-	void testRepository() {
-		ExampleDocument exampleDocument = new ExampleDocument();
-		exampleDocument.setText("Look, new @DataMongoTest!");
-		exampleDocument = this.exampleRepository.save(exampleDocument);
-		assertThat(exampleDocument.getId()).isNotNull();
-		assertThat(this.mongoTemplate.collectionExists("exampleDocuments")).isTrue();
-	}
-
-	@Test
-	void didNotInjectExampleService() {
-		assertThatExceptionOfType(NoSuchBeanDefinitionException.class)
-				.isThrownBy(() -> this.applicationContext.getBean(ExampleService.class));
-	}
-
-}
-=======
 /*
  * Copyright 2012-2020 the original author or authors.
  *
@@ -139,5 +76,4 @@
 		registry.add("spring.data.mongodb.uri", mongoDB::getReplicaSetUrl);
 	}
 
-}
->>>>>>> 6755b480
+}