--- conflicted
+++ resolved
@@ -1,70 +1,3 @@
-<<<<<<< HEAD
-/*
- * Copyright 2012-2019 the original author or authors.
- *
- * Licensed under the Apache License, Version 2.0 (the "License");
- * you may not use this file except in compliance with the License.
- * You may obtain a copy of the License at
- *
- *      https://www.apache.org/licenses/LICENSE-2.0
- *
- * Unless required by applicable law or agreed to in writing, software
- * distributed under the License is distributed on an "AS IS" BASIS,
- * WITHOUT WARRANTIES OR CONDITIONS OF ANY KIND, either express or implied.
- * See the License for the specific language governing permissions and
- * limitations under the License.
- */
-
-package org.springframework.boot.test.autoconfigure.data.redis;
-
-import org.junit.jupiter.api.Test;
-import org.testcontainers.junit.jupiter.Container;
-
-import org.springframework.beans.factory.annotation.Autowired;
-import org.springframework.boot.test.util.TestPropertyValues;
-import org.springframework.boot.testsupport.testcontainers.DisabledWithoutDockerTestcontainers;
-import org.springframework.boot.testsupport.testcontainers.RedisContainer;
-import org.springframework.context.ApplicationContextInitializer;
-import org.springframework.context.ConfigurableApplicationContext;
-import org.springframework.core.env.Environment;
-import org.springframework.test.context.ContextConfiguration;
-
-import static org.assertj.core.api.Assertions.assertThat;
-
-/**
- * Tests for the {@link DataRedisTest#properties properties} attribute of
- * {@link DataRedisTest @DataRedisTest}.
- *
- * @author Artsiom Yudovin
- */
-@DisabledWithoutDockerTestcontainers
-@ContextConfiguration(initializers = DataRedisTestPropertiesIntegrationTests.Initializer.class)
-@DataRedisTest(properties = "spring.profiles.active=test")
-class DataRedisTestPropertiesIntegrationTests {
-
-	@Container
-	static final RedisContainer redis = new RedisContainer();
-
-	@Autowired
-	private Environment environment;
-
-	@Test
-	void environmentWithNewProfile() {
-		assertThat(this.environment.getActiveProfiles()).containsExactly("test");
-	}
-
-	static class Initializer implements ApplicationContextInitializer<ConfigurableApplicationContext> {
-
-		@Override
-		public void initialize(ConfigurableApplicationContext configurableApplicationContext) {
-			TestPropertyValues.of("spring.redis.port=" + redis.getFirstMappedPort())
-					.applyTo(configurableApplicationContext.getEnvironment());
-		}
-
-	}
-
-}
-=======
 /*
  * Copyright 2012-2020 the original author or authors.
  *
@@ -122,5 +55,4 @@
 		assertThat(this.environment.getActiveProfiles()).containsExactly("test");
 	}
 
-}
->>>>>>> 6755b480
+}