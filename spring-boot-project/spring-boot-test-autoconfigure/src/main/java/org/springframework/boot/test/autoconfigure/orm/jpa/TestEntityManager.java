<<<<<<< HEAD
/*
 * Copyright 2012-2019 the original author or authors.
 *
 * Licensed under the Apache License, Version 2.0 (the "License");
 * you may not use this file except in compliance with the License.
 * You may obtain a copy of the License at
 *
 *      https://www.apache.org/licenses/LICENSE-2.0
 *
 * Unless required by applicable law or agreed to in writing, software
 * distributed under the License is distributed on an "AS IS" BASIS,
 * WITHOUT WARRANTIES OR CONDITIONS OF ANY KIND, either express or implied.
 * See the License for the specific language governing permissions and
 * limitations under the License.
 */

package org.springframework.boot.test.autoconfigure.orm.jpa;

import javax.persistence.EntityManager;
import javax.persistence.EntityManagerFactory;
import javax.persistence.PersistenceUnitUtil;

import org.springframework.orm.jpa.EntityManagerFactoryUtils;
import org.springframework.util.Assert;

/**
 * Alternative to {@link EntityManager} for use in JPA tests. Provides a subset of
 * {@link EntityManager} methods that are useful for tests as well as helper methods for
 * common testing tasks such as {@link #persistFlushFind(Object) persist/flush/find}.
 *
 * @author Phillip Webb
 * @since 1.4.0
 */
public class TestEntityManager {

	private final EntityManagerFactory entityManagerFactory;

	/**
	 * Create a new {@link TestEntityManager} instance for the given
	 * {@link EntityManagerFactory}.
	 * @param entityManagerFactory the source entity manager factory
	 */
	public TestEntityManager(EntityManagerFactory entityManagerFactory) {
		Assert.notNull(entityManagerFactory, "EntityManagerFactory must not be null");
		this.entityManagerFactory = entityManagerFactory;
	}

	/**
	 * Make an instance managed and persistent then return it's ID. Delegates to
	 * {@link EntityManager#persist(Object)} then {@link #getId(Object)}.
	 * <p>
	 * Helpful when setting up test data in a test: <pre class="code">
	 * Object entityId = this.testEntityManager.persist(new MyEntity("Spring"));
	 * </pre>
	 * @param entity the source entity
	 * @return the ID of the newly persisted entity
	 */
	public Object persistAndGetId(Object entity) {
		persist(entity);
		return getId(entity);
	}

	/**
	 * Make an instance managed and persistent then return it's ID. Delegates to
	 * {@link EntityManager#persist(Object)} then {@link #getId(Object, Class)}.
	 * <p>
	 * Helpful when setting up test data in a test: <pre class="code">
	 * Long entityId = this.testEntityManager.persist(new MyEntity("Spring"), Long.class);
	 * </pre>
	 * @param <T> the ID type
	 * @param entity the source entity
	 * @param idType the ID type
	 * @return the ID of the newly persisted entity
	 */
	public <T> T persistAndGetId(Object entity, Class<T> idType) {
		persist(entity);
		return getId(entity, idType);

	}

	/**
	 * Make an instance managed and persistent. Delegates to
	 * {@link EntityManager#persist(Object)} then returns the original source entity.
	 * <p>
	 * Helpful when setting up test data in a test: <pre class="code">
	 * MyEntity entity = this.testEntityManager.persist(new MyEntity("Spring"));
	 * </pre>
	 * @param <E> the entity type
	 * @param entity the entity to persist
	 * @return the persisted entity
	 */
	public <E> E persist(E entity) {
		getEntityManager().persist(entity);
		return entity;
	}

	/**
	 * Make an instance managed and persistent, synchronize the persistence context to the
	 * underlying database and finally find the persisted entity by its ID. Delegates to
	 * {@link #persistAndFlush(Object)} then {@link #find(Class, Object)} with the
	 * {@link #getId(Object) entity ID}.
	 * <p>
	 * Helpful when ensuring that entity data is actually written and read from the
	 * underlying database correctly.
	 * @param <E> the entity type
	 * @param entity the entity to persist
	 * @return the entity found using the ID of the persisted entity
	 */
	@SuppressWarnings("unchecked")
	public <E> E persistFlushFind(E entity) {
		EntityManager entityManager = getEntityManager();
		persistAndFlush(entity);
		Object id = getId(entity);
		entityManager.detach(entity);
		return (E) entityManager.find(entity.getClass(), id);
	}

	/**
	 * Make an instance managed and persistent then synchronize the persistence context to
	 * the underlying database. Delegates to {@link EntityManager#persist(Object)} then
	 * {@link #flush()} and finally returns the original source entity.
	 * <p>
	 * Helpful when setting up test data in a test: <pre class="code">
	 * MyEntity entity = this.testEntityManager.persistAndFlush(new MyEntity("Spring"));
	 * </pre>
	 * @param <E> the entity type
	 * @param entity the entity to persist
	 * @return the persisted entity
	 */
	public <E> E persistAndFlush(E entity) {
		persist(entity);
		flush();
		return entity;
	}

	/**
	 * Merge the state of the given entity into the current persistence context. Delegates
	 * to {@link EntityManager#merge(Object)}
	 * @param <E> the entity type
	 * @param entity the entity to merge
	 * @return the merged entity
	 */
	public <E> E merge(E entity) {
		return getEntityManager().merge(entity);
	}

	/**
	 * Remove the entity instance. Delegates to {@link EntityManager#remove(Object)}
	 * @param entity the entity to remove
	 */
	public void remove(Object entity) {
		getEntityManager().remove(entity);
	}

	/**
	 * Find by primary key. Delegates to {@link EntityManager#find(Class, Object)}.
	 * @param <E> the entity type
	 * @param entityClass the entity class
	 * @param primaryKey the entity primary key
	 * @return the found entity or {@code null} if the entity does not exist
	 * @see #getId(Object)
	 */
	public <E> E find(Class<E> entityClass, Object primaryKey) {
		return getEntityManager().find(entityClass, primaryKey);
	}

	/**
	 * Synchronize the persistence context to the underlying database. Delegates to
	 * {@link EntityManager#flush()}.
	 */
	public void flush() {
		getEntityManager().flush();
	}

	/**
	 * Refresh the state of the instance from the database, overwriting changes made to
	 * the entity, if any. Delegates to {@link EntityManager#refresh(Object)}.
	 * @param <E> the entity type
	 * @param entity the entity to refresh
	 * @return the refreshed entity
	 */
	public <E> E refresh(E entity) {
		getEntityManager().refresh(entity);
		return entity;
	}

	/**
	 * Clear the persistence context, causing all managed entities to become detached.
	 * Delegates to {@link EntityManager#clear()}
	 */
	public void clear() {
		getEntityManager().clear();
	}

	/**
	 * Remove the given entity from the persistence context, causing a managed entity to
	 * become detached. Delegates to {@link EntityManager#detach(Object)}.
	 * @param entity the entity to detach.
	 */
	public void detach(Object entity) {
		getEntityManager().detach(entity);
	}

	/**
	 * Return the ID of the given entity. Delegates to
	 * {@link PersistenceUnitUtil#getIdentifier(Object)}.
	 * @param entity the source entity
	 * @return the ID of the entity or {@code null}
	 * @see #getId(Object, Class)
	 */
	public Object getId(Object entity) {
		return this.entityManagerFactory.getPersistenceUnitUtil().getIdentifier(entity);
	}

	/**
	 * Return the ID of the given entity cast to a specific type. Delegates to
	 * {@link PersistenceUnitUtil#getIdentifier(Object)}.
	 * @param <T> the ID type
	 * @param entity the source entity
	 * @param idType the expected ID type
	 * @return the ID of the entity or {@code null}
	 * @see #getId(Object)
	 */
	@SuppressWarnings("unchecked")
	public <T> T getId(Object entity, Class<T> idType) {
		Object id = getId(entity);
		Assert.isInstanceOf(idType, id, "ID mismatch:");
		return (T) id;
	}

	/**
	 * Return the underlying {@link EntityManager} that's actually used to perform all
	 * operations.
	 * @return the entity manager
	 */
	public final EntityManager getEntityManager() {
		EntityManager manager = EntityManagerFactoryUtils.getTransactionalEntityManager(this.entityManagerFactory);
		Assert.state(manager != null, "No transactional EntityManager found");
		return manager;
	}

}
=======
/*
 * Copyright 2012-2019 the original author or authors.
 *
 * Licensed under the Apache License, Version 2.0 (the "License");
 * you may not use this file except in compliance with the License.
 * You may obtain a copy of the License at
 *
 *      https://www.apache.org/licenses/LICENSE-2.0
 *
 * Unless required by applicable law or agreed to in writing, software
 * distributed under the License is distributed on an "AS IS" BASIS,
 * WITHOUT WARRANTIES OR CONDITIONS OF ANY KIND, either express or implied.
 * See the License for the specific language governing permissions and
 * limitations under the License.
 */

package org.springframework.boot.test.autoconfigure.orm.jpa;

import javax.persistence.EntityManager;
import javax.persistence.EntityManagerFactory;
import javax.persistence.PersistenceUnitUtil;

import org.springframework.orm.jpa.EntityManagerFactoryUtils;
import org.springframework.util.Assert;

/**
 * Alternative to {@link EntityManager} for use in JPA tests. Provides a subset of
 * {@link EntityManager} methods that are useful for tests as well as helper methods for
 * common testing tasks such as {@link #persistFlushFind(Object) persist/flush/find}.
 *
 * @author Phillip Webb
 * @since 1.4.0
 */
public class TestEntityManager {

	private final EntityManagerFactory entityManagerFactory;

	/**
	 * Create a new {@link TestEntityManager} instance for the given
	 * {@link EntityManagerFactory}.
	 * @param entityManagerFactory the source entity manager factory
	 */
	public TestEntityManager(EntityManagerFactory entityManagerFactory) {
		Assert.notNull(entityManagerFactory, "EntityManagerFactory must not be null");
		this.entityManagerFactory = entityManagerFactory;
	}

	/**
	 * Make an instance managed and persistent then return it's ID. Delegates to
	 * {@link EntityManager#persist(Object)} then {@link #getId(Object)}.
	 * <p>
	 * Helpful when setting up test data in a test: <pre class="code">
	 * Object entityId = this.testEntityManager.persist(new MyEntity("Spring"));
	 * </pre>
	 * @param entity the source entity
	 * @return the ID of the newly persisted entity
	 */
	public Object persistAndGetId(Object entity) {
		persist(entity);
		return getId(entity);
	}

	/**
	 * Make an instance managed and persistent then return it's ID. Delegates to
	 * {@link EntityManager#persist(Object)} then {@link #getId(Object, Class)}.
	 * <p>
	 * Helpful when setting up test data in a test: <pre class="code">
	 * Long entityId = this.testEntityManager.persist(new MyEntity("Spring"), Long.class);
	 * </pre>
	 * @param <T> the ID type
	 * @param entity the source entity
	 * @param idType the ID type
	 * @return the ID of the newly persisted entity
	 */
	public <T> T persistAndGetId(Object entity, Class<T> idType) {
		persist(entity);
		return getId(entity, idType);
	}

	/**
	 * Make an instance managed and persistent. Delegates to
	 * {@link EntityManager#persist(Object)} then returns the original source entity.
	 * <p>
	 * Helpful when setting up test data in a test: <pre class="code">
	 * MyEntity entity = this.testEntityManager.persist(new MyEntity("Spring"));
	 * </pre>
	 * @param <E> the entity type
	 * @param entity the entity to persist
	 * @return the persisted entity
	 */
	public <E> E persist(E entity) {
		getEntityManager().persist(entity);
		return entity;
	}

	/**
	 * Make an instance managed and persistent, synchronize the persistence context to the
	 * underlying database and finally find the persisted entity by its ID. Delegates to
	 * {@link #persistAndFlush(Object)} then {@link #find(Class, Object)} with the
	 * {@link #getId(Object) entity ID}.
	 * <p>
	 * Helpful when ensuring that entity data is actually written and read from the
	 * underlying database correctly.
	 * @param <E> the entity type
	 * @param entity the entity to persist
	 * @return the entity found using the ID of the persisted entity
	 */
	@SuppressWarnings("unchecked")
	public <E> E persistFlushFind(E entity) {
		EntityManager entityManager = getEntityManager();
		persistAndFlush(entity);
		Object id = getId(entity);
		entityManager.detach(entity);
		return (E) entityManager.find(entity.getClass(), id);
	}

	/**
	 * Make an instance managed and persistent then synchronize the persistence context to
	 * the underlying database. Delegates to {@link EntityManager#persist(Object)} then
	 * {@link #flush()} and finally returns the original source entity.
	 * <p>
	 * Helpful when setting up test data in a test: <pre class="code">
	 * MyEntity entity = this.testEntityManager.persistAndFlush(new MyEntity("Spring"));
	 * </pre>
	 * @param <E> the entity type
	 * @param entity the entity to persist
	 * @return the persisted entity
	 */
	public <E> E persistAndFlush(E entity) {
		persist(entity);
		flush();
		return entity;
	}

	/**
	 * Merge the state of the given entity into the current persistence context. Delegates
	 * to {@link EntityManager#merge(Object)}
	 * @param <E> the entity type
	 * @param entity the entity to merge
	 * @return the merged entity
	 */
	public <E> E merge(E entity) {
		return getEntityManager().merge(entity);
	}

	/**
	 * Remove the entity instance. Delegates to {@link EntityManager#remove(Object)}
	 * @param entity the entity to remove
	 */
	public void remove(Object entity) {
		getEntityManager().remove(entity);
	}

	/**
	 * Find by primary key. Delegates to {@link EntityManager#find(Class, Object)}.
	 * @param <E> the entity type
	 * @param entityClass the entity class
	 * @param primaryKey the entity primary key
	 * @return the found entity or {@code null} if the entity does not exist
	 * @see #getId(Object)
	 */
	public <E> E find(Class<E> entityClass, Object primaryKey) {
		return getEntityManager().find(entityClass, primaryKey);
	}

	/**
	 * Synchronize the persistence context to the underlying database. Delegates to
	 * {@link EntityManager#flush()}.
	 */
	public void flush() {
		getEntityManager().flush();
	}

	/**
	 * Refresh the state of the instance from the database, overwriting changes made to
	 * the entity, if any. Delegates to {@link EntityManager#refresh(Object)}.
	 * @param <E> the entity type
	 * @param entity the entity to refresh
	 * @return the refreshed entity
	 */
	public <E> E refresh(E entity) {
		getEntityManager().refresh(entity);
		return entity;
	}

	/**
	 * Clear the persistence context, causing all managed entities to become detached.
	 * Delegates to {@link EntityManager#clear()}
	 */
	public void clear() {
		getEntityManager().clear();
	}

	/**
	 * Remove the given entity from the persistence context, causing a managed entity to
	 * become detached. Delegates to {@link EntityManager#detach(Object)}.
	 * @param entity the entity to detach.
	 */
	public void detach(Object entity) {
		getEntityManager().detach(entity);
	}

	/**
	 * Return the ID of the given entity. Delegates to
	 * {@link PersistenceUnitUtil#getIdentifier(Object)}.
	 * @param entity the source entity
	 * @return the ID of the entity or {@code null}
	 * @see #getId(Object, Class)
	 */
	public Object getId(Object entity) {
		return this.entityManagerFactory.getPersistenceUnitUtil().getIdentifier(entity);
	}

	/**
	 * Return the ID of the given entity cast to a specific type. Delegates to
	 * {@link PersistenceUnitUtil#getIdentifier(Object)}.
	 * @param <T> the ID type
	 * @param entity the source entity
	 * @param idType the expected ID type
	 * @return the ID of the entity or {@code null}
	 * @see #getId(Object)
	 */
	@SuppressWarnings("unchecked")
	public <T> T getId(Object entity, Class<T> idType) {
		Object id = getId(entity);
		Assert.isInstanceOf(idType, id, "ID mismatch:");
		return (T) id;
	}

	/**
	 * Return the underlying {@link EntityManager} that's actually used to perform all
	 * operations.
	 * @return the entity manager
	 */
	public final EntityManager getEntityManager() {
		EntityManager manager = EntityManagerFactoryUtils.getTransactionalEntityManager(this.entityManagerFactory);
		Assert.state(manager != null, "No transactional EntityManager found");
		return manager;
	}

}
>>>>>>> 6755b480
<|MERGE_RESOLUTION|>--- conflicted
+++ resolved
@@ -1,4 +1,3 @@
-<<<<<<< HEAD
 /*
  * Copyright 2012-2019 the original author or authors.
  *
@@ -76,7 +75,6 @@
 	public <T> T persistAndGetId(Object entity, Class<T> idType) {
 		persist(entity);
 		return getId(entity, idType);
-
 	}
 
 	/**
@@ -240,247 +238,4 @@
 		return manager;
 	}
 
-}
-=======
-/*
- * Copyright 2012-2019 the original author or authors.
- *
- * Licensed under the Apache License, Version 2.0 (the "License");
- * you may not use this file except in compliance with the License.
- * You may obtain a copy of the License at
- *
- *      https://www.apache.org/licenses/LICENSE-2.0
- *
- * Unless required by applicable law or agreed to in writing, software
- * distributed under the License is distributed on an "AS IS" BASIS,
- * WITHOUT WARRANTIES OR CONDITIONS OF ANY KIND, either express or implied.
- * See the License for the specific language governing permissions and
- * limitations under the License.
- */
-
-package org.springframework.boot.test.autoconfigure.orm.jpa;
-
-import javax.persistence.EntityManager;
-import javax.persistence.EntityManagerFactory;
-import javax.persistence.PersistenceUnitUtil;
-
-import org.springframework.orm.jpa.EntityManagerFactoryUtils;
-import org.springframework.util.Assert;
-
-/**
- * Alternative to {@link EntityManager} for use in JPA tests. Provides a subset of
- * {@link EntityManager} methods that are useful for tests as well as helper methods for
- * common testing tasks such as {@link #persistFlushFind(Object) persist/flush/find}.
- *
- * @author Phillip Webb
- * @since 1.4.0
- */
-public class TestEntityManager {
-
-	private final EntityManagerFactory entityManagerFactory;
-
-	/**
-	 * Create a new {@link TestEntityManager} instance for the given
-	 * {@link EntityManagerFactory}.
-	 * @param entityManagerFactory the source entity manager factory
-	 */
-	public TestEntityManager(EntityManagerFactory entityManagerFactory) {
-		Assert.notNull(entityManagerFactory, "EntityManagerFactory must not be null");
-		this.entityManagerFactory = entityManagerFactory;
-	}
-
-	/**
-	 * Make an instance managed and persistent then return it's ID. Delegates to
-	 * {@link EntityManager#persist(Object)} then {@link #getId(Object)}.
-	 * <p>
-	 * Helpful when setting up test data in a test: <pre class="code">
-	 * Object entityId = this.testEntityManager.persist(new MyEntity("Spring"));
-	 * </pre>
-	 * @param entity the source entity
-	 * @return the ID of the newly persisted entity
-	 */
-	public Object persistAndGetId(Object entity) {
-		persist(entity);
-		return getId(entity);
-	}
-
-	/**
-	 * Make an instance managed and persistent then return it's ID. Delegates to
-	 * {@link EntityManager#persist(Object)} then {@link #getId(Object, Class)}.
-	 * <p>
-	 * Helpful when setting up test data in a test: <pre class="code">
-	 * Long entityId = this.testEntityManager.persist(new MyEntity("Spring"), Long.class);
-	 * </pre>
-	 * @param <T> the ID type
-	 * @param entity the source entity
-	 * @param idType the ID type
-	 * @return the ID of the newly persisted entity
-	 */
-	public <T> T persistAndGetId(Object entity, Class<T> idType) {
-		persist(entity);
-		return getId(entity, idType);
-	}
-
-	/**
-	 * Make an instance managed and persistent. Delegates to
-	 * {@link EntityManager#persist(Object)} then returns the original source entity.
-	 * <p>
-	 * Helpful when setting up test data in a test: <pre class="code">
-	 * MyEntity entity = this.testEntityManager.persist(new MyEntity("Spring"));
-	 * </pre>
-	 * @param <E> the entity type
-	 * @param entity the entity to persist
-	 * @return the persisted entity
-	 */
-	public <E> E persist(E entity) {
-		getEntityManager().persist(entity);
-		return entity;
-	}
-
-	/**
-	 * Make an instance managed and persistent, synchronize the persistence context to the
-	 * underlying database and finally find the persisted entity by its ID. Delegates to
-	 * {@link #persistAndFlush(Object)} then {@link #find(Class, Object)} with the
-	 * {@link #getId(Object) entity ID}.
-	 * <p>
-	 * Helpful when ensuring that entity data is actually written and read from the
-	 * underlying database correctly.
-	 * @param <E> the entity type
-	 * @param entity the entity to persist
-	 * @return the entity found using the ID of the persisted entity
-	 */
-	@SuppressWarnings("unchecked")
-	public <E> E persistFlushFind(E entity) {
-		EntityManager entityManager = getEntityManager();
-		persistAndFlush(entity);
-		Object id = getId(entity);
-		entityManager.detach(entity);
-		return (E) entityManager.find(entity.getClass(), id);
-	}
-
-	/**
-	 * Make an instance managed and persistent then synchronize the persistence context to
-	 * the underlying database. Delegates to {@link EntityManager#persist(Object)} then
-	 * {@link #flush()} and finally returns the original source entity.
-	 * <p>
-	 * Helpful when setting up test data in a test: <pre class="code">
-	 * MyEntity entity = this.testEntityManager.persistAndFlush(new MyEntity("Spring"));
-	 * </pre>
-	 * @param <E> the entity type
-	 * @param entity the entity to persist
-	 * @return the persisted entity
-	 */
-	public <E> E persistAndFlush(E entity) {
-		persist(entity);
-		flush();
-		return entity;
-	}
-
-	/**
-	 * Merge the state of the given entity into the current persistence context. Delegates
-	 * to {@link EntityManager#merge(Object)}
-	 * @param <E> the entity type
-	 * @param entity the entity to merge
-	 * @return the merged entity
-	 */
-	public <E> E merge(E entity) {
-		return getEntityManager().merge(entity);
-	}
-
-	/**
-	 * Remove the entity instance. Delegates to {@link EntityManager#remove(Object)}
-	 * @param entity the entity to remove
-	 */
-	public void remove(Object entity) {
-		getEntityManager().remove(entity);
-	}
-
-	/**
-	 * Find by primary key. Delegates to {@link EntityManager#find(Class, Object)}.
-	 * @param <E> the entity type
-	 * @param entityClass the entity class
-	 * @param primaryKey the entity primary key
-	 * @return the found entity or {@code null} if the entity does not exist
-	 * @see #getId(Object)
-	 */
-	public <E> E find(Class<E> entityClass, Object primaryKey) {
-		return getEntityManager().find(entityClass, primaryKey);
-	}
-
-	/**
-	 * Synchronize the persistence context to the underlying database. Delegates to
-	 * {@link EntityManager#flush()}.
-	 */
-	public void flush() {
-		getEntityManager().flush();
-	}
-
-	/**
-	 * Refresh the state of the instance from the database, overwriting changes made to
-	 * the entity, if any. Delegates to {@link EntityManager#refresh(Object)}.
-	 * @param <E> the entity type
-	 * @param entity the entity to refresh
-	 * @return the refreshed entity
-	 */
-	public <E> E refresh(E entity) {
-		getEntityManager().refresh(entity);
-		return entity;
-	}
-
-	/**
-	 * Clear the persistence context, causing all managed entities to become detached.
-	 * Delegates to {@link EntityManager#clear()}
-	 */
-	public void clear() {
-		getEntityManager().clear();
-	}
-
-	/**
-	 * Remove the given entity from the persistence context, causing a managed entity to
-	 * become detached. Delegates to {@link EntityManager#detach(Object)}.
-	 * @param entity the entity to detach.
-	 */
-	public void detach(Object entity) {
-		getEntityManager().detach(entity);
-	}
-
-	/**
-	 * Return the ID of the given entity. Delegates to
-	 * {@link PersistenceUnitUtil#getIdentifier(Object)}.
-	 * @param entity the source entity
-	 * @return the ID of the entity or {@code null}
-	 * @see #getId(Object, Class)
-	 */
-	public Object getId(Object entity) {
-		return this.entityManagerFactory.getPersistenceUnitUtil().getIdentifier(entity);
-	}
-
-	/**
-	 * Return the ID of the given entity cast to a specific type. Delegates to
-	 * {@link PersistenceUnitUtil#getIdentifier(Object)}.
-	 * @param <T> the ID type
-	 * @param entity the source entity
-	 * @param idType the expected ID type
-	 * @return the ID of the entity or {@code null}
-	 * @see #getId(Object)
-	 */
-	@SuppressWarnings("unchecked")
-	public <T> T getId(Object entity, Class<T> idType) {
-		Object id = getId(entity);
-		Assert.isInstanceOf(idType, id, "ID mismatch:");
-		return (T) id;
-	}
-
-	/**
-	 * Return the underlying {@link EntityManager} that's actually used to perform all
-	 * operations.
-	 * @return the entity manager
-	 */
-	public final EntityManager getEntityManager() {
-		EntityManager manager = EntityManagerFactoryUtils.getTransactionalEntityManager(this.entityManagerFactory);
-		Assert.state(manager != null, "No transactional EntityManager found");
-		return manager;
-	}
-
-}
->>>>>>> 6755b480
+}