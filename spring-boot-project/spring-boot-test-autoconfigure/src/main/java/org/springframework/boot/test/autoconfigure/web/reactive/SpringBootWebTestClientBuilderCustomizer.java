--- conflicted
+++ resolved
@@ -1,82 +1,3 @@
-<<<<<<< HEAD
-/*
- * Copyright 2012-2019 the original author or authors.
- *
- * Licensed under the Apache License, Version 2.0 (the "License");
- * you may not use this file except in compliance with the License.
- * You may obtain a copy of the License at
- *
- *      https://www.apache.org/licenses/LICENSE-2.0
- *
- * Unless required by applicable law or agreed to in writing, software
- * distributed under the License is distributed on an "AS IS" BASIS,
- * WITHOUT WARRANTIES OR CONDITIONS OF ANY KIND, either express or implied.
- * See the License for the specific language governing permissions and
- * limitations under the License.
- */
-
-package org.springframework.boot.test.autoconfigure.web.reactive;
-
-import java.time.Duration;
-import java.util.Collection;
-import java.util.function.Consumer;
-
-import org.springframework.boot.web.codec.CodecCustomizer;
-import org.springframework.http.codec.ClientCodecConfigurer;
-import org.springframework.test.web.reactive.server.WebTestClient;
-import org.springframework.test.web.reactive.server.WebTestClient.Builder;
-import org.springframework.util.CollectionUtils;
-import org.springframework.web.reactive.function.client.ExchangeStrategies;
-
-/**
- * {@link WebTestClientBuilderCustomizer} for a typical Spring Boot application. Usually
- * applied automatically via
- * {@link AutoConfigureWebTestClient @AutoConfigureWebTestClient}, but may also be used
- * directly.
- *
- * @author Andy Wilkinson
- * @since 2.0.0
- */
-public class SpringBootWebTestClientBuilderCustomizer implements WebTestClientBuilderCustomizer {
-
-	private final Collection<CodecCustomizer> codecCustomizers;
-
-	private Duration timeout;
-
-	/**
-	 * Create a new {@code SpringBootWebTestClientBuilderCustomizer} that will configure
-	 * the builder's codecs using the given {@code codecCustomizers}.
-	 * @param codecCustomizers the codec customizers
-	 */
-	public SpringBootWebTestClientBuilderCustomizer(Collection<CodecCustomizer> codecCustomizers) {
-		this.codecCustomizers = codecCustomizers;
-	}
-
-	public void setTimeout(Duration timeout) {
-		this.timeout = timeout;
-	}
-
-	@Override
-	public void customize(Builder builder) {
-		if (this.timeout != null) {
-			builder.responseTimeout(this.timeout);
-		}
-		customizeWebTestClientCodecs(builder);
-	}
-
-	private void customizeWebTestClientCodecs(WebTestClient.Builder builder) {
-		if (!CollectionUtils.isEmpty(this.codecCustomizers)) {
-			builder.exchangeStrategies(
-					ExchangeStrategies.builder().codecs(applyCustomizers(this.codecCustomizers)).build());
-		}
-	}
-
-	private Consumer<ClientCodecConfigurer> applyCustomizers(Collection<CodecCustomizer> customizers) {
-		return (codecs) -> customizers.forEach((customizer) -> customizer.customize(codecs));
-	}
-
-}
-=======
 /*
  * Copyright 2012-2019 the original author or authors.
  *
@@ -154,5 +75,4 @@
 		return (codecs) -> customizers.forEach((customizer) -> customizer.customize(codecs));
 	}
 
-}
->>>>>>> 6755b480
+}