--- conflicted
+++ resolved
@@ -1,119 +1,3 @@
-<<<<<<< HEAD
-/*
- * Copyright 2012-2019 the original author or authors.
- *
- * Licensed under the Apache License, Version 2.0 (the "License");
- * you may not use this file except in compliance with the License.
- * You may obtain a copy of the License at
- *
- *      https://www.apache.org/licenses/LICENSE-2.0
- *
- * Unless required by applicable law or agreed to in writing, software
- * distributed under the License is distributed on an "AS IS" BASIS,
- * WITHOUT WARRANTIES OR CONDITIONS OF ANY KIND, either express or implied.
- * See the License for the specific language governing permissions and
- * limitations under the License.
- */
-
-package org.springframework.boot.test.autoconfigure.properties;
-
-import java.util.Set;
-import java.util.stream.Collectors;
-
-import org.springframework.beans.BeansException;
-import org.springframework.beans.factory.config.BeanPostProcessor;
-import org.springframework.context.ConfigurableApplicationContext;
-import org.springframework.core.annotation.MergedAnnotation;
-import org.springframework.core.annotation.MergedAnnotations;
-import org.springframework.core.annotation.MergedAnnotations.SearchStrategy;
-import org.springframework.core.env.Environment;
-import org.springframework.stereotype.Component;
-import org.springframework.test.context.ContextCustomizer;
-import org.springframework.test.context.MergedContextConfiguration;
-import org.springframework.util.ClassUtils;
-
-/**
- * {@link ContextCustomizer} to map annotation attributes to {@link Environment}
- * properties.
- *
- * @author Phillip Webb
- */
-class PropertyMappingContextCustomizer implements ContextCustomizer {
-
-	private final AnnotationsPropertySource propertySource;
-
-	PropertyMappingContextCustomizer(AnnotationsPropertySource propertySource) {
-		this.propertySource = propertySource;
-	}
-
-	@Override
-	public void customizeContext(ConfigurableApplicationContext context,
-			MergedContextConfiguration mergedContextConfiguration) {
-		if (!this.propertySource.isEmpty()) {
-			context.getEnvironment().getPropertySources().addFirst(this.propertySource);
-		}
-		context.getBeanFactory().registerSingleton(PropertyMappingCheckBeanPostProcessor.class.getName(),
-				new PropertyMappingCheckBeanPostProcessor());
-	}
-
-	@Override
-	public boolean equals(Object obj) {
-		return (obj != null && getClass() == obj.getClass()
-				&& this.propertySource.equals(((PropertyMappingContextCustomizer) obj).propertySource));
-	}
-
-	@Override
-	public int hashCode() {
-		return this.propertySource.hashCode();
-	}
-
-	/**
-	 * {@link BeanPostProcessor} to check that {@link PropertyMapping @PropertyMapping} is
-	 * only used on test classes.
-	 */
-	static class PropertyMappingCheckBeanPostProcessor implements BeanPostProcessor {
-
-		@Override
-		public Object postProcessBeforeInitialization(Object bean, String beanName) throws BeansException {
-			Class<?> beanClass = bean.getClass();
-			MergedAnnotations annotations = MergedAnnotations.from(beanClass, SearchStrategy.SUPERCLASS);
-			Set<Class<?>> components = annotations.stream(Component.class).map(this::getRoot)
-					.collect(Collectors.toSet());
-			Set<Class<?>> propertyMappings = annotations.stream(PropertyMapping.class).map(this::getRoot)
-					.collect(Collectors.toSet());
-			if (!components.isEmpty() && !propertyMappings.isEmpty()) {
-				throw new IllegalStateException("The @PropertyMapping " + getAnnotationsDescription(propertyMappings)
-						+ " cannot be used in combination with the @Component "
-						+ getAnnotationsDescription(components));
-			}
-			return bean;
-		}
-
-		private Class<?> getRoot(MergedAnnotation<?> annotation) {
-			return annotation.getRoot().getType();
-		}
-
-		private String getAnnotationsDescription(Set<Class<?>> annotations) {
-			StringBuilder result = new StringBuilder();
-			for (Class<?> annotation : annotations) {
-				if (result.length() != 0) {
-					result.append(", ");
-				}
-				result.append('@').append(ClassUtils.getShortName(annotation));
-			}
-			result.insert(0, (annotations.size() != 1) ? "annotations " : "annotation ");
-			return result.toString();
-		}
-
-		@Override
-		public Object postProcessAfterInitialization(Object bean, String beanName) throws BeansException {
-			return bean;
-		}
-
-	}
-
-}
-=======
 /*
  * Copyright 2012-2019 the original author or authors.
  *
@@ -227,5 +111,4 @@
 
 	}
 
-}
->>>>>>> 6755b480
+}