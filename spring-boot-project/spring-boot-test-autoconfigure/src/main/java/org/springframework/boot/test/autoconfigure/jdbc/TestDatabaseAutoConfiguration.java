--- conflicted
+++ resolved
@@ -1,193 +1,3 @@
-<<<<<<< HEAD
-/*
- * Copyright 2012-2019 the original author or authors.
- *
- * Licensed under the Apache License, Version 2.0 (the "License");
- * you may not use this file except in compliance with the License.
- * You may obtain a copy of the License at
- *
- *      https://www.apache.org/licenses/LICENSE-2.0
- *
- * Unless required by applicable law or agreed to in writing, software
- * distributed under the License is distributed on an "AS IS" BASIS,
- * WITHOUT WARRANTIES OR CONDITIONS OF ANY KIND, either express or implied.
- * See the License for the specific language governing permissions and
- * limitations under the License.
- */
-
-package org.springframework.boot.test.autoconfigure.jdbc;
-
-import javax.sql.DataSource;
-
-import org.apache.commons.logging.Log;
-import org.apache.commons.logging.LogFactory;
-
-import org.springframework.beans.BeansException;
-import org.springframework.beans.factory.FactoryBean;
-import org.springframework.beans.factory.InitializingBean;
-import org.springframework.beans.factory.config.BeanDefinition;
-import org.springframework.beans.factory.config.BeanDefinitionHolder;
-import org.springframework.beans.factory.config.ConfigurableListableBeanFactory;
-import org.springframework.beans.factory.support.BeanDefinitionRegistry;
-import org.springframework.beans.factory.support.BeanDefinitionRegistryPostProcessor;
-import org.springframework.beans.factory.support.RootBeanDefinition;
-import org.springframework.boot.autoconfigure.AutoConfigureBefore;
-import org.springframework.boot.autoconfigure.condition.ConditionalOnMissingBean;
-import org.springframework.boot.autoconfigure.condition.ConditionalOnProperty;
-import org.springframework.boot.autoconfigure.jdbc.DataSourceAutoConfiguration;
-import org.springframework.boot.jdbc.EmbeddedDatabaseConnection;
-import org.springframework.context.EnvironmentAware;
-import org.springframework.context.annotation.Bean;
-import org.springframework.context.annotation.Configuration;
-import org.springframework.core.Ordered;
-import org.springframework.core.annotation.Order;
-import org.springframework.core.env.Environment;
-import org.springframework.jdbc.datasource.embedded.EmbeddedDatabase;
-import org.springframework.jdbc.datasource.embedded.EmbeddedDatabaseBuilder;
-import org.springframework.util.Assert;
-import org.springframework.util.ObjectUtils;
-
-/**
- * Auto-configuration for a test database.
- *
- * @author Phillip Webb
- * @since 1.4.0
- * @see AutoConfigureTestDatabase
- */
-@Configuration(proxyBeanMethods = false)
-@AutoConfigureBefore(DataSourceAutoConfiguration.class)
-public class TestDatabaseAutoConfiguration {
-
-	@Bean
-	@ConditionalOnProperty(prefix = "spring.test.database", name = "replace", havingValue = "AUTO_CONFIGURED")
-	@ConditionalOnMissingBean
-	public DataSource dataSource(Environment environment) {
-		return new EmbeddedDataSourceFactory(environment).getEmbeddedDatabase();
-	}
-
-	@Bean
-	@ConditionalOnProperty(prefix = "spring.test.database", name = "replace", havingValue = "ANY",
-			matchIfMissing = true)
-	public static EmbeddedDataSourceBeanFactoryPostProcessor embeddedDataSourceBeanFactoryPostProcessor() {
-		return new EmbeddedDataSourceBeanFactoryPostProcessor();
-	}
-
-	@Order(Ordered.LOWEST_PRECEDENCE)
-	private static class EmbeddedDataSourceBeanFactoryPostProcessor implements BeanDefinitionRegistryPostProcessor {
-
-		private static final Log logger = LogFactory.getLog(EmbeddedDataSourceBeanFactoryPostProcessor.class);
-
-		@Override
-		public void postProcessBeanDefinitionRegistry(BeanDefinitionRegistry registry) throws BeansException {
-			Assert.isInstanceOf(ConfigurableListableBeanFactory.class, registry,
-					"Test Database Auto-configuration can only be " + "used with a ConfigurableListableBeanFactory");
-			process(registry, (ConfigurableListableBeanFactory) registry);
-		}
-
-		@Override
-		public void postProcessBeanFactory(ConfigurableListableBeanFactory beanFactory) throws BeansException {
-		}
-
-		private void process(BeanDefinitionRegistry registry, ConfigurableListableBeanFactory beanFactory) {
-			BeanDefinitionHolder holder = getDataSourceBeanDefinition(beanFactory);
-			if (holder != null) {
-				String beanName = holder.getBeanName();
-				boolean primary = holder.getBeanDefinition().isPrimary();
-				logger.info("Replacing '" + beanName + "' DataSource bean with " + (primary ? "primary " : "")
-						+ "embedded version");
-				registry.removeBeanDefinition(beanName);
-				registry.registerBeanDefinition(beanName, createEmbeddedBeanDefinition(primary));
-			}
-		}
-
-		private BeanDefinition createEmbeddedBeanDefinition(boolean primary) {
-			BeanDefinition beanDefinition = new RootBeanDefinition(EmbeddedDataSourceFactoryBean.class);
-			beanDefinition.setPrimary(primary);
-			return beanDefinition;
-		}
-
-		private BeanDefinitionHolder getDataSourceBeanDefinition(ConfigurableListableBeanFactory beanFactory) {
-			String[] beanNames = beanFactory.getBeanNamesForType(DataSource.class);
-			if (ObjectUtils.isEmpty(beanNames)) {
-				logger.warn("No DataSource beans found, " + "embedded version will not be used");
-				return null;
-			}
-			if (beanNames.length == 1) {
-				String beanName = beanNames[0];
-				BeanDefinition beanDefinition = beanFactory.getBeanDefinition(beanName);
-				return new BeanDefinitionHolder(beanDefinition, beanName);
-			}
-			for (String beanName : beanNames) {
-				BeanDefinition beanDefinition = beanFactory.getBeanDefinition(beanName);
-				if (beanDefinition.isPrimary()) {
-					return new BeanDefinitionHolder(beanDefinition, beanName);
-				}
-			}
-			logger.warn("No primary DataSource found, " + "embedded version will not be used");
-			return null;
-		}
-
-	}
-
-	private static class EmbeddedDataSourceFactoryBean
-			implements FactoryBean<DataSource>, EnvironmentAware, InitializingBean {
-
-		private EmbeddedDataSourceFactory factory;
-
-		private EmbeddedDatabase embeddedDatabase;
-
-		@Override
-		public void setEnvironment(Environment environment) {
-			this.factory = new EmbeddedDataSourceFactory(environment);
-		}
-
-		@Override
-		public void afterPropertiesSet() throws Exception {
-			this.embeddedDatabase = this.factory.getEmbeddedDatabase();
-		}
-
-		@Override
-		public DataSource getObject() throws Exception {
-			return this.embeddedDatabase;
-		}
-
-		@Override
-		public Class<?> getObjectType() {
-			return EmbeddedDatabase.class;
-		}
-
-		@Override
-		public boolean isSingleton() {
-			return true;
-		}
-
-	}
-
-	private static class EmbeddedDataSourceFactory {
-
-		private final Environment environment;
-
-		EmbeddedDataSourceFactory(Environment environment) {
-			this.environment = environment;
-		}
-
-		EmbeddedDatabase getEmbeddedDatabase() {
-			EmbeddedDatabaseConnection connection = this.environment.getProperty("spring.test.database.connection",
-					EmbeddedDatabaseConnection.class, EmbeddedDatabaseConnection.NONE);
-			if (EmbeddedDatabaseConnection.NONE.equals(connection)) {
-				connection = EmbeddedDatabaseConnection.get(getClass().getClassLoader());
-			}
-			Assert.state(connection != EmbeddedDatabaseConnection.NONE,
-					"Failed to replace DataSource with an embedded database for tests. If "
-							+ "you want an embedded database please put a supported one "
-							+ "on the classpath or tune the replace attribute of " + "@AutoConfigureTestDatabase.");
-			return new EmbeddedDatabaseBuilder().generateUniqueName(true).setType(connection.getType()).build();
-		}
-
-	}
-
-}
-=======
 /*
  * Copyright 2012-2020 the original author or authors.
  *
@@ -383,5 +193,4 @@
 
 	}
 
-}
->>>>>>> 6755b480
+}