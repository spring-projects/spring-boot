--- conflicted
+++ resolved
@@ -1,85 +1,3 @@
-<<<<<<< HEAD
-/*
- * Copyright 2012-2019 the original author or authors.
- *
- * Licensed under the Apache License, Version 2.0 (the "License");
- * you may not use this file except in compliance with the License.
- * You may obtain a copy of the License at
- *
- *      https://www.apache.org/licenses/LICENSE-2.0
- *
- * Unless required by applicable law or agreed to in writing, software
- * distributed under the License is distributed on an "AS IS" BASIS,
- * WITHOUT WARRANTIES OR CONDITIONS OF ANY KIND, either express or implied.
- * See the License for the specific language governing permissions and
- * limitations under the License.
- */
-
-package org.springframework.boot.configurationmetadata;
-
-import java.io.Serializable;
-
-/**
- * Hint for a value a given property may have. Provide the value and an optional
- * description.
- *
- * @author Stephane Nicoll
- * @since 1.3.0
- */
-@SuppressWarnings("serial")
-public class ValueHint implements Serializable {
-
-	private Object value;
-
-	private String description;
-
-	private String shortDescription;
-
-	/**
-	 * Return the hint value.
-	 * @return the value
-	 */
-	public Object getValue() {
-		return this.value;
-	}
-
-	public void setValue(Object value) {
-		this.value = value;
-	}
-
-	/**
-	 * A description of this value, if any. Can be multi-lines.
-	 * @return the description
-	 * @see #getShortDescription()
-	 */
-	public String getDescription() {
-		return this.description;
-	}
-
-	public void setDescription(String description) {
-		this.description = description;
-	}
-
-	/**
-	 * A single-line, single-sentence description of this hint, if any.
-	 * @return the short description
-	 * @see #getDescription()
-	 */
-	public String getShortDescription() {
-		return this.shortDescription;
-	}
-
-	public void setShortDescription(String shortDescription) {
-		this.shortDescription = shortDescription;
-	}
-
-	@Override
-	public String toString() {
-		return "ValueHint{" + "value=" + this.value + ", description='" + this.description + '\'' + '}';
-	}
-
-}
-=======
 /*
  * Copyright 2012-2019 the original author or authors.
  *
@@ -159,5 +77,4 @@
 		return "ValueHint{value=" + this.value + ", description='" + this.description + '\'' + '}';
 	}
 
-}
->>>>>>> 6755b480
+}