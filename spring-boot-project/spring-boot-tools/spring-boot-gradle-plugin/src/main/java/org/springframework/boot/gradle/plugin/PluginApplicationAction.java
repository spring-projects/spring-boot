<<<<<<< HEAD
/*
 * Copyright 2012-2018 the original author or authors.
 *
 * Licensed under the Apache License, Version 2.0 (the "License");
 * you may not use this file except in compliance with the License.
 * You may obtain a copy of the License at
 *
 *      https://www.apache.org/licenses/LICENSE-2.0
 *
 * Unless required by applicable law or agreed to in writing, software
 * distributed under the License is distributed on an "AS IS" BASIS,
 * WITHOUT WARRANTIES OR CONDITIONS OF ANY KIND, either express or implied.
 * See the License for the specific language governing permissions and
 * limitations under the License.
 */

package org.springframework.boot.gradle.plugin;

import org.gradle.api.Action;
import org.gradle.api.Plugin;
import org.gradle.api.Project;

/**
 * An {@link Action} to be executed on a {@link Project} in response to a particular type
 * of {@link Plugin} being applied.
 *
 * @author Andy Wilkinson
 */
interface PluginApplicationAction extends Action<Project> {

	/**
	 * The class of the {@code Plugin} that, when applied, will trigger the execution of
	 * this action. May return {@code null} if the plugin class is not on the classpath.
	 * @return the plugin class or {@code null}
	 */
	Class<? extends Plugin<? extends Project>> getPluginClass();

}
=======
/*
 * Copyright 2012-2020 the original author or authors.
 *
 * Licensed under the Apache License, Version 2.0 (the "License");
 * you may not use this file except in compliance with the License.
 * You may obtain a copy of the License at
 *
 *      https://www.apache.org/licenses/LICENSE-2.0
 *
 * Unless required by applicable law or agreed to in writing, software
 * distributed under the License is distributed on an "AS IS" BASIS,
 * WITHOUT WARRANTIES OR CONDITIONS OF ANY KIND, either express or implied.
 * See the License for the specific language governing permissions and
 * limitations under the License.
 */

package org.springframework.boot.gradle.plugin;

import org.gradle.api.Action;
import org.gradle.api.Plugin;
import org.gradle.api.Project;

/**
 * An {@link Action} to be executed on a {@link Project} in response to a particular type
 * of {@link Plugin} being applied.
 *
 * @author Andy Wilkinson
 */
interface PluginApplicationAction extends Action<Project> {

	/**
	 * The class of the {@code Plugin} that, when applied, will trigger the execution of
	 * this action.
	 * @return the plugin class
	 * @throws ClassNotFoundException if the plugin class cannot be found
	 * @throws NoClassDefFoundError if an error occurs when defining the plugin class
	 */
	Class<? extends Plugin<? extends Project>> getPluginClass() throws ClassNotFoundException, NoClassDefFoundError;

}
>>>>>>> 6755b480
<|MERGE_RESOLUTION|>--- conflicted
+++ resolved
@@ -1,43 +1,3 @@
-<<<<<<< HEAD
-/*
- * Copyright 2012-2018 the original author or authors.
- *
- * Licensed under the Apache License, Version 2.0 (the "License");
- * you may not use this file except in compliance with the License.
- * You may obtain a copy of the License at
- *
- *      https://www.apache.org/licenses/LICENSE-2.0
- *
- * Unless required by applicable law or agreed to in writing, software
- * distributed under the License is distributed on an "AS IS" BASIS,
- * WITHOUT WARRANTIES OR CONDITIONS OF ANY KIND, either express or implied.
- * See the License for the specific language governing permissions and
- * limitations under the License.
- */
-
-package org.springframework.boot.gradle.plugin;
-
-import org.gradle.api.Action;
-import org.gradle.api.Plugin;
-import org.gradle.api.Project;
-
-/**
- * An {@link Action} to be executed on a {@link Project} in response to a particular type
- * of {@link Plugin} being applied.
- *
- * @author Andy Wilkinson
- */
-interface PluginApplicationAction extends Action<Project> {
-
-	/**
-	 * The class of the {@code Plugin} that, when applied, will trigger the execution of
-	 * this action. May return {@code null} if the plugin class is not on the classpath.
-	 * @return the plugin class or {@code null}
-	 */
-	Class<? extends Plugin<? extends Project>> getPluginClass();
-
-}
-=======
 /*
  * Copyright 2012-2020 the original author or authors.
  *
@@ -77,5 +37,4 @@
 	 */
 	Class<? extends Plugin<? extends Project>> getPluginClass() throws ClassNotFoundException, NoClassDefFoundError;
 
-}
->>>>>>> 6755b480
+}