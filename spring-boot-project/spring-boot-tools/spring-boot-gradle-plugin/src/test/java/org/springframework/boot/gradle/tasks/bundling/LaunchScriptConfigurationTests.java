--- conflicted
+++ resolved
@@ -1,98 +1,3 @@
-<<<<<<< HEAD
-/*
- * Copyright 2012-2019 the original author or authors.
- *
- * Licensed under the Apache License, Version 2.0 (the "License");
- * you may not use this file except in compliance with the License.
- * You may obtain a copy of the License at
- *
- *      https://www.apache.org/licenses/LICENSE-2.0
- *
- * Unless required by applicable law or agreed to in writing, software
- * distributed under the License is distributed on an "AS IS" BASIS,
- * WITHOUT WARRANTIES OR CONDITIONS OF ANY KIND, either express or implied.
- * See the License for the specific language governing permissions and
- * limitations under the License.
- */
-
-package org.springframework.boot.gradle.tasks.bundling;
-
-import org.gradle.api.Project;
-import org.gradle.api.tasks.bundling.AbstractArchiveTask;
-import org.junit.jupiter.api.BeforeEach;
-import org.junit.jupiter.api.Test;
-
-import static org.assertj.core.api.Assertions.assertThat;
-import static org.mockito.BDDMockito.given;
-import static org.mockito.Mockito.mock;
-
-/**
- * Tests for {@link LaunchScriptConfiguration}.
- *
- * @author Andy Wilkinson
- */
-class LaunchScriptConfigurationTests {
-
-	private final AbstractArchiveTask task = mock(AbstractArchiveTask.class);
-
-	private final Project project = mock(Project.class);
-
-	@BeforeEach
-	void setUp() {
-		given(this.task.getProject()).willReturn(this.project);
-	}
-
-	@Test
-	void initInfoProvidesUsesArchiveBaseNameByDefault() {
-		given(this.task.getBaseName()).willReturn("base-name");
-		assertThat(new LaunchScriptConfiguration(this.task).getProperties()).containsEntry("initInfoProvides",
-				"base-name");
-	}
-
-	@Test
-	void initInfoShortDescriptionUsesDescriptionByDefault() {
-		given(this.project.getDescription()).willReturn("Project description");
-		assertThat(new LaunchScriptConfiguration(this.task).getProperties()).containsEntry("initInfoShortDescription",
-				"Project description");
-	}
-
-	@Test
-	void initInfoShortDescriptionUsesArchiveBaseNameWhenDescriptionIsNull() {
-		given(this.task.getBaseName()).willReturn("base-name");
-		assertThat(new LaunchScriptConfiguration(this.task).getProperties()).containsEntry("initInfoShortDescription",
-				"base-name");
-	}
-
-	@Test
-	void initInfoShortDescriptionUsesSingleLineVersionOfMultiLineProjectDescription() {
-		given(this.project.getDescription()).willReturn("Project\ndescription");
-		assertThat(new LaunchScriptConfiguration(this.task).getProperties()).containsEntry("initInfoShortDescription",
-				"Project description");
-	}
-
-	@Test
-	void initInfoDescriptionUsesArchiveBaseNameWhenDescriptionIsNull() {
-		given(this.task.getBaseName()).willReturn("base-name");
-		assertThat(new LaunchScriptConfiguration(this.task).getProperties()).containsEntry("initInfoDescription",
-				"base-name");
-	}
-
-	@Test
-	void initInfoDescriptionUsesProjectDescriptionByDefault() {
-		given(this.project.getDescription()).willReturn("Project description");
-		assertThat(new LaunchScriptConfiguration(this.task).getProperties()).containsEntry("initInfoDescription",
-				"Project description");
-	}
-
-	@Test
-	void initInfoDescriptionUsesCorrectlyFormattedMultiLineProjectDescription() {
-		given(this.project.getDescription()).willReturn("The\nproject\ndescription");
-		assertThat(new LaunchScriptConfiguration(this.task).getProperties()).containsEntry("initInfoDescription",
-				"The\n#  project\n#  description");
-	}
-
-}
-=======
 /*
  * Copyright 2012-2020 the original author or authors.
  *
@@ -204,5 +109,4 @@
 		return property;
 	}
 
-}
->>>>>>> 6755b480
+}