--- conflicted
+++ resolved
@@ -1,133 +1,3 @@
-<<<<<<< HEAD
-/*
- * Copyright 2012-2019 the original author or authors.
- *
- * Licensed under the Apache License, Version 2.0 (the "License");
- * you may not use this file except in compliance with the License.
- * You may obtain a copy of the License at
- *
- *      https://www.apache.org/licenses/LICENSE-2.0
- *
- * Unless required by applicable law or agreed to in writing, software
- * distributed under the License is distributed on an "AS IS" BASIS,
- * WITHOUT WARRANTIES OR CONDITIONS OF ANY KIND, either express or implied.
- * See the License for the specific language governing permissions and
- * limitations under the License.
- */
-
-package org.springframework.boot.gradle.tasks.bundling;
-
-import java.io.File;
-import java.io.IOException;
-import java.util.jar.JarFile;
-
-import org.junit.jupiter.api.Test;
-
-import static org.assertj.core.api.Assertions.assertThat;
-
-/**
- * Tests for {@link BootWar}.
- *
- * @author Andy Wilkinson
- */
-class BootWarTests extends AbstractBootArchiveTests<BootWar> {
-
-	BootWarTests() {
-		super(BootWar.class, "org.springframework.boot.loader.WarLauncher", "WEB-INF/lib/", "WEB-INF/classes/");
-	}
-
-	@Test
-	void providedClasspathJarsArePackagedInWebInfLibProvided() throws IOException {
-		getTask().setMainClassName("com.example.Main");
-		getTask().providedClasspath(jarFile("one.jar"), jarFile("two.jar"));
-		executeTask();
-		try (JarFile jarFile = new JarFile(getTask().getArchivePath())) {
-			assertThat(jarFile.getEntry("WEB-INF/lib-provided/one.jar")).isNotNull();
-			assertThat(jarFile.getEntry("WEB-INF/lib-provided/two.jar")).isNotNull();
-		}
-	}
-
-	@Test
-	void providedClasspathCanBeSetUsingAFileCollection() throws IOException {
-		getTask().setMainClassName("com.example.Main");
-		getTask().providedClasspath(jarFile("one.jar"));
-		getTask().setProvidedClasspath(getTask().getProject().files(jarFile("two.jar")));
-		executeTask();
-		try (JarFile jarFile = new JarFile(getTask().getArchivePath())) {
-			assertThat(jarFile.getEntry("WEB-INF/lib-provided/one.jar")).isNull();
-			assertThat(jarFile.getEntry("WEB-INF/lib-provided/two.jar")).isNotNull();
-		}
-	}
-
-	@Test
-	void providedClasspathCanBeSetUsingAnObject() throws IOException {
-		getTask().setMainClassName("com.example.Main");
-		getTask().providedClasspath(jarFile("one.jar"));
-		getTask().setProvidedClasspath(jarFile("two.jar"));
-		executeTask();
-		try (JarFile jarFile = new JarFile(getTask().getArchivePath())) {
-			assertThat(jarFile.getEntry("WEB-INF/lib-provided/one.jar")).isNull();
-			assertThat(jarFile.getEntry("WEB-INF/lib-provided/two.jar")).isNotNull();
-		}
-	}
-
-	@Test
-	void devtoolsJarIsExcludedByDefaultWhenItsOnTheProvidedClasspath() throws IOException {
-		getTask().setMainClassName("com.example.Main");
-		getTask().providedClasspath(newFile("spring-boot-devtools-0.1.2.jar"));
-		executeTask();
-		assertThat(getTask().getArchivePath()).exists();
-		try (JarFile jarFile = new JarFile(getTask().getArchivePath())) {
-			assertThat(jarFile.getEntry("WEB-INF/lib-provided/spring-boot-devtools-0.1.2.jar")).isNull();
-		}
-	}
-
-	@Test
-	void devtoolsJarCanBeIncludedWhenItsOnTheProvidedClasspath() throws IOException {
-		getTask().setMainClassName("com.example.Main");
-		getTask().providedClasspath(jarFile("spring-boot-devtools-0.1.2.jar"));
-		getTask().setExcludeDevtools(false);
-		executeTask();
-		assertThat(getTask().getArchivePath()).exists();
-		try (JarFile jarFile = new JarFile(getTask().getArchivePath())) {
-			assertThat(jarFile.getEntry("WEB-INF/lib-provided/spring-boot-devtools-0.1.2.jar")).isNotNull();
-		}
-	}
-
-	@Test
-	void webappResourcesInDirectoriesThatOverlapWithLoaderCanBePackaged() throws IOException {
-		File webappFolder = new File(this.temp, "src/main/webapp");
-		webappFolder.mkdirs();
-		File orgFolder = new File(webappFolder, "org");
-		orgFolder.mkdir();
-		new File(orgFolder, "foo.txt").createNewFile();
-		getTask().from(webappFolder);
-		getTask().setMainClassName("com.example.Main");
-		executeTask();
-		assertThat(getTask().getArchivePath()).exists();
-		try (JarFile jarFile = new JarFile(getTask().getArchivePath())) {
-			assertThat(jarFile.getEntry("org/")).isNotNull();
-			assertThat(jarFile.getEntry("org/foo.txt")).isNotNull();
-		}
-	}
-
-	@Test
-	void libProvidedEntriesAreWrittenAfterLibEntries() throws IOException {
-		getTask().setMainClassName("com.example.Main");
-		getTask().classpath(jarFile("library.jar"));
-		getTask().providedClasspath(jarFile("provided-library.jar"));
-		executeTask();
-		assertThat(getEntryNames(getTask().getArchivePath())).containsSubsequence("WEB-INF/lib/library.jar",
-				"WEB-INF/lib-provided/provided-library.jar");
-	}
-
-	@Override
-	protected void executeTask() {
-		getTask().copy();
-	}
-
-}
-=======
 /*
  * Copyright 2012-2021 the original author or authors.
  *
@@ -259,5 +129,4 @@
 		return false;
 	}
 
-}
->>>>>>> 6755b480
+}