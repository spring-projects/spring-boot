<<<<<<< HEAD
plugins {
	id 'war'
	id 'org.springframework.boot' version '{version}'
}

group = 'com.example'
version = '1.0'

bootWar {
	baseName = 'foo'
}

springBoot {
	buildInfo()
}
=======
import org.gradle.util.GradleVersion

plugins {
	id 'war'
	id 'org.springframework.boot' version '{version}'
}

group = 'com.example'
version = '1.0'

bootWar {
	if (GradleVersion.current().compareTo(GradleVersion.version('6.0.0')) < 0) {
		baseName = 'foo'
	}
	else {
		archiveBaseName = 'foo'	
	}
}

springBoot {
	buildInfo()
}
>>>>>>> 6755b480
<|MERGE_RESOLUTION|>--- conflicted
+++ resolved
@@ -1,20 +1,3 @@
-<<<<<<< HEAD
-plugins {
-	id 'war'
-	id 'org.springframework.boot' version '{version}'
-}
-
-group = 'com.example'
-version = '1.0'
-
-bootWar {
-	baseName = 'foo'
-}
-
-springBoot {
-	buildInfo()
-}
-=======
 import org.gradle.util.GradleVersion
 
 plugins {
@@ -36,5 +19,4 @@
 
 springBoot {
 	buildInfo()
-}
->>>>>>> 6755b480
+}