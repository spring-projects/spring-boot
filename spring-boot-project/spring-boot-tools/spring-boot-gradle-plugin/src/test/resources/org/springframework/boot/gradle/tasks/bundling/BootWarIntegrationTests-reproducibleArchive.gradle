<<<<<<< HEAD
plugins {
	id 'war'
	id 'org.springframework.boot' version '{version}'
}

bootWar {
	mainClassName = 'com.example.Application'
	preserveFileTimestamps = false
	reproducibleFileOrder = true
}
=======
plugins {
	id 'war'
	id 'org.springframework.boot' version '{version}'
}

bootWar {
	mainClass = 'com.example.Application'
	preserveFileTimestamps = false
	reproducibleFileOrder = true
}
>>>>>>> 6755b480
<|MERGE_RESOLUTION|>--- conflicted
+++ resolved
@@ -1,15 +1,3 @@
-<<<<<<< HEAD
-plugins {
-	id 'war'
-	id 'org.springframework.boot' version '{version}'
-}
-
-bootWar {
-	mainClassName = 'com.example.Application'
-	preserveFileTimestamps = false
-	reproducibleFileOrder = true
-}
-=======
 plugins {
 	id 'war'
 	id 'org.springframework.boot' version '{version}'
@@ -19,5 +7,4 @@
 	mainClass = 'com.example.Application'
 	preserveFileTimestamps = false
 	reproducibleFileOrder = true
-}
->>>>>>> 6755b480
+}