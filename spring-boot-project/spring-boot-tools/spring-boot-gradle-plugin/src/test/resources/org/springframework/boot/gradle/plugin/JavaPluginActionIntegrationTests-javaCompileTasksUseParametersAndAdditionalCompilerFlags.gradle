--- conflicted
+++ resolved
@@ -1,21 +1,3 @@
-<<<<<<< HEAD
-plugins {
-	id 'java'
-	id 'org.springframework.boot' version '{version}'
-}
-
-tasks.withType(JavaCompile) {
-	options.compilerArgs << '-Xlint:all'
-}
-
-task('javaCompileTasksCompilerArgs') {
-	doFirst {
-		tasks.withType(JavaCompile) {
-			println "$name compiler args: ${options.compilerArgs}"
-		}
-	}
-}
-=======
 plugins {
 	id 'java'
 	id 'org.springframework.boot' version '{version}'
@@ -31,5 +13,4 @@
 			println "${name} compiler args: ${options.compilerArgs}"
 		}
 	}
-}
->>>>>>> 6755b480
+}