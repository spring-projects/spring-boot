--- conflicted
+++ resolved
@@ -392,24 +392,6 @@
 		}
 
 		@Test
-<<<<<<< HEAD
-=======
-		@SuppressWarnings("removal")
-		void exportLayersWhenReferenceIsNullThrowsException() {
-			assertThatIllegalArgumentException().isThrownBy(() -> this.api.exportLayerFiles(null, (name, archive) -> {
-			})).withMessage("Reference must not be null");
-		}
-
-		@Test
-		@SuppressWarnings("removal")
-		void exportLayersWhenExportsIsNullThrowsException() {
-			ImageReference reference = ImageReference.of("docker.io/paketobuildpacks/builder:base");
-			assertThatIllegalArgumentException().isThrownBy(() -> this.api.exportLayerFiles(reference, null))
-				.withMessage("Exports must not be null");
-		}
-
-		@Test
->>>>>>> aa9e75ed
 		void exportLayersExportsLayerTars() throws Exception {
 			ImageReference reference = ImageReference.of("docker.io/paketobuildpacks/builder:base");
 			URI exportUri = new URI(IMAGES_URL + "/docker.io/paketobuildpacks/builder:base/get");
@@ -466,32 +448,6 @@
 		}
 
 		@Test
-<<<<<<< HEAD
-=======
-		@SuppressWarnings("removal")
-		void exportLayerFilesDeletesTempFiles() throws Exception {
-			ImageReference reference = ImageReference.of("docker.io/paketobuildpacks/builder:base");
-			URI exportUri = new URI(IMAGES_URL + "/docker.io/paketobuildpacks/builder:base/get");
-			given(DockerApiTests.this.http.get(exportUri)).willReturn(responseOf("export.tar"));
-			List<Path> layerFilePaths = new ArrayList<>();
-			this.api.exportLayerFiles(reference, (name, path) -> layerFilePaths.add(path));
-			layerFilePaths.forEach((path) -> assertThat(path.toFile()).doesNotExist());
-		}
-
-		@Test
-		@SuppressWarnings("removal")
-		void exportLayersWithNoManifestThrowsException() throws Exception {
-			ImageReference reference = ImageReference.of("docker.io/paketobuildpacks/builder:base");
-			URI exportUri = new URI(IMAGES_URL + "/docker.io/paketobuildpacks/builder:base/get");
-			given(DockerApiTests.this.http.get(exportUri)).willReturn(responseOf("export-no-manifest.tar"));
-			String expectedMessage = "Exported image '%s' does not contain 'index.json' or 'manifest.json'"
-				.formatted(reference);
-			assertThatIllegalStateException().isThrownBy(() -> this.api.exportLayerFiles(reference, (name, archive) -> {
-			})).withMessageContaining(expectedMessage);
-		}
-
-		@Test
->>>>>>> aa9e75ed
 		void tagWhenReferenceIsNullThrowsException() {
 			ImageReference tag = ImageReference.of("localhost:5000/ubuntu");
 			assertThatIllegalArgumentException().isThrownBy(() -> this.api.tag(null, tag))
