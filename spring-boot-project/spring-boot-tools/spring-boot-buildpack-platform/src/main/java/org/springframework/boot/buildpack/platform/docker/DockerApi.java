--- conflicted
+++ resolved
@@ -355,12 +355,6 @@
 			return inspect(reference, null);
 		}
 
-<<<<<<< HEAD
-		private Image inspect(ApiVersion apiVersion, ImageReference reference) throws IOException {
-			Assert.notNull(reference, "'reference' must not be null");
-			URI imageUri = buildUrl(apiVersion, "/images/" + reference + "/json");
-			try (Response response = http().get(imageUri)) {
-=======
 		/**
 		 * Inspect an image.
 		 * @param reference the image reference
@@ -373,10 +367,9 @@
 		public Image inspect(ImageReference reference, ImagePlatform platform) throws IOException {
 			// The Docker documentation is incomplete but platform parameters
 			// are supported since 1.49 (see https://github.com/moby/moby/pull/49586)
-			Assert.notNull(reference, "Reference must not be null");
+			Assert.notNull(reference, "'reference' must not be null");
 			URI inspectUrl = inspectUrl(reference, platform);
 			try (Response response = http().get(inspectUrl)) {
->>>>>>> b6460eaf
 				return Image.of(response.getContent());
 			}
 		}
