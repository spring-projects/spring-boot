/*
 * Copyright 2012-present the original author or authors.
 *
 * Licensed under the Apache License, Version 2.0 (the "License");
 * you may not use this file except in compliance with the License.
 * You may obtain a copy of the License at
 *
 *      https://www.apache.org/licenses/LICENSE-2.0
 *
 * Unless required by applicable law or agreed to in writing, software
 * distributed under the License is distributed on an "AS IS" BASIS,
 * WITHOUT WARRANTIES OR CONDITIONS OF ANY KIND, either express or implied.
 * See the License for the specific language governing permissions and
 * limitations under the License.
 */

package org.springframework.boot.configurationsample.simple;

import java.beans.FeatureDescriptor;
import java.util.Comparator;

import org.springframework.boot.configurationsample.TestConfigurationProperties;

/**
 * Simple properties.
 *
 * @author Stephane Nicoll
 */
<<<<<<< HEAD
@ConfigurationProperties("simple")
=======
@TestConfigurationProperties(prefix = "simple")
>>>>>>> 30938e30
public class SimpleProperties {

	/**
	 * The name of this simple properties.
	 */
	private String theName = "boot";

	// isFlag is also detected
	/**
	 * A simple flag.
	 */
	private boolean flag;

	// An interface can still be injected because it might have a converter
	private Comparator<?> comparator;

	// There is only a getter on this instance but we don't know what to do with it ->
	// ignored
	private FeatureDescriptor featureDescriptor;

	// There is only a setter on this "simple" property --> ignored
	@SuppressWarnings("unused")
	private Long counter;

	// There is only a getter on this "simple" property --> ignored
	private Integer size;

	public String getTheName() {
		return this.theName;
	}

	@Deprecated
	public void setTheName(String name) {
		this.theName = name;
	}

	@Deprecated
	public boolean isFlag() {
		return this.flag;
	}

	public void setFlag(boolean flag) {
		this.flag = flag;
	}

	public Comparator<?> getComparator() {
		return this.comparator;
	}

	public void setComparator(Comparator<?> comparator) {
		this.comparator = comparator;
	}

	public FeatureDescriptor getFeatureDescriptor() {
		return this.featureDescriptor;
	}

	public void setCounter(Long counter) {
		this.counter = counter;
	}

	public Integer getSize() {
		return this.size;
	}

}<|MERGE_RESOLUTION|>--- conflicted
+++ resolved
@@ -26,11 +26,7 @@
  *
  * @author Stephane Nicoll
  */
-<<<<<<< HEAD
-@ConfigurationProperties("simple")
-=======
-@TestConfigurationProperties(prefix = "simple")
->>>>>>> 30938e30
+@TestConfigurationProperties("simple")
 public class SimpleProperties {
 
 	/**
