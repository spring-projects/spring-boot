--- conflicted
+++ resolved
@@ -1,149 +1,3 @@
-<<<<<<< HEAD
-/*
- * Copyright 2012-2019 the original author or authors.
- *
- * Licensed under the Apache License, Version 2.0 (the "License");
- * you may not use this file except in compliance with the License.
- * You may obtain a copy of the License at
- *
- *      https://www.apache.org/licenses/LICENSE-2.0
- *
- * Unless required by applicable law or agreed to in writing, software
- * distributed under the License is distributed on an "AS IS" BASIS,
- * WITHOUT WARRANTIES OR CONDITIONS OF ANY KIND, either express or implied.
- * See the License for the specific language governing permissions and
- * limitations under the License.
- */
-
-package org.springframework.boot.configurationprocessor;
-
-import java.io.File;
-import java.io.IOException;
-import java.util.ArrayList;
-import java.util.Arrays;
-import java.util.Collection;
-import java.util.Collections;
-import java.util.function.BiConsumer;
-import java.util.function.Consumer;
-import java.util.stream.Stream;
-
-import javax.lang.model.element.TypeElement;
-
-import org.junit.jupiter.api.Test;
-import org.junit.jupiter.api.io.TempDir;
-
-import org.springframework.boot.configurationprocessor.metadata.ItemMetadata;
-import org.springframework.boot.configurationprocessor.test.RoundEnvironmentTester;
-import org.springframework.boot.configurationprocessor.test.TestableAnnotationProcessor;
-import org.springframework.boot.configurationsample.immutable.ImmutableSimpleProperties;
-import org.springframework.boot.configurationsample.lombok.LombokExplicitProperties;
-import org.springframework.boot.configurationsample.lombok.LombokSimpleDataProperties;
-import org.springframework.boot.configurationsample.lombok.LombokSimpleProperties;
-import org.springframework.boot.configurationsample.simple.HierarchicalProperties;
-import org.springframework.boot.configurationsample.simple.HierarchicalPropertiesGrandparent;
-import org.springframework.boot.configurationsample.simple.HierarchicalPropertiesParent;
-import org.springframework.boot.configurationsample.simple.SimpleProperties;
-import org.springframework.boot.configurationsample.specific.TwoConstructorsExample;
-import org.springframework.boot.testsupport.compiler.TestCompiler;
-
-import static org.assertj.core.api.Assertions.assertThat;
-
-/**
- * Tests for {@link PropertyDescriptorResolver}.
- *
- * @author Stephane Nicoll
- */
-class PropertyDescriptorResolverTests {
-
-	@TempDir
-	File tempDir;
-
-	@Test
-	void propertiesWithJavaBeanProperties() throws IOException {
-		process(SimpleProperties.class,
-				propertyNames((stream) -> assertThat(stream).containsExactly("theName", "flag", "comparator")));
-	}
-
-	@Test
-	void propertiesWithJavaBeanHierarchicalProperties() throws IOException {
-		process(HierarchicalProperties.class,
-				Arrays.asList(HierarchicalPropertiesParent.class, HierarchicalPropertiesGrandparent.class),
-				(type, metadataEnv) -> {
-					PropertyDescriptorResolver resolver = new PropertyDescriptorResolver(metadataEnv);
-					assertThat(resolver.resolve(type, null).map(PropertyDescriptor::getName)).containsExactly("third",
-							"second", "first");
-					assertThat(resolver.resolve(type, null)
-							.map((descriptor) -> descriptor.resolveItemMetadata("test", metadataEnv))
-							.map(ItemMetadata::getDefaultValue)).containsExactly("three", "two", "one");
-				});
-	}
-
-	@Test
-	void propertiesWithLombokGetterSetterAtClassLevel() throws IOException {
-		process(LombokSimpleProperties.class, propertyNames(
-				(stream) -> assertThat(stream).containsExactly("name", "description", "counter", "number", "items")));
-	}
-
-	@Test
-	void propertiesWithLombokGetterSetterAtFieldLevel() throws IOException {
-		process(LombokExplicitProperties.class, propertyNames(
-				(stream) -> assertThat(stream).containsExactly("name", "description", "counter", "number", "items")));
-	}
-
-	@Test
-	void propertiesWithLombokDataClass() throws IOException {
-		process(LombokSimpleDataProperties.class, propertyNames(
-				(stream) -> assertThat(stream).containsExactly("name", "description", "counter", "number", "items")));
-	}
-
-	@Test
-	void propertiesWithConstructorParameters() throws IOException {
-		process(ImmutableSimpleProperties.class, propertyNames(
-				(stream) -> assertThat(stream).containsExactly("theName", "flag", "comparator", "counter")));
-	}
-
-	@Test
-	void propertiesWithSeveralConstructors() throws IOException {
-		process(TwoConstructorsExample.class, propertyNames((stream) -> assertThat(stream).containsExactly("name")));
-		process(TwoConstructorsExample.class,
-				properties((stream) -> assertThat(stream).element(0).isInstanceOf(JavaBeanPropertyDescriptor.class)));
-	}
-
-	private BiConsumer<TypeElement, MetadataGenerationEnvironment> properties(
-			Consumer<Stream<PropertyDescriptor<?>>> stream) {
-		return (element, metadataEnv) -> {
-			PropertyDescriptorResolver resolver = new PropertyDescriptorResolver(metadataEnv);
-			stream.accept(resolver.resolve(element, null));
-		};
-	}
-
-	private BiConsumer<TypeElement, MetadataGenerationEnvironment> propertyNames(Consumer<Stream<String>> stream) {
-		return properties((result) -> stream.accept(result.map(PropertyDescriptor::getName)));
-	}
-
-	private void process(Class<?> target, BiConsumer<TypeElement, MetadataGenerationEnvironment> consumer)
-			throws IOException {
-		process(target, Collections.emptyList(), consumer);
-	}
-
-	private void process(Class<?> target, Collection<Class<?>> additionalClasses,
-			BiConsumer<TypeElement, MetadataGenerationEnvironment> consumer) throws IOException {
-		BiConsumer<RoundEnvironmentTester, MetadataGenerationEnvironment> internalConsumer = (roundEnv,
-				metadataEnv) -> {
-			TypeElement element = roundEnv.getRootElement(target);
-			consumer.accept(element, metadataEnv);
-		};
-		TestableAnnotationProcessor<MetadataGenerationEnvironment> processor = new TestableAnnotationProcessor<>(
-				internalConsumer, new MetadataGenerationEnvironmentFactory());
-		TestCompiler compiler = new TestCompiler(this.tempDir);
-		ArrayList<Class<?>> allClasses = new ArrayList<>();
-		allClasses.add(target);
-		allClasses.addAll(additionalClasses);
-		compiler.getTask(allClasses.toArray(new Class<?>[0])).call(processor);
-	}
-
-}
-=======
 /*
  * Copyright 2012-2020 the original author or authors.
  *
@@ -334,5 +188,4 @@
 		compiler.getTask(allClasses.toArray(new Class<?>[0])).call(processor);
 	}
 
-}
->>>>>>> 6755b480
+}