/*
 * Copyright 2012-present the original author or authors.
 *
 * Licensed under the Apache License, Version 2.0 (the "License");
 * you may not use this file except in compliance with the License.
 * You may obtain a copy of the License at
 *
 *      https://www.apache.org/licenses/LICENSE-2.0
 *
 * Unless required by applicable law or agreed to in writing, software
 * distributed under the License is distributed on an "AS IS" BASIS,
 * WITHOUT WARRANTIES OR CONDITIONS OF ANY KIND, either express or implied.
 * See the License for the specific language governing permissions and
 * limitations under the License.
 */

package org.springframework.boot.configurationsample.specific;

import org.springframework.boot.configurationsample.TestConfigurationProperties;

/**
 * Sample with a simple inner class config.
 *
 * @author Stephane Nicoll
 */
public class InnerClassRootConfig {

<<<<<<< HEAD
	@ConfigurationProperties("config")
=======
	@TestConfigurationProperties(prefix = "config")
>>>>>>> 30938e30
	public static class Config {

		private String name;

		public String getName() {
			return this.name;
		}

		public void setName(String name) {
			this.name = name;
		}

	}

}<|MERGE_RESOLUTION|>--- conflicted
+++ resolved
@@ -25,11 +25,7 @@
  */
 public class InnerClassRootConfig {
 
-<<<<<<< HEAD
-	@ConfigurationProperties("config")
-=======
-	@TestConfigurationProperties(prefix = "config")
->>>>>>> 30938e30
+	@TestConfigurationProperties("config")
 	public static class Config {
 
 		private String name;
