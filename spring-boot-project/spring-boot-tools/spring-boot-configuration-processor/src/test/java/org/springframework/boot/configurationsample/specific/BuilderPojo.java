/*
 * Copyright 2012-present the original author or authors.
 *
 * Licensed under the Apache License, Version 2.0 (the "License");
 * you may not use this file except in compliance with the License.
 * You may obtain a copy of the License at
 *
 *      https://www.apache.org/licenses/LICENSE-2.0
 *
 * Unless required by applicable law or agreed to in writing, software
 * distributed under the License is distributed on an "AS IS" BASIS,
 * WITHOUT WARRANTIES OR CONDITIONS OF ANY KIND, either express or implied.
 * See the License for the specific language governing permissions and
 * limitations under the License.
 */

package org.springframework.boot.configurationsample.specific;

import org.springframework.boot.configurationsample.TestConfigurationProperties;

/**
 * Sample with builder style setters.
 *
 * @author Stephane Nicoll
 */
<<<<<<< HEAD
@ConfigurationProperties("builder")
=======
@TestConfigurationProperties(prefix = "builder")
>>>>>>> 30938e30
public class BuilderPojo {

	private String name;

	public String getName() {
		return this.name;
	}

	public BuilderPojo setName(String name) {
		this.name = name;
		return this;
	}

}<|MERGE_RESOLUTION|>--- conflicted
+++ resolved
@@ -23,11 +23,7 @@
  *
  * @author Stephane Nicoll
  */
-<<<<<<< HEAD
-@ConfigurationProperties("builder")
-=======
-@TestConfigurationProperties(prefix = "builder")
->>>>>>> 30938e30
+@TestConfigurationProperties("builder")
 public class BuilderPojo {
 
 	private String name;
