<<<<<<< HEAD
/*
 * Copyright (C) 2010 The Android Open Source Project
 *
 * Licensed under the Apache License, Version 2.0 (the "License");
 * you may not use this file except in compliance with the License.
 * You may obtain a copy of the License at
 *
 *      https://www.apache.org/licenses/LICENSE-2.0
 *
 * Unless required by applicable law or agreed to in writing, software
 * distributed under the License is distributed on an "AS IS" BASIS,
 * WITHOUT WARRANTIES OR CONDITIONS OF ANY KIND, either express or implied.
 * See the License for the specific language governing permissions and
 * limitations under the License.
 */

package org.springframework.boot.configurationprocessor.json;

import java.util.ArrayList;
import java.util.Collection;
import java.util.Iterator;
import java.util.LinkedHashMap;
import java.util.Map;

// Note: this class was written without inspecting the non-free org.json source code.

/**
 * A modifiable set of name/value mappings. Names are unique, non-null strings. Values may
 * be any mix of {@link JSONObject JSONObjects}, {@link JSONArray JSONArrays}, Strings,
 * Booleans, Integers, Longs, Doubles or {@link #NULL}. Values may not be {@code null},
 * {@link Double#isNaN() NaNs}, {@link Double#isInfinite() infinities}, or of any type not
 * listed here.
 * <p>
 * This class can coerce values to another type when requested.
 * <ul>
 * <li>When the requested type is a boolean, strings will be coerced using a
 * case-insensitive comparison to "true" and "false".
 * <li>When the requested type is a double, other {@link Number} types will be coerced
 * using {@link Number#doubleValue() doubleValue}. Strings that can be coerced using
 * {@link Double#valueOf(String)} will be.
 * <li>When the requested type is an int, other {@link Number} types will be coerced using
 * {@link Number#intValue() intValue}. Strings that can be coerced using
 * {@link Double#valueOf(String)} will be, and then cast to int.
 * <li><a id="lossy">When the requested type is a long, other {@link Number} types will
 * be coerced using {@link Number#longValue() longValue}. Strings that can be coerced
 * using {@link Double#valueOf(String)} will be, and then cast to long. This two-step
 * conversion is lossy for very large values. For example, the string
 * "9223372036854775806" yields the long 9223372036854775807.</a>
 * <li>When the requested type is a String, other non-null values will be coerced using
 * {@link String#valueOf(Object)}. Although null cannot be coerced, the sentinel value
 * {@link JSONObject#NULL} is coerced to the string "null".
 * </ul>
 * <p>
 * This class can look up both mandatory and optional values:
 * <ul>
 * <li>Use <code>get<i>Type</i>()</code> to retrieve a mandatory value. This fails with a
 * {@code JSONException} if the requested name has no value or if the value cannot be
 * coerced to the requested type.
 * <li>Use <code>opt<i>Type</i>()</code> to retrieve an optional value. This returns a
 * system- or user-supplied default if the requested name has no value or if the value
 * cannot be coerced to the requested type.
 * </ul>
 * <p>
 * <strong>Warning:</strong> this class represents null in two incompatible ways: the
 * standard Java {@code null} reference, and the sentinel value {@link JSONObject#NULL}.
 * In particular, calling {@code put(name, null)} removes the named entry from the object
 * but {@code put(name, JSONObject.NULL)} stores an entry whose value is
 * {@code JSONObject.NULL}.
 * <p>
 * Instances of this class are not thread safe. Although this class is nonfinal, it was
 * not designed for inheritance and should not be subclassed. In particular, self-use by
 * overrideable methods is not specified. See <i>Effective Java</i> Item 17, "Design and
 * Document or inheritance or else prohibit it" for further information.
 */
public class JSONObject {

	private static final Double NEGATIVE_ZERO = -0d;

	/**
	 * A sentinel value used to explicitly define a name with no value. Unlike
	 * {@code null}, names with this value:
	 * <ul>
	 * <li>show up in the {@link #names} array
	 * <li>show up in the {@link #keys} iterator
	 * <li>return {@code true} for {@link #has(String)}
	 * <li>do not throw on {@link #get(String)}
	 * <li>are included in the encoded JSON string.
	 * </ul>
	 * <p>
	 * This value violates the general contract of {@link Object#equals} by returning true
	 * when compared to {@code null}. Its {@link #toString} method returns "null".
	 */
	public static final Object NULL = new Object() {

		@Override
		public boolean equals(Object o) {
			return o == this || o == null; // API specifies this broken equals
											// implementation
		}

		@Override
		public String toString() {
			return "null";
		}

	};

	private final Map<String, Object> nameValuePairs;

	/**
	 * Creates a {@code JSONObject} with no name/value mappings.
	 */
	public JSONObject() {
		this.nameValuePairs = new LinkedHashMap<>();
	}

	/**
	 * Creates a new {@code JSONObject} by copying all name/value mappings from the given
	 * map.
	 *
	 * @param copyFrom a map whose keys are of type {@link String} and whose values are of
	 * supported types.
	 * @throws NullPointerException if any of the map's keys are null.
	 */
	/* (accept a raw type for API compatibility) */
	@SuppressWarnings("rawtypes")
	public JSONObject(Map copyFrom) {
		this();
		Map<?, ?> contentsTyped = copyFrom;
		for (Map.Entry<?, ?> entry : contentsTyped.entrySet()) {
			/*
			 * Deviate from the original by checking that keys are non-null and of the
			 * proper type. (We still defer validating the values).
			 */
			String key = (String) entry.getKey();
			if (key == null) {
				throw new NullPointerException("key == null");
			}
			this.nameValuePairs.put(key, wrap(entry.getValue()));
		}
	}

	/**
	 * Creates a new {@code JSONObject} with name/value mappings from the next object in
	 * the tokener.
	 * @param readFrom a tokener whose nextValue() method will yield a {@code JSONObject}.
	 * @throws JSONException if the parse fails or doesn't yield a {@code JSONObject}.
	 */
	public JSONObject(JSONTokener readFrom) throws JSONException {
		/*
		 * Getting the parser to populate this could get tricky. Instead, just parse to
		 * temporary JSONObject and then steal the data from that.
		 */
		Object object = readFrom.nextValue();
		if (object instanceof JSONObject) {
			this.nameValuePairs = ((JSONObject) object).nameValuePairs;
		}
		else {
			throw JSON.typeMismatch(object, "JSONObject");
		}
	}

	/**
	 * Creates a new {@code JSONObject} with name/value mappings from the JSON string.
	 * @param json a JSON-encoded string containing an object.
	 * @throws JSONException if the parse fails or doesn't yield a {@code
	 *     JSONObject}.
	 */
	public JSONObject(String json) throws JSONException {
		this(new JSONTokener(json));
	}

	/**
	 * Creates a new {@code JSONObject} by copying mappings for the listed names from the
	 * given object. Names that aren't present in {@code copyFrom} will be skipped.
	 * @param copyFrom the source
	 * @param names the property names
	 * @throws JSONException if an error occurs
	 */
	public JSONObject(JSONObject copyFrom, String[] names) throws JSONException {
		this();
		for (String name : names) {
			Object value = copyFrom.opt(name);
			if (value != null) {
				this.nameValuePairs.put(name, value);
			}
		}
	}

	/**
	 * Returns the number of name/value mappings in this object.
	 * @return the number of name/value mappings in this object
	 */
	public int length() {
		return this.nameValuePairs.size();
	}

	/**
	 * Maps {@code name} to {@code value}, clobbering any existing name/value mapping with
	 * the same name.
	 * @param name the name of the property
	 * @param value the value of the property
	 * @return this object.
	 * @throws JSONException if an error occurs
	 */
	public JSONObject put(String name, boolean value) throws JSONException {
		this.nameValuePairs.put(checkName(name), value);
		return this;
	}

	/**
	 * Maps {@code name} to {@code value}, clobbering any existing name/value mapping with
	 * the same name.
	 * @param name the name of the property
	 * @param value a finite value. May not be {@link Double#isNaN() NaNs} or
	 * {@link Double#isInfinite() infinities}.
	 * @return this object.
	 * @throws JSONException if an error occurs
	 */
	public JSONObject put(String name, double value) throws JSONException {
		this.nameValuePairs.put(checkName(name), JSON.checkDouble(value));
		return this;
	}

	/**
	 * Maps {@code name} to {@code value}, clobbering any existing name/value mapping with
	 * the same name.
	 * @param name the name of the property
	 * @param value the value of the property
	 * @return this object.
	 * @throws JSONException if an error occurs
	 */
	public JSONObject put(String name, int value) throws JSONException {
		this.nameValuePairs.put(checkName(name), value);
		return this;
	}

	/**
	 * Maps {@code name} to {@code value}, clobbering any existing name/value mapping with
	 * the same name.
	 * @param name the name of the property
	 * @param value the value of the property
	 * @return this object.
	 * @throws JSONException if an error occurs
	 */
	public JSONObject put(String name, long value) throws JSONException {
		this.nameValuePairs.put(checkName(name), value);
		return this;
	}

	/**
	 * Maps {@code name} to {@code value}, clobbering any existing name/value mapping with
	 * the same name. If the value is {@code null}, any existing mapping for {@code name}
	 * is removed.
	 * @param name the name of the property
	 * @param value a {@link JSONObject}, {@link JSONArray}, String, Boolean, Integer,
	 * Long, Double, {@link #NULL}, or {@code null}. May not be {@link Double#isNaN()
	 * NaNs} or {@link Double#isInfinite() infinities}.
	 * @return this object.
	 * @throws JSONException if an error occurs
	 */
	public JSONObject put(String name, Object value) throws JSONException {
		if (value == null) {
			this.nameValuePairs.remove(name);
			return this;
		}
		if (value instanceof Number) {
			// deviate from the original by checking all Numbers, not just floats &
			// doubles
			JSON.checkDouble(((Number) value).doubleValue());
		}
		this.nameValuePairs.put(checkName(name), value);
		return this;
	}

	/**
	 * Equivalent to {@code put(name, value)} when both parameters are non-null; does
	 * nothing otherwise.
	 * @param name the name of the property
	 * @param value the value of the property
	 * @return this object.
	 * @throws JSONException if an error occurs
	 */
	public JSONObject putOpt(String name, Object value) throws JSONException {
		if (name == null || value == null) {
			return this;
		}
		return put(name, value);
	}

	/**
	 * Appends {@code value} to the array already mapped to {@code name}. If this object
	 * has no mapping for {@code name}, this inserts a new mapping. If the mapping exists
	 * but its value is not an array, the existing and new values are inserted in order
	 * into a new array which is itself mapped to {@code name}. In aggregate, this allows
	 * values to be added to a mapping one at a time.
	 * @param name the name of the property
	 * @param value a {@link JSONObject}, {@link JSONArray}, String, Boolean, Integer,
	 * Long, Double, {@link #NULL} or null. May not be {@link Double#isNaN() NaNs} or
	 * {@link Double#isInfinite() infinities}.
	 * @return this object.
	 * @throws JSONException if an error occurs
	 */
	public JSONObject accumulate(String name, Object value) throws JSONException {
		Object current = this.nameValuePairs.get(checkName(name));
		if (current == null) {
			return put(name, value);
		}

		// check in accumulate, since array.put(Object) doesn't do any checking
		if (value instanceof Number) {
			JSON.checkDouble(((Number) value).doubleValue());
		}

		if (current instanceof JSONArray) {
			JSONArray array = (JSONArray) current;
			array.put(value);
		}
		else {
			JSONArray array = new JSONArray();
			array.put(current);
			array.put(value);
			this.nameValuePairs.put(name, array);
		}
		return this;
	}

	String checkName(String name) throws JSONException {
		if (name == null) {
			throw new JSONException("Names must be non-null");
		}
		return name;
	}

	/**
	 * Removes the named mapping if it exists; does nothing otherwise.
	 *
	 * @param name the name of the property
	 * @return the value previously mapped by {@code name}, or null if there was no such
	 * mapping.
	 */
	public Object remove(String name) {
		return this.nameValuePairs.remove(name);
	}

	/**
	 * Returns true if this object has no mapping for {@code name} or if it has a mapping
	 * whose value is {@link #NULL}.
	 * @param name the name of the property
	 * @return true if this object has no mapping for {@code name}
	 */
	public boolean isNull(String name) {
		Object value = this.nameValuePairs.get(name);
		return value == null || value == NULL;
	}

	/**
	 * Returns true if this object has a mapping for {@code name}. The mapping may be
	 * {@link #NULL}.
	 * @param name the name of the property
	 * @return true if this object has a mapping for {@code name}
	 */
	public boolean has(String name) {
		return this.nameValuePairs.containsKey(name);
	}

	/**
	 * Returns the value mapped by {@code name}.
	 * @param name the name of the property
	 * @return the value
	 * @throws JSONException if no such mapping exists.
	 */
	public Object get(String name) throws JSONException {
		Object result = this.nameValuePairs.get(name);
		if (result == null) {
			throw new JSONException("No value for " + name);
		}
		return result;
	}

	/**
	 * Returns the value mapped by {@code name}, or null if no such mapping exists.
	 * @param name the name of the property
	 * @return the value or {@code null}
	 */
	public Object opt(String name) {
		return this.nameValuePairs.get(name);
	}

	/**
	 * Returns the value mapped by {@code name} if it exists and is a boolean or can be
	 * coerced to a boolean.
	 * @param name the name of the property
	 * @return the value
	 * @throws JSONException if the mapping doesn't exist or cannot be coerced to a
	 * boolean.
	 */
	public boolean getBoolean(String name) throws JSONException {
		Object object = get(name);
		Boolean result = JSON.toBoolean(object);
		if (result == null) {
			throw JSON.typeMismatch(name, object, "boolean");
		}
		return result;
	}

	/**
	 * Returns the value mapped by {@code name} if it exists and is a boolean or can be
	 * coerced to a boolean. Returns false otherwise.
	 * @param name the name of the property
	 * @return the value or {@code null}
	 */
	public boolean optBoolean(String name) {
		return optBoolean(name, false);
	}

	/**
	 * Returns the value mapped by {@code name} if it exists and is a boolean or can be
	 * coerced to a boolean. Returns {@code fallback} otherwise.
	 * @param name the name of the property
	 * @param fallback a fallback value
	 * @return the value or {@code fallback}
	 */
	public boolean optBoolean(String name, boolean fallback) {
		Object object = opt(name);
		Boolean result = JSON.toBoolean(object);
		return result != null ? result : fallback;
	}

	/**
	 * Returns the value mapped by {@code name} if it exists and is a double or can be
	 * coerced to a double.
	 *
	 * @param name the name of the property
	 * @return the value
	 * @throws JSONException if the mapping doesn't exist or cannot be coerced to a
	 * double.
	 */
	public double getDouble(String name) throws JSONException {
		Object object = get(name);
		Double result = JSON.toDouble(object);
		if (result == null) {
			throw JSON.typeMismatch(name, object, "double");
		}
		return result;
	}

	/**
	 * Returns the value mapped by {@code name} if it exists and is a double or can be
	 * coerced to a double. Returns {@code NaN} otherwise.
	 * @param name the name of the property
	 * @return the value or {@code NaN}
	 */
	public double optDouble(String name) {
		return optDouble(name, Double.NaN);
	}

	/**
	 * Returns the value mapped by {@code name} if it exists and is a double or can be
	 * coerced to a double. Returns {@code fallback} otherwise.
	 * @param name the name of the property
	 * @param fallback a fallback value
	 * @return the value or {@code fallback}
	 */
	public double optDouble(String name, double fallback) {
		Object object = opt(name);
		Double result = JSON.toDouble(object);
		return result != null ? result : fallback;
	}

	/**
	 * Returns the value mapped by {@code name} if it exists and is an int or can be
	 * coerced to an int.
	 * @param name the name of the property
	 * @return the value
	 * @throws JSONException if the mapping doesn't exist or cannot be coerced to an int.
	 */
	public int getInt(String name) throws JSONException {
		Object object = get(name);
		Integer result = JSON.toInteger(object);
		if (result == null) {
			throw JSON.typeMismatch(name, object, "int");
		}
		return result;
	}

	/**
	 * Returns the value mapped by {@code name} if it exists and is an int or can be
	 * coerced to an int. Returns 0 otherwise.
	 * @param name the name of the property
	 * @return the value of {@code 0}
	 */
	public int optInt(String name) {
		return optInt(name, 0);
	}

	/**
	 * Returns the value mapped by {@code name} if it exists and is an int or can be
	 * coerced to an int. Returns {@code fallback} otherwise.
	 * @param name the name of the property
	 * @param fallback a fallback value
	 * @return the value or {@code fallback}
	 */
	public int optInt(String name, int fallback) {
		Object object = opt(name);
		Integer result = JSON.toInteger(object);
		return result != null ? result : fallback;
	}

	/**
	 * Returns the value mapped by {@code name} if it exists and is a long or can be
	 * coerced to a long. Note that JSON represents numbers as doubles, so this is
	 * <a href="#lossy">lossy</a>; use strings to transfer numbers via JSON.
	 * @param name the name of the property
	 * @return the value
	 * @throws JSONException if the mapping doesn't exist or cannot be coerced to a long.
	 */
	public long getLong(String name) throws JSONException {
		Object object = get(name);
		Long result = JSON.toLong(object);
		if (result == null) {
			throw JSON.typeMismatch(name, object, "long");
		}
		return result;
	}

	/**
	 * Returns the value mapped by {@code name} if it exists and is a long or can be
	 * coerced to a long. Returns 0 otherwise. Note that JSON represents numbers as
	 * doubles, so this is <a href="#lossy">lossy</a>; use strings to transfer numbers via
	 * JSON.
	 * @param name the name of the property
	 * @return the value or {@code 0L}
	 */
	public long optLong(String name) {
		return optLong(name, 0L);
	}

	/**
	 * Returns the value mapped by {@code name} if it exists and is a long or can be
	 * coerced to a long. Returns {@code fallback} otherwise. Note that JSON represents
	 * numbers as doubles, so this is <a href="#lossy">lossy</a>; use strings to transfer
	 * numbers via JSON.
	 * @param name the name of the property
	 * @param fallback a fallback value
	 * @return the value or {@code fallback}
	 */
	public long optLong(String name, long fallback) {
		Object object = opt(name);
		Long result = JSON.toLong(object);
		return result != null ? result : fallback;
	}

	/**
	 * Returns the value mapped by {@code name} if it exists, coercing it if necessary.
	 * @param name the name of the property
	 * @return the value
	 * @throws JSONException if no such mapping exists.
	 */
	public String getString(String name) throws JSONException {
		Object object = get(name);
		String result = JSON.toString(object);
		if (result == null) {
			throw JSON.typeMismatch(name, object, "String");
		}
		return result;
	}

	/**
	 * Returns the value mapped by {@code name} if it exists, coercing it if necessary.
	 * Returns the empty string if no such mapping exists.
	 * @param name the name of the property
	 * @return the value or an empty string
	 */
	public String optString(String name) {
		return optString(name, "");
	}

	/**
	 * Returns the value mapped by {@code name} if it exists, coercing it if necessary.
	 * Returns {@code fallback} if no such mapping exists.
	 * @param name the name of the property
	 * @param fallback a fallback value
	 * @return the value or {@code fallback}
	 */
	public String optString(String name, String fallback) {
		Object object = opt(name);
		String result = JSON.toString(object);
		return result != null ? result : fallback;
	}

	/**
	 * Returns the value mapped by {@code name} if it exists and is a {@code
	 * JSONArray}.
	 * @param name the name of the property
	 * @return the value
	 * @throws JSONException if the mapping doesn't exist or is not a {@code
	 *     JSONArray}.
	 */
	public JSONArray getJSONArray(String name) throws JSONException {
		Object object = get(name);
		if (object instanceof JSONArray) {
			return (JSONArray) object;
		}
		else {
			throw JSON.typeMismatch(name, object, "JSONArray");
		}
	}

	/**
	 * Returns the value mapped by {@code name} if it exists and is a {@code
	 * JSONArray}. Returns null otherwise.
	 * @param name the name of the property
	 * @return the value or {@code null}
	 */
	public JSONArray optJSONArray(String name) {
		Object object = opt(name);
		return object instanceof JSONArray ? (JSONArray) object : null;
	}

	/**
	 * Returns the value mapped by {@code name} if it exists and is a {@code
	 * JSONObject}.
	 * @param name the name of the property
	 * @return the value
	 * @throws JSONException if the mapping doesn't exist or is not a {@code
	 *     JSONObject}.
	 */
	public JSONObject getJSONObject(String name) throws JSONException {
		Object object = get(name);
		if (object instanceof JSONObject) {
			return (JSONObject) object;
		}
		else {
			throw JSON.typeMismatch(name, object, "JSONObject");
		}
	}

	/**
	 * Returns the value mapped by {@code name} if it exists and is a {@code
	 * JSONObject}. Returns null otherwise.
	 * @param name the name of the property
	 * @return the value or {@code null}
	 */
	public JSONObject optJSONObject(String name) {
		Object object = opt(name);
		return object instanceof JSONObject ? (JSONObject) object : null;
	}

	/**
	 * Returns an array with the values corresponding to {@code names}. The array contains
	 * null for names that aren't mapped. This method returns null if {@code names} is
	 * either null or empty.
	 * @param names the names of the properties
	 * @return the array
	 */
	public JSONArray toJSONArray(JSONArray names) {
		JSONArray result = new JSONArray();
		if (names == null) {
			return null;
		}
		int length = names.length();
		if (length == 0) {
			return null;
		}
		for (int i = 0; i < length; i++) {
			String name = JSON.toString(names.opt(i));
			result.put(opt(name));
		}
		return result;
	}

	/**
	 * Returns an iterator of the {@code String} names in this object. The returned
	 * iterator supports {@link Iterator#remove() remove}, which will remove the
	 * corresponding mapping from this object. If this object is modified after the
	 * iterator is returned, the iterator's behavior is undefined. The order of the keys
	 * is undefined.
	 * @return the keys
	 */
	/* Return a raw type for API compatibility */
	@SuppressWarnings("rawtypes")
	public Iterator keys() {
		return this.nameValuePairs.keySet().iterator();
	}

	/**
	 * Returns an array containing the string names in this object. This method returns
	 * null if this object contains no mappings.
	 * @return the array
	 */
	public JSONArray names() {
		return this.nameValuePairs.isEmpty() ? null
				: new JSONArray(new ArrayList<>(this.nameValuePairs.keySet()));
	}

	/**
	 * Encodes this object as a compact JSON string, such as:
	 * <pre>{"query":"Pizza","locations":[94043,90210]}</pre>
	 * @return a string representation of the object.
	 */
	@Override
	public String toString() {
		try {
			JSONStringer stringer = new JSONStringer();
			writeTo(stringer);
			return stringer.toString();
		}
		catch (JSONException e) {
			return null;
		}
	}

	/**
	 * Encodes this object as a human readable JSON string for debugging, such as: <pre>
	 * {
	 *     "query": "Pizza",
	 *     "locations": [
	 *         94043,
	 *         90210
	 *     ]
	 * }</pre>
	 * @param indentSpaces the number of spaces to indent for each level of nesting.
	 * @return a string representation of the object.
	 * @throws JSONException if an error occurs
	 */
	public String toString(int indentSpaces) throws JSONException {
		JSONStringer stringer = new JSONStringer(indentSpaces);
		writeTo(stringer);
		return stringer.toString();
	}

	void writeTo(JSONStringer stringer) throws JSONException {
		stringer.object();
		for (Map.Entry<String, Object> entry : this.nameValuePairs.entrySet()) {
			stringer.key(entry.getKey()).value(entry.getValue());
		}
		stringer.endObject();
	}

	/**
	 * Encodes the number as a JSON string.
	 * @param number a finite value. May not be {@link Double#isNaN() NaNs} or
	 * {@link Double#isInfinite() infinities}.
	 * @return the encoded value
	 * @throws JSONException if an error occurs
	 */
	public static String numberToString(Number number) throws JSONException {
		if (number == null) {
			throw new JSONException("Number must be non-null");
		}

		double doubleValue = number.doubleValue();
		JSON.checkDouble(doubleValue);

		// the original returns "-0" instead of "-0.0" for negative zero
		if (number.equals(NEGATIVE_ZERO)) {
			return "-0";
		}

		long longValue = number.longValue();
		if (doubleValue == longValue) {
			return Long.toString(longValue);
		}

		return number.toString();
	}

	/**
	 * Encodes {@code data} as a JSON string. This applies quotes and any necessary
	 * character escaping.
	 * @param data the string to encode. Null will be interpreted as an empty string.
	 * @return the quoted value
	 */
	public static String quote(String data) {
		if (data == null) {
			return "\"\"";
		}
		try {
			JSONStringer stringer = new JSONStringer();
			stringer.open(JSONStringer.Scope.NULL, "");
			stringer.value(data);
			stringer.close(JSONStringer.Scope.NULL, JSONStringer.Scope.NULL, "");
			return stringer.toString();
		}
		catch (JSONException e) {
			throw new AssertionError();
		}
	}

	/**
	 * Wraps the given object if necessary.
	 * <p>
	 * If the object is null or , returns {@link #NULL}. If the object is a
	 * {@code JSONArray} or {@code JSONObject}, no wrapping is necessary. If the object is
	 * {@code NULL}, no wrapping is necessary. If the object is an array or
	 * {@code Collection}, returns an equivalent {@code JSONArray}. If the object is a
	 * {@code Map}, returns an equivalent {@code JSONObject}. If the object is a primitive
	 * wrapper type or {@code String}, returns the object. Otherwise if the object is from
	 * a {@code java} package, returns the result of {@code toString}. If wrapping fails,
	 * returns null.
	 * @param o the object to wrap
	 * @return the wrapped object
	 */
	@SuppressWarnings("rawtypes")
	public static Object wrap(Object o) {
		if (o == null) {
			return NULL;
		}
		if (o instanceof JSONArray || o instanceof JSONObject) {
			return o;
		}
		if (o.equals(NULL)) {
			return o;
		}
		try {
			if (o instanceof Collection) {
				return new JSONArray((Collection) o);
			}
			else if (o.getClass().isArray()) {
				return new JSONArray(o);
			}
			if (o instanceof Map) {
				return new JSONObject((Map) o);
			}
			if (o instanceof Boolean || o instanceof Byte || o instanceof Character
					|| o instanceof Double || o instanceof Float || o instanceof Integer
					|| o instanceof Long || o instanceof Short || o instanceof String) {
				return o;
			}
			if (o.getClass().getPackage().getName().startsWith("java.")) {
				return o.toString();
			}
		}
		catch (Exception ignored) {
		}
		return null;
	}

}
=======
/*
 * Copyright (C) 2010 The Android Open Source Project
 *
 * Licensed under the Apache License, Version 2.0 (the "License");
 * you may not use this file except in compliance with the License.
 * You may obtain a copy of the License at
 *
 *      https://www.apache.org/licenses/LICENSE-2.0
 *
 * Unless required by applicable law or agreed to in writing, software
 * distributed under the License is distributed on an "AS IS" BASIS,
 * WITHOUT WARRANTIES OR CONDITIONS OF ANY KIND, either express or implied.
 * See the License for the specific language governing permissions and
 * limitations under the License.
 */

package org.springframework.boot.configurationprocessor.json;

import java.util.ArrayList;
import java.util.Collection;
import java.util.Iterator;
import java.util.LinkedHashMap;
import java.util.Map;

// Note: this class was written without inspecting the non-free org.json source code.

/**
 * A modifiable set of name/value mappings. Names are unique, non-null strings. Values may
 * be any mix of {@link JSONObject JSONObjects}, {@link JSONArray JSONArrays}, Strings,
 * Booleans, Integers, Longs, Doubles or {@link #NULL}. Values may not be {@code null},
 * {@link Double#isNaN() NaNs}, {@link Double#isInfinite() infinities}, or of any type not
 * listed here.
 * <p>
 * This class can coerce values to another type when requested.
 * <ul>
 * <li>When the requested type is a boolean, strings will be coerced using a
 * case-insensitive comparison to "true" and "false".
 * <li>When the requested type is a double, other {@link Number} types will be coerced
 * using {@link Number#doubleValue() doubleValue}. Strings that can be coerced using
 * {@link Double#valueOf(String)} will be.
 * <li>When the requested type is an int, other {@link Number} types will be coerced using
 * {@link Number#intValue() intValue}. Strings that can be coerced using
 * {@link Double#valueOf(String)} will be, and then cast to int.
 * <li><a id="lossy">When the requested type is a long, other {@link Number} types will be
 * coerced using {@link Number#longValue() longValue}. Strings that can be coerced using
 * {@link Double#valueOf(String)} will be, and then cast to long. This two-step conversion
 * is lossy for very large values. For example, the string "9223372036854775806" yields
 * the long 9223372036854775807.</a>
 * <li>When the requested type is a String, other non-null values will be coerced using
 * {@link String#valueOf(Object)}. Although null cannot be coerced, the sentinel value
 * {@link JSONObject#NULL} is coerced to the string "null".
 * </ul>
 * <p>
 * This class can look up both mandatory and optional values:
 * <ul>
 * <li>Use <code>get<i>Type</i>()</code> to retrieve a mandatory value. This fails with a
 * {@code JSONException} if the requested name has no value or if the value cannot be
 * coerced to the requested type.
 * <li>Use <code>opt<i>Type</i>()</code> to retrieve an optional value. This returns a
 * system- or user-supplied default if the requested name has no value or if the value
 * cannot be coerced to the requested type.
 * </ul>
 * <p>
 * <strong>Warning:</strong> this class represents null in two incompatible ways: the
 * standard Java {@code null} reference, and the sentinel value {@link JSONObject#NULL}.
 * In particular, calling {@code put(name, null)} removes the named entry from the object
 * but {@code put(name, JSONObject.NULL)} stores an entry whose value is
 * {@code JSONObject.NULL}.
 * <p>
 * Instances of this class are not thread safe. Although this class is nonfinal, it was
 * not designed for inheritance and should not be subclassed. In particular, self-use by
 * overrideable methods is not specified. See <i>Effective Java</i> Item 17, "Design and
 * Document or inheritance or else prohibit it" for further information.
 */
public class JSONObject {

	private static final Double NEGATIVE_ZERO = -0d;

	/**
	 * A sentinel value used to explicitly define a name with no value. Unlike
	 * {@code null}, names with this value:
	 * <ul>
	 * <li>show up in the {@link #names} array
	 * <li>show up in the {@link #keys} iterator
	 * <li>return {@code true} for {@link #has(String)}
	 * <li>do not throw on {@link #get(String)}
	 * <li>are included in the encoded JSON string.
	 * </ul>
	 * <p>
	 * This value violates the general contract of {@link Object#equals} by returning true
	 * when compared to {@code null}. Its {@link #toString} method returns "null".
	 */
	public static final Object NULL = new Object() {

		@Override
		public boolean equals(Object o) {
			return o == this || o == null; // API specifies this broken equals
											// implementation
		}

		@Override
		public String toString() {
			return "null";
		}

	};

	private final Map<String, Object> nameValuePairs;

	/**
	 * Creates a {@code JSONObject} with no name/value mappings.
	 */
	public JSONObject() {
		this.nameValuePairs = new LinkedHashMap<>();
	}

	/**
	 * Creates a new {@code JSONObject} by copying all name/value mappings from the given
	 * map.
	 * @param copyFrom a map whose keys are of type {@link String} and whose values are of
	 * supported types.
	 * @throws NullPointerException if any of the map's keys are null.
	 */
	/* (accept a raw type for API compatibility) */
	@SuppressWarnings("rawtypes")
	public JSONObject(Map copyFrom) {
		this();
		Map<?, ?> contentsTyped = copyFrom;
		for (Map.Entry<?, ?> entry : contentsTyped.entrySet()) {
			/*
			 * Deviate from the original by checking that keys are non-null and of the
			 * proper type. (We still defer validating the values).
			 */
			String key = (String) entry.getKey();
			if (key == null) {
				throw new NullPointerException("key == null");
			}
			this.nameValuePairs.put(key, wrap(entry.getValue()));
		}
	}

	/**
	 * Creates a new {@code JSONObject} with name/value mappings from the next object in
	 * the tokener.
	 * @param readFrom a tokener whose nextValue() method will yield a {@code JSONObject}.
	 * @throws JSONException if the parse fails or doesn't yield a {@code JSONObject}.
	 */
	public JSONObject(JSONTokener readFrom) throws JSONException {
		/*
		 * Getting the parser to populate this could get tricky. Instead, just parse to
		 * temporary JSONObject and then steal the data from that.
		 */
		Object object = readFrom.nextValue();
		if (object instanceof JSONObject) {
			this.nameValuePairs = ((JSONObject) object).nameValuePairs;
		}
		else {
			throw JSON.typeMismatch(object, "JSONObject");
		}
	}

	/**
	 * Creates a new {@code JSONObject} with name/value mappings from the JSON string.
	 * @param json a JSON-encoded string containing an object.
	 * @throws JSONException if the parse fails or doesn't yield a {@code
	 *     JSONObject}.
	 */
	public JSONObject(String json) throws JSONException {
		this(new JSONTokener(json));
	}

	/**
	 * Creates a new {@code JSONObject} by copying mappings for the listed names from the
	 * given object. Names that aren't present in {@code copyFrom} will be skipped.
	 * @param copyFrom the source
	 * @param names the property names
	 * @throws JSONException if an error occurs
	 */
	public JSONObject(JSONObject copyFrom, String[] names) throws JSONException {
		this();
		for (String name : names) {
			Object value = copyFrom.opt(name);
			if (value != null) {
				this.nameValuePairs.put(name, value);
			}
		}
	}

	/**
	 * Returns the number of name/value mappings in this object.
	 * @return the number of name/value mappings in this object
	 */
	public int length() {
		return this.nameValuePairs.size();
	}

	/**
	 * Maps {@code name} to {@code value}, clobbering any existing name/value mapping with
	 * the same name.
	 * @param name the name of the property
	 * @param value the value of the property
	 * @return this object.
	 * @throws JSONException if an error occurs
	 */
	public JSONObject put(String name, boolean value) throws JSONException {
		this.nameValuePairs.put(checkName(name), value);
		return this;
	}

	/**
	 * Maps {@code name} to {@code value}, clobbering any existing name/value mapping with
	 * the same name.
	 * @param name the name of the property
	 * @param value a finite value. May not be {@link Double#isNaN() NaNs} or
	 * {@link Double#isInfinite() infinities}.
	 * @return this object.
	 * @throws JSONException if an error occurs
	 */
	public JSONObject put(String name, double value) throws JSONException {
		this.nameValuePairs.put(checkName(name), JSON.checkDouble(value));
		return this;
	}

	/**
	 * Maps {@code name} to {@code value}, clobbering any existing name/value mapping with
	 * the same name.
	 * @param name the name of the property
	 * @param value the value of the property
	 * @return this object.
	 * @throws JSONException if an error occurs
	 */
	public JSONObject put(String name, int value) throws JSONException {
		this.nameValuePairs.put(checkName(name), value);
		return this;
	}

	/**
	 * Maps {@code name} to {@code value}, clobbering any existing name/value mapping with
	 * the same name.
	 * @param name the name of the property
	 * @param value the value of the property
	 * @return this object.
	 * @throws JSONException if an error occurs
	 */
	public JSONObject put(String name, long value) throws JSONException {
		this.nameValuePairs.put(checkName(name), value);
		return this;
	}

	/**
	 * Maps {@code name} to {@code value}, clobbering any existing name/value mapping with
	 * the same name. If the value is {@code null}, any existing mapping for {@code name}
	 * is removed.
	 * @param name the name of the property
	 * @param value a {@link JSONObject}, {@link JSONArray}, String, Boolean, Integer,
	 * Long, Double, {@link #NULL}, or {@code null}. May not be {@link Double#isNaN()
	 * NaNs} or {@link Double#isInfinite() infinities}.
	 * @return this object.
	 * @throws JSONException if an error occurs
	 */
	public JSONObject put(String name, Object value) throws JSONException {
		if (value == null) {
			this.nameValuePairs.remove(name);
			return this;
		}
		if (value instanceof Number) {
			// deviate from the original by checking all Numbers, not just floats &
			// doubles
			JSON.checkDouble(((Number) value).doubleValue());
		}
		this.nameValuePairs.put(checkName(name), value);
		return this;
	}

	/**
	 * Equivalent to {@code put(name, value)} when both parameters are non-null; does
	 * nothing otherwise.
	 * @param name the name of the property
	 * @param value the value of the property
	 * @return this object.
	 * @throws JSONException if an error occurs
	 */
	public JSONObject putOpt(String name, Object value) throws JSONException {
		if (name == null || value == null) {
			return this;
		}
		return put(name, value);
	}

	/**
	 * Appends {@code value} to the array already mapped to {@code name}. If this object
	 * has no mapping for {@code name}, this inserts a new mapping. If the mapping exists
	 * but its value is not an array, the existing and new values are inserted in order
	 * into a new array which is itself mapped to {@code name}. In aggregate, this allows
	 * values to be added to a mapping one at a time.
	 * @param name the name of the property
	 * @param value a {@link JSONObject}, {@link JSONArray}, String, Boolean, Integer,
	 * Long, Double, {@link #NULL} or null. May not be {@link Double#isNaN() NaNs} or
	 * {@link Double#isInfinite() infinities}.
	 * @return this object.
	 * @throws JSONException if an error occurs
	 */
	public JSONObject accumulate(String name, Object value) throws JSONException {
		Object current = this.nameValuePairs.get(checkName(name));
		if (current == null) {
			return put(name, value);
		}

		// check in accumulate, since array.put(Object) doesn't do any checking
		if (value instanceof Number) {
			JSON.checkDouble(((Number) value).doubleValue());
		}

		if (current instanceof JSONArray) {
			JSONArray array = (JSONArray) current;
			array.put(value);
		}
		else {
			JSONArray array = new JSONArray();
			array.put(current);
			array.put(value);
			this.nameValuePairs.put(name, array);
		}
		return this;
	}

	String checkName(String name) throws JSONException {
		if (name == null) {
			throw new JSONException("Names must be non-null");
		}
		return name;
	}

	/**
	 * Removes the named mapping if it exists; does nothing otherwise.
	 * @param name the name of the property
	 * @return the value previously mapped by {@code name}, or null if there was no such
	 * mapping.
	 */
	public Object remove(String name) {
		return this.nameValuePairs.remove(name);
	}

	/**
	 * Returns true if this object has no mapping for {@code name} or if it has a mapping
	 * whose value is {@link #NULL}.
	 * @param name the name of the property
	 * @return true if this object has no mapping for {@code name}
	 */
	public boolean isNull(String name) {
		Object value = this.nameValuePairs.get(name);
		return value == null || value == NULL;
	}

	/**
	 * Returns true if this object has a mapping for {@code name}. The mapping may be
	 * {@link #NULL}.
	 * @param name the name of the property
	 * @return true if this object has a mapping for {@code name}
	 */
	public boolean has(String name) {
		return this.nameValuePairs.containsKey(name);
	}

	/**
	 * Returns the value mapped by {@code name}.
	 * @param name the name of the property
	 * @return the value
	 * @throws JSONException if no such mapping exists.
	 */
	public Object get(String name) throws JSONException {
		Object result = this.nameValuePairs.get(name);
		if (result == null) {
			throw new JSONException("No value for " + name);
		}
		return result;
	}

	/**
	 * Returns the value mapped by {@code name}, or null if no such mapping exists.
	 * @param name the name of the property
	 * @return the value or {@code null}
	 */
	public Object opt(String name) {
		return this.nameValuePairs.get(name);
	}

	/**
	 * Returns the value mapped by {@code name} if it exists and is a boolean or can be
	 * coerced to a boolean.
	 * @param name the name of the property
	 * @return the value
	 * @throws JSONException if the mapping doesn't exist or cannot be coerced to a
	 * boolean.
	 */
	public boolean getBoolean(String name) throws JSONException {
		Object object = get(name);
		Boolean result = JSON.toBoolean(object);
		if (result == null) {
			throw JSON.typeMismatch(name, object, "boolean");
		}
		return result;
	}

	/**
	 * Returns the value mapped by {@code name} if it exists and is a boolean or can be
	 * coerced to a boolean. Returns false otherwise.
	 * @param name the name of the property
	 * @return the value or {@code null}
	 */
	public boolean optBoolean(String name) {
		return optBoolean(name, false);
	}

	/**
	 * Returns the value mapped by {@code name} if it exists and is a boolean or can be
	 * coerced to a boolean. Returns {@code fallback} otherwise.
	 * @param name the name of the property
	 * @param fallback a fallback value
	 * @return the value or {@code fallback}
	 */
	public boolean optBoolean(String name, boolean fallback) {
		Object object = opt(name);
		Boolean result = JSON.toBoolean(object);
		return result != null ? result : fallback;
	}

	/**
	 * Returns the value mapped by {@code name} if it exists and is a double or can be
	 * coerced to a double.
	 * @param name the name of the property
	 * @return the value
	 * @throws JSONException if the mapping doesn't exist or cannot be coerced to a
	 * double.
	 */
	public double getDouble(String name) throws JSONException {
		Object object = get(name);
		Double result = JSON.toDouble(object);
		if (result == null) {
			throw JSON.typeMismatch(name, object, "double");
		}
		return result;
	}

	/**
	 * Returns the value mapped by {@code name} if it exists and is a double or can be
	 * coerced to a double. Returns {@code NaN} otherwise.
	 * @param name the name of the property
	 * @return the value or {@code NaN}
	 */
	public double optDouble(String name) {
		return optDouble(name, Double.NaN);
	}

	/**
	 * Returns the value mapped by {@code name} if it exists and is a double or can be
	 * coerced to a double. Returns {@code fallback} otherwise.
	 * @param name the name of the property
	 * @param fallback a fallback value
	 * @return the value or {@code fallback}
	 */
	public double optDouble(String name, double fallback) {
		Object object = opt(name);
		Double result = JSON.toDouble(object);
		return result != null ? result : fallback;
	}

	/**
	 * Returns the value mapped by {@code name} if it exists and is an int or can be
	 * coerced to an int.
	 * @param name the name of the property
	 * @return the value
	 * @throws JSONException if the mapping doesn't exist or cannot be coerced to an int.
	 */
	public int getInt(String name) throws JSONException {
		Object object = get(name);
		Integer result = JSON.toInteger(object);
		if (result == null) {
			throw JSON.typeMismatch(name, object, "int");
		}
		return result;
	}

	/**
	 * Returns the value mapped by {@code name} if it exists and is an int or can be
	 * coerced to an int. Returns 0 otherwise.
	 * @param name the name of the property
	 * @return the value of {@code 0}
	 */
	public int optInt(String name) {
		return optInt(name, 0);
	}

	/**
	 * Returns the value mapped by {@code name} if it exists and is an int or can be
	 * coerced to an int. Returns {@code fallback} otherwise.
	 * @param name the name of the property
	 * @param fallback a fallback value
	 * @return the value or {@code fallback}
	 */
	public int optInt(String name, int fallback) {
		Object object = opt(name);
		Integer result = JSON.toInteger(object);
		return result != null ? result : fallback;
	}

	/**
	 * Returns the value mapped by {@code name} if it exists and is a long or can be
	 * coerced to a long. Note that JSON represents numbers as doubles, so this is
	 * <a href="#lossy">lossy</a>; use strings to transfer numbers via JSON.
	 * @param name the name of the property
	 * @return the value
	 * @throws JSONException if the mapping doesn't exist or cannot be coerced to a long.
	 */
	public long getLong(String name) throws JSONException {
		Object object = get(name);
		Long result = JSON.toLong(object);
		if (result == null) {
			throw JSON.typeMismatch(name, object, "long");
		}
		return result;
	}

	/**
	 * Returns the value mapped by {@code name} if it exists and is a long or can be
	 * coerced to a long. Returns 0 otherwise. Note that JSON represents numbers as
	 * doubles, so this is <a href="#lossy">lossy</a>; use strings to transfer numbers via
	 * JSON.
	 * @param name the name of the property
	 * @return the value or {@code 0L}
	 */
	public long optLong(String name) {
		return optLong(name, 0L);
	}

	/**
	 * Returns the value mapped by {@code name} if it exists and is a long or can be
	 * coerced to a long. Returns {@code fallback} otherwise. Note that JSON represents
	 * numbers as doubles, so this is <a href="#lossy">lossy</a>; use strings to transfer
	 * numbers via JSON.
	 * @param name the name of the property
	 * @param fallback a fallback value
	 * @return the value or {@code fallback}
	 */
	public long optLong(String name, long fallback) {
		Object object = opt(name);
		Long result = JSON.toLong(object);
		return result != null ? result : fallback;
	}

	/**
	 * Returns the value mapped by {@code name} if it exists, coercing it if necessary.
	 * @param name the name of the property
	 * @return the value
	 * @throws JSONException if no such mapping exists.
	 */
	public String getString(String name) throws JSONException {
		Object object = get(name);
		String result = JSON.toString(object);
		if (result == null) {
			throw JSON.typeMismatch(name, object, "String");
		}
		return result;
	}

	/**
	 * Returns the value mapped by {@code name} if it exists, coercing it if necessary.
	 * Returns the empty string if no such mapping exists.
	 * @param name the name of the property
	 * @return the value or an empty string
	 */
	public String optString(String name) {
		return optString(name, "");
	}

	/**
	 * Returns the value mapped by {@code name} if it exists, coercing it if necessary.
	 * Returns {@code fallback} if no such mapping exists.
	 * @param name the name of the property
	 * @param fallback a fallback value
	 * @return the value or {@code fallback}
	 */
	public String optString(String name, String fallback) {
		Object object = opt(name);
		String result = JSON.toString(object);
		return result != null ? result : fallback;
	}

	/**
	 * Returns the value mapped by {@code name} if it exists and is a {@code
	 * JSONArray}.
	 * @param name the name of the property
	 * @return the value
	 * @throws JSONException if the mapping doesn't exist or is not a {@code
	 *     JSONArray}.
	 */
	public JSONArray getJSONArray(String name) throws JSONException {
		Object object = get(name);
		if (object instanceof JSONArray) {
			return (JSONArray) object;
		}
		else {
			throw JSON.typeMismatch(name, object, "JSONArray");
		}
	}

	/**
	 * Returns the value mapped by {@code name} if it exists and is a {@code
	 * JSONArray}. Returns null otherwise.
	 * @param name the name of the property
	 * @return the value or {@code null}
	 */
	public JSONArray optJSONArray(String name) {
		Object object = opt(name);
		return object instanceof JSONArray ? (JSONArray) object : null;
	}

	/**
	 * Returns the value mapped by {@code name} if it exists and is a {@code
	 * JSONObject}.
	 * @param name the name of the property
	 * @return the value
	 * @throws JSONException if the mapping doesn't exist or is not a {@code
	 *     JSONObject}.
	 */
	public JSONObject getJSONObject(String name) throws JSONException {
		Object object = get(name);
		if (object instanceof JSONObject) {
			return (JSONObject) object;
		}
		else {
			throw JSON.typeMismatch(name, object, "JSONObject");
		}
	}

	/**
	 * Returns the value mapped by {@code name} if it exists and is a {@code
	 * JSONObject}. Returns null otherwise.
	 * @param name the name of the property
	 * @return the value or {@code null}
	 */
	public JSONObject optJSONObject(String name) {
		Object object = opt(name);
		return object instanceof JSONObject ? (JSONObject) object : null;
	}

	/**
	 * Returns an array with the values corresponding to {@code names}. The array contains
	 * null for names that aren't mapped. This method returns null if {@code names} is
	 * either null or empty.
	 * @param names the names of the properties
	 * @return the array
	 */
	public JSONArray toJSONArray(JSONArray names) {
		JSONArray result = new JSONArray();
		if (names == null) {
			return null;
		}
		int length = names.length();
		if (length == 0) {
			return null;
		}
		for (int i = 0; i < length; i++) {
			String name = JSON.toString(names.opt(i));
			result.put(opt(name));
		}
		return result;
	}

	/**
	 * Returns an iterator of the {@code String} names in this object. The returned
	 * iterator supports {@link Iterator#remove() remove}, which will remove the
	 * corresponding mapping from this object. If this object is modified after the
	 * iterator is returned, the iterator's behavior is undefined. The order of the keys
	 * is undefined.
	 * @return the keys
	 */
	/* Return a raw type for API compatibility */
	@SuppressWarnings("rawtypes")
	public Iterator keys() {
		return this.nameValuePairs.keySet().iterator();
	}

	/**
	 * Returns an array containing the string names in this object. This method returns
	 * null if this object contains no mappings.
	 * @return the array
	 */
	public JSONArray names() {
		return this.nameValuePairs.isEmpty() ? null : new JSONArray(new ArrayList<>(this.nameValuePairs.keySet()));
	}

	/**
	 * Encodes this object as a compact JSON string, such as:
	 * <pre>{"query":"Pizza","locations":[94043,90210]}</pre>
	 * @return a string representation of the object.
	 */
	@Override
	public String toString() {
		try {
			JSONStringer stringer = new JSONStringer();
			writeTo(stringer);
			return stringer.toString();
		}
		catch (JSONException e) {
			return null;
		}
	}

	/**
	 * Encodes this object as a human readable JSON string for debugging, such as: <pre>
	 * {
	 *     "query": "Pizza",
	 *     "locations": [
	 *         94043,
	 *         90210
	 *     ]
	 * }</pre>
	 * @param indentSpaces the number of spaces to indent for each level of nesting.
	 * @return a string representation of the object.
	 * @throws JSONException if an error occurs
	 */
	public String toString(int indentSpaces) throws JSONException {
		JSONStringer stringer = new JSONStringer(indentSpaces);
		writeTo(stringer);
		return stringer.toString();
	}

	void writeTo(JSONStringer stringer) throws JSONException {
		stringer.object();
		for (Map.Entry<String, Object> entry : this.nameValuePairs.entrySet()) {
			stringer.key(entry.getKey()).value(entry.getValue());
		}
		stringer.endObject();
	}

	/**
	 * Encodes the number as a JSON string.
	 * @param number a finite value. May not be {@link Double#isNaN() NaNs} or
	 * {@link Double#isInfinite() infinities}.
	 * @return the encoded value
	 * @throws JSONException if an error occurs
	 */
	public static String numberToString(Number number) throws JSONException {
		if (number == null) {
			throw new JSONException("Number must be non-null");
		}

		double doubleValue = number.doubleValue();
		JSON.checkDouble(doubleValue);

		// the original returns "-0" instead of "-0.0" for negative zero
		if (number.equals(NEGATIVE_ZERO)) {
			return "-0";
		}

		long longValue = number.longValue();
		if (doubleValue == longValue) {
			return Long.toString(longValue);
		}

		return number.toString();
	}

	/**
	 * Encodes {@code data} as a JSON string. This applies quotes and any necessary
	 * character escaping.
	 * @param data the string to encode. Null will be interpreted as an empty string.
	 * @return the quoted value
	 */
	public static String quote(String data) {
		if (data == null) {
			return "\"\"";
		}
		try {
			JSONStringer stringer = new JSONStringer();
			stringer.open(JSONStringer.Scope.NULL, "");
			stringer.value(data);
			stringer.close(JSONStringer.Scope.NULL, JSONStringer.Scope.NULL, "");
			return stringer.toString();
		}
		catch (JSONException e) {
			throw new AssertionError();
		}
	}

	/**
	 * Wraps the given object if necessary.
	 * <p>
	 * If the object is null or , returns {@link #NULL}. If the object is a
	 * {@code JSONArray} or {@code JSONObject}, no wrapping is necessary. If the object is
	 * {@code NULL}, no wrapping is necessary. If the object is an array or
	 * {@code Collection}, returns an equivalent {@code JSONArray}. If the object is a
	 * {@code Map}, returns an equivalent {@code JSONObject}. If the object is a primitive
	 * wrapper type or {@code String}, returns the object. Otherwise if the object is from
	 * a {@code java} package, returns the result of {@code toString}. If wrapping fails,
	 * returns null.
	 * @param o the object to wrap
	 * @return the wrapped object
	 */
	@SuppressWarnings("rawtypes")
	public static Object wrap(Object o) {
		if (o == null) {
			return NULL;
		}
		if (o instanceof JSONArray || o instanceof JSONObject) {
			return o;
		}
		if (o.equals(NULL)) {
			return o;
		}
		try {
			if (o instanceof Collection) {
				return new JSONArray((Collection) o);
			}
			else if (o.getClass().isArray()) {
				return new JSONArray(o);
			}
			if (o instanceof Map) {
				return new JSONObject((Map) o);
			}
			if (o instanceof Boolean || o instanceof Byte || o instanceof Character || o instanceof Double
					|| o instanceof Float || o instanceof Integer || o instanceof Long || o instanceof Short
					|| o instanceof String) {
				return o;
			}
			if (o.getClass().getPackage().getName().startsWith("java.")) {
				return o.toString();
			}
		}
		catch (Exception ignored) {
		}
		return null;
	}

}
>>>>>>> 6755b480
<|MERGE_RESOLUTION|>--- conflicted
+++ resolved
@@ -1,845 +1,3 @@
-<<<<<<< HEAD
-/*
- * Copyright (C) 2010 The Android Open Source Project
- *
- * Licensed under the Apache License, Version 2.0 (the "License");
- * you may not use this file except in compliance with the License.
- * You may obtain a copy of the License at
- *
- *      https://www.apache.org/licenses/LICENSE-2.0
- *
- * Unless required by applicable law or agreed to in writing, software
- * distributed under the License is distributed on an "AS IS" BASIS,
- * WITHOUT WARRANTIES OR CONDITIONS OF ANY KIND, either express or implied.
- * See the License for the specific language governing permissions and
- * limitations under the License.
- */
-
-package org.springframework.boot.configurationprocessor.json;
-
-import java.util.ArrayList;
-import java.util.Collection;
-import java.util.Iterator;
-import java.util.LinkedHashMap;
-import java.util.Map;
-
-// Note: this class was written without inspecting the non-free org.json source code.
-
-/**
- * A modifiable set of name/value mappings. Names are unique, non-null strings. Values may
- * be any mix of {@link JSONObject JSONObjects}, {@link JSONArray JSONArrays}, Strings,
- * Booleans, Integers, Longs, Doubles or {@link #NULL}. Values may not be {@code null},
- * {@link Double#isNaN() NaNs}, {@link Double#isInfinite() infinities}, or of any type not
- * listed here.
- * <p>
- * This class can coerce values to another type when requested.
- * <ul>
- * <li>When the requested type is a boolean, strings will be coerced using a
- * case-insensitive comparison to "true" and "false".
- * <li>When the requested type is a double, other {@link Number} types will be coerced
- * using {@link Number#doubleValue() doubleValue}. Strings that can be coerced using
- * {@link Double#valueOf(String)} will be.
- * <li>When the requested type is an int, other {@link Number} types will be coerced using
- * {@link Number#intValue() intValue}. Strings that can be coerced using
- * {@link Double#valueOf(String)} will be, and then cast to int.
- * <li><a id="lossy">When the requested type is a long, other {@link Number} types will
- * be coerced using {@link Number#longValue() longValue}. Strings that can be coerced
- * using {@link Double#valueOf(String)} will be, and then cast to long. This two-step
- * conversion is lossy for very large values. For example, the string
- * "9223372036854775806" yields the long 9223372036854775807.</a>
- * <li>When the requested type is a String, other non-null values will be coerced using
- * {@link String#valueOf(Object)}. Although null cannot be coerced, the sentinel value
- * {@link JSONObject#NULL} is coerced to the string "null".
- * </ul>
- * <p>
- * This class can look up both mandatory and optional values:
- * <ul>
- * <li>Use <code>get<i>Type</i>()</code> to retrieve a mandatory value. This fails with a
- * {@code JSONException} if the requested name has no value or if the value cannot be
- * coerced to the requested type.
- * <li>Use <code>opt<i>Type</i>()</code> to retrieve an optional value. This returns a
- * system- or user-supplied default if the requested name has no value or if the value
- * cannot be coerced to the requested type.
- * </ul>
- * <p>
- * <strong>Warning:</strong> this class represents null in two incompatible ways: the
- * standard Java {@code null} reference, and the sentinel value {@link JSONObject#NULL}.
- * In particular, calling {@code put(name, null)} removes the named entry from the object
- * but {@code put(name, JSONObject.NULL)} stores an entry whose value is
- * {@code JSONObject.NULL}.
- * <p>
- * Instances of this class are not thread safe. Although this class is nonfinal, it was
- * not designed for inheritance and should not be subclassed. In particular, self-use by
- * overrideable methods is not specified. See <i>Effective Java</i> Item 17, "Design and
- * Document or inheritance or else prohibit it" for further information.
- */
-public class JSONObject {
-
-	private static final Double NEGATIVE_ZERO = -0d;
-
-	/**
-	 * A sentinel value used to explicitly define a name with no value. Unlike
-	 * {@code null}, names with this value:
-	 * <ul>
-	 * <li>show up in the {@link #names} array
-	 * <li>show up in the {@link #keys} iterator
-	 * <li>return {@code true} for {@link #has(String)}
-	 * <li>do not throw on {@link #get(String)}
-	 * <li>are included in the encoded JSON string.
-	 * </ul>
-	 * <p>
-	 * This value violates the general contract of {@link Object#equals} by returning true
-	 * when compared to {@code null}. Its {@link #toString} method returns "null".
-	 */
-	public static final Object NULL = new Object() {
-
-		@Override
-		public boolean equals(Object o) {
-			return o == this || o == null; // API specifies this broken equals
-											// implementation
-		}
-
-		@Override
-		public String toString() {
-			return "null";
-		}
-
-	};
-
-	private final Map<String, Object> nameValuePairs;
-
-	/**
-	 * Creates a {@code JSONObject} with no name/value mappings.
-	 */
-	public JSONObject() {
-		this.nameValuePairs = new LinkedHashMap<>();
-	}
-
-	/**
-	 * Creates a new {@code JSONObject} by copying all name/value mappings from the given
-	 * map.
-	 *
-	 * @param copyFrom a map whose keys are of type {@link String} and whose values are of
-	 * supported types.
-	 * @throws NullPointerException if any of the map's keys are null.
-	 */
-	/* (accept a raw type for API compatibility) */
-	@SuppressWarnings("rawtypes")
-	public JSONObject(Map copyFrom) {
-		this();
-		Map<?, ?> contentsTyped = copyFrom;
-		for (Map.Entry<?, ?> entry : contentsTyped.entrySet()) {
-			/*
-			 * Deviate from the original by checking that keys are non-null and of the
-			 * proper type. (We still defer validating the values).
-			 */
-			String key = (String) entry.getKey();
-			if (key == null) {
-				throw new NullPointerException("key == null");
-			}
-			this.nameValuePairs.put(key, wrap(entry.getValue()));
-		}
-	}
-
-	/**
-	 * Creates a new {@code JSONObject} with name/value mappings from the next object in
-	 * the tokener.
-	 * @param readFrom a tokener whose nextValue() method will yield a {@code JSONObject}.
-	 * @throws JSONException if the parse fails or doesn't yield a {@code JSONObject}.
-	 */
-	public JSONObject(JSONTokener readFrom) throws JSONException {
-		/*
-		 * Getting the parser to populate this could get tricky. Instead, just parse to
-		 * temporary JSONObject and then steal the data from that.
-		 */
-		Object object = readFrom.nextValue();
-		if (object instanceof JSONObject) {
-			this.nameValuePairs = ((JSONObject) object).nameValuePairs;
-		}
-		else {
-			throw JSON.typeMismatch(object, "JSONObject");
-		}
-	}
-
-	/**
-	 * Creates a new {@code JSONObject} with name/value mappings from the JSON string.
-	 * @param json a JSON-encoded string containing an object.
-	 * @throws JSONException if the parse fails or doesn't yield a {@code
-	 *     JSONObject}.
-	 */
-	public JSONObject(String json) throws JSONException {
-		this(new JSONTokener(json));
-	}
-
-	/**
-	 * Creates a new {@code JSONObject} by copying mappings for the listed names from the
-	 * given object. Names that aren't present in {@code copyFrom} will be skipped.
-	 * @param copyFrom the source
-	 * @param names the property names
-	 * @throws JSONException if an error occurs
-	 */
-	public JSONObject(JSONObject copyFrom, String[] names) throws JSONException {
-		this();
-		for (String name : names) {
-			Object value = copyFrom.opt(name);
-			if (value != null) {
-				this.nameValuePairs.put(name, value);
-			}
-		}
-	}
-
-	/**
-	 * Returns the number of name/value mappings in this object.
-	 * @return the number of name/value mappings in this object
-	 */
-	public int length() {
-		return this.nameValuePairs.size();
-	}
-
-	/**
-	 * Maps {@code name} to {@code value}, clobbering any existing name/value mapping with
-	 * the same name.
-	 * @param name the name of the property
-	 * @param value the value of the property
-	 * @return this object.
-	 * @throws JSONException if an error occurs
-	 */
-	public JSONObject put(String name, boolean value) throws JSONException {
-		this.nameValuePairs.put(checkName(name), value);
-		return this;
-	}
-
-	/**
-	 * Maps {@code name} to {@code value}, clobbering any existing name/value mapping with
-	 * the same name.
-	 * @param name the name of the property
-	 * @param value a finite value. May not be {@link Double#isNaN() NaNs} or
-	 * {@link Double#isInfinite() infinities}.
-	 * @return this object.
-	 * @throws JSONException if an error occurs
-	 */
-	public JSONObject put(String name, double value) throws JSONException {
-		this.nameValuePairs.put(checkName(name), JSON.checkDouble(value));
-		return this;
-	}
-
-	/**
-	 * Maps {@code name} to {@code value}, clobbering any existing name/value mapping with
-	 * the same name.
-	 * @param name the name of the property
-	 * @param value the value of the property
-	 * @return this object.
-	 * @throws JSONException if an error occurs
-	 */
-	public JSONObject put(String name, int value) throws JSONException {
-		this.nameValuePairs.put(checkName(name), value);
-		return this;
-	}
-
-	/**
-	 * Maps {@code name} to {@code value}, clobbering any existing name/value mapping with
-	 * the same name.
-	 * @param name the name of the property
-	 * @param value the value of the property
-	 * @return this object.
-	 * @throws JSONException if an error occurs
-	 */
-	public JSONObject put(String name, long value) throws JSONException {
-		this.nameValuePairs.put(checkName(name), value);
-		return this;
-	}
-
-	/**
-	 * Maps {@code name} to {@code value}, clobbering any existing name/value mapping with
-	 * the same name. If the value is {@code null}, any existing mapping for {@code name}
-	 * is removed.
-	 * @param name the name of the property
-	 * @param value a {@link JSONObject}, {@link JSONArray}, String, Boolean, Integer,
-	 * Long, Double, {@link #NULL}, or {@code null}. May not be {@link Double#isNaN()
-	 * NaNs} or {@link Double#isInfinite() infinities}.
-	 * @return this object.
-	 * @throws JSONException if an error occurs
-	 */
-	public JSONObject put(String name, Object value) throws JSONException {
-		if (value == null) {
-			this.nameValuePairs.remove(name);
-			return this;
-		}
-		if (value instanceof Number) {
-			// deviate from the original by checking all Numbers, not just floats &
-			// doubles
-			JSON.checkDouble(((Number) value).doubleValue());
-		}
-		this.nameValuePairs.put(checkName(name), value);
-		return this;
-	}
-
-	/**
-	 * Equivalent to {@code put(name, value)} when both parameters are non-null; does
-	 * nothing otherwise.
-	 * @param name the name of the property
-	 * @param value the value of the property
-	 * @return this object.
-	 * @throws JSONException if an error occurs
-	 */
-	public JSONObject putOpt(String name, Object value) throws JSONException {
-		if (name == null || value == null) {
-			return this;
-		}
-		return put(name, value);
-	}
-
-	/**
-	 * Appends {@code value} to the array already mapped to {@code name}. If this object
-	 * has no mapping for {@code name}, this inserts a new mapping. If the mapping exists
-	 * but its value is not an array, the existing and new values are inserted in order
-	 * into a new array which is itself mapped to {@code name}. In aggregate, this allows
-	 * values to be added to a mapping one at a time.
-	 * @param name the name of the property
-	 * @param value a {@link JSONObject}, {@link JSONArray}, String, Boolean, Integer,
-	 * Long, Double, {@link #NULL} or null. May not be {@link Double#isNaN() NaNs} or
-	 * {@link Double#isInfinite() infinities}.
-	 * @return this object.
-	 * @throws JSONException if an error occurs
-	 */
-	public JSONObject accumulate(String name, Object value) throws JSONException {
-		Object current = this.nameValuePairs.get(checkName(name));
-		if (current == null) {
-			return put(name, value);
-		}
-
-		// check in accumulate, since array.put(Object) doesn't do any checking
-		if (value instanceof Number) {
-			JSON.checkDouble(((Number) value).doubleValue());
-		}
-
-		if (current instanceof JSONArray) {
-			JSONArray array = (JSONArray) current;
-			array.put(value);
-		}
-		else {
-			JSONArray array = new JSONArray();
-			array.put(current);
-			array.put(value);
-			this.nameValuePairs.put(name, array);
-		}
-		return this;
-	}
-
-	String checkName(String name) throws JSONException {
-		if (name == null) {
-			throw new JSONException("Names must be non-null");
-		}
-		return name;
-	}
-
-	/**
-	 * Removes the named mapping if it exists; does nothing otherwise.
-	 *
-	 * @param name the name of the property
-	 * @return the value previously mapped by {@code name}, or null if there was no such
-	 * mapping.
-	 */
-	public Object remove(String name) {
-		return this.nameValuePairs.remove(name);
-	}
-
-	/**
-	 * Returns true if this object has no mapping for {@code name} or if it has a mapping
-	 * whose value is {@link #NULL}.
-	 * @param name the name of the property
-	 * @return true if this object has no mapping for {@code name}
-	 */
-	public boolean isNull(String name) {
-		Object value = this.nameValuePairs.get(name);
-		return value == null || value == NULL;
-	}
-
-	/**
-	 * Returns true if this object has a mapping for {@code name}. The mapping may be
-	 * {@link #NULL}.
-	 * @param name the name of the property
-	 * @return true if this object has a mapping for {@code name}
-	 */
-	public boolean has(String name) {
-		return this.nameValuePairs.containsKey(name);
-	}
-
-	/**
-	 * Returns the value mapped by {@code name}.
-	 * @param name the name of the property
-	 * @return the value
-	 * @throws JSONException if no such mapping exists.
-	 */
-	public Object get(String name) throws JSONException {
-		Object result = this.nameValuePairs.get(name);
-		if (result == null) {
-			throw new JSONException("No value for " + name);
-		}
-		return result;
-	}
-
-	/**
-	 * Returns the value mapped by {@code name}, or null if no such mapping exists.
-	 * @param name the name of the property
-	 * @return the value or {@code null}
-	 */
-	public Object opt(String name) {
-		return this.nameValuePairs.get(name);
-	}
-
-	/**
-	 * Returns the value mapped by {@code name} if it exists and is a boolean or can be
-	 * coerced to a boolean.
-	 * @param name the name of the property
-	 * @return the value
-	 * @throws JSONException if the mapping doesn't exist or cannot be coerced to a
-	 * boolean.
-	 */
-	public boolean getBoolean(String name) throws JSONException {
-		Object object = get(name);
-		Boolean result = JSON.toBoolean(object);
-		if (result == null) {
-			throw JSON.typeMismatch(name, object, "boolean");
-		}
-		return result;
-	}
-
-	/**
-	 * Returns the value mapped by {@code name} if it exists and is a boolean or can be
-	 * coerced to a boolean. Returns false otherwise.
-	 * @param name the name of the property
-	 * @return the value or {@code null}
-	 */
-	public boolean optBoolean(String name) {
-		return optBoolean(name, false);
-	}
-
-	/**
-	 * Returns the value mapped by {@code name} if it exists and is a boolean or can be
-	 * coerced to a boolean. Returns {@code fallback} otherwise.
-	 * @param name the name of the property
-	 * @param fallback a fallback value
-	 * @return the value or {@code fallback}
-	 */
-	public boolean optBoolean(String name, boolean fallback) {
-		Object object = opt(name);
-		Boolean result = JSON.toBoolean(object);
-		return result != null ? result : fallback;
-	}
-
-	/**
-	 * Returns the value mapped by {@code name} if it exists and is a double or can be
-	 * coerced to a double.
-	 *
-	 * @param name the name of the property
-	 * @return the value
-	 * @throws JSONException if the mapping doesn't exist or cannot be coerced to a
-	 * double.
-	 */
-	public double getDouble(String name) throws JSONException {
-		Object object = get(name);
-		Double result = JSON.toDouble(object);
-		if (result == null) {
-			throw JSON.typeMismatch(name, object, "double");
-		}
-		return result;
-	}
-
-	/**
-	 * Returns the value mapped by {@code name} if it exists and is a double or can be
-	 * coerced to a double. Returns {@code NaN} otherwise.
-	 * @param name the name of the property
-	 * @return the value or {@code NaN}
-	 */
-	public double optDouble(String name) {
-		return optDouble(name, Double.NaN);
-	}
-
-	/**
-	 * Returns the value mapped by {@code name} if it exists and is a double or can be
-	 * coerced to a double. Returns {@code fallback} otherwise.
-	 * @param name the name of the property
-	 * @param fallback a fallback value
-	 * @return the value or {@code fallback}
-	 */
-	public double optDouble(String name, double fallback) {
-		Object object = opt(name);
-		Double result = JSON.toDouble(object);
-		return result != null ? result : fallback;
-	}
-
-	/**
-	 * Returns the value mapped by {@code name} if it exists and is an int or can be
-	 * coerced to an int.
-	 * @param name the name of the property
-	 * @return the value
-	 * @throws JSONException if the mapping doesn't exist or cannot be coerced to an int.
-	 */
-	public int getInt(String name) throws JSONException {
-		Object object = get(name);
-		Integer result = JSON.toInteger(object);
-		if (result == null) {
-			throw JSON.typeMismatch(name, object, "int");
-		}
-		return result;
-	}
-
-	/**
-	 * Returns the value mapped by {@code name} if it exists and is an int or can be
-	 * coerced to an int. Returns 0 otherwise.
-	 * @param name the name of the property
-	 * @return the value of {@code 0}
-	 */
-	public int optInt(String name) {
-		return optInt(name, 0);
-	}
-
-	/**
-	 * Returns the value mapped by {@code name} if it exists and is an int or can be
-	 * coerced to an int. Returns {@code fallback} otherwise.
-	 * @param name the name of the property
-	 * @param fallback a fallback value
-	 * @return the value or {@code fallback}
-	 */
-	public int optInt(String name, int fallback) {
-		Object object = opt(name);
-		Integer result = JSON.toInteger(object);
-		return result != null ? result : fallback;
-	}
-
-	/**
-	 * Returns the value mapped by {@code name} if it exists and is a long or can be
-	 * coerced to a long. Note that JSON represents numbers as doubles, so this is
-	 * <a href="#lossy">lossy</a>; use strings to transfer numbers via JSON.
-	 * @param name the name of the property
-	 * @return the value
-	 * @throws JSONException if the mapping doesn't exist or cannot be coerced to a long.
-	 */
-	public long getLong(String name) throws JSONException {
-		Object object = get(name);
-		Long result = JSON.toLong(object);
-		if (result == null) {
-			throw JSON.typeMismatch(name, object, "long");
-		}
-		return result;
-	}
-
-	/**
-	 * Returns the value mapped by {@code name} if it exists and is a long or can be
-	 * coerced to a long. Returns 0 otherwise. Note that JSON represents numbers as
-	 * doubles, so this is <a href="#lossy">lossy</a>; use strings to transfer numbers via
-	 * JSON.
-	 * @param name the name of the property
-	 * @return the value or {@code 0L}
-	 */
-	public long optLong(String name) {
-		return optLong(name, 0L);
-	}
-
-	/**
-	 * Returns the value mapped by {@code name} if it exists and is a long or can be
-	 * coerced to a long. Returns {@code fallback} otherwise. Note that JSON represents
-	 * numbers as doubles, so this is <a href="#lossy">lossy</a>; use strings to transfer
-	 * numbers via JSON.
-	 * @param name the name of the property
-	 * @param fallback a fallback value
-	 * @return the value or {@code fallback}
-	 */
-	public long optLong(String name, long fallback) {
-		Object object = opt(name);
-		Long result = JSON.toLong(object);
-		return result != null ? result : fallback;
-	}
-
-	/**
-	 * Returns the value mapped by {@code name} if it exists, coercing it if necessary.
-	 * @param name the name of the property
-	 * @return the value
-	 * @throws JSONException if no such mapping exists.
-	 */
-	public String getString(String name) throws JSONException {
-		Object object = get(name);
-		String result = JSON.toString(object);
-		if (result == null) {
-			throw JSON.typeMismatch(name, object, "String");
-		}
-		return result;
-	}
-
-	/**
-	 * Returns the value mapped by {@code name} if it exists, coercing it if necessary.
-	 * Returns the empty string if no such mapping exists.
-	 * @param name the name of the property
-	 * @return the value or an empty string
-	 */
-	public String optString(String name) {
-		return optString(name, "");
-	}
-
-	/**
-	 * Returns the value mapped by {@code name} if it exists, coercing it if necessary.
-	 * Returns {@code fallback} if no such mapping exists.
-	 * @param name the name of the property
-	 * @param fallback a fallback value
-	 * @return the value or {@code fallback}
-	 */
-	public String optString(String name, String fallback) {
-		Object object = opt(name);
-		String result = JSON.toString(object);
-		return result != null ? result : fallback;
-	}
-
-	/**
-	 * Returns the value mapped by {@code name} if it exists and is a {@code
-	 * JSONArray}.
-	 * @param name the name of the property
-	 * @return the value
-	 * @throws JSONException if the mapping doesn't exist or is not a {@code
-	 *     JSONArray}.
-	 */
-	public JSONArray getJSONArray(String name) throws JSONException {
-		Object object = get(name);
-		if (object instanceof JSONArray) {
-			return (JSONArray) object;
-		}
-		else {
-			throw JSON.typeMismatch(name, object, "JSONArray");
-		}
-	}
-
-	/**
-	 * Returns the value mapped by {@code name} if it exists and is a {@code
-	 * JSONArray}. Returns null otherwise.
-	 * @param name the name of the property
-	 * @return the value or {@code null}
-	 */
-	public JSONArray optJSONArray(String name) {
-		Object object = opt(name);
-		return object instanceof JSONArray ? (JSONArray) object : null;
-	}
-
-	/**
-	 * Returns the value mapped by {@code name} if it exists and is a {@code
-	 * JSONObject}.
-	 * @param name the name of the property
-	 * @return the value
-	 * @throws JSONException if the mapping doesn't exist or is not a {@code
-	 *     JSONObject}.
-	 */
-	public JSONObject getJSONObject(String name) throws JSONException {
-		Object object = get(name);
-		if (object instanceof JSONObject) {
-			return (JSONObject) object;
-		}
-		else {
-			throw JSON.typeMismatch(name, object, "JSONObject");
-		}
-	}
-
-	/**
-	 * Returns the value mapped by {@code name} if it exists and is a {@code
-	 * JSONObject}. Returns null otherwise.
-	 * @param name the name of the property
-	 * @return the value or {@code null}
-	 */
-	public JSONObject optJSONObject(String name) {
-		Object object = opt(name);
-		return object instanceof JSONObject ? (JSONObject) object : null;
-	}
-
-	/**
-	 * Returns an array with the values corresponding to {@code names}. The array contains
-	 * null for names that aren't mapped. This method returns null if {@code names} is
-	 * either null or empty.
-	 * @param names the names of the properties
-	 * @return the array
-	 */
-	public JSONArray toJSONArray(JSONArray names) {
-		JSONArray result = new JSONArray();
-		if (names == null) {
-			return null;
-		}
-		int length = names.length();
-		if (length == 0) {
-			return null;
-		}
-		for (int i = 0; i < length; i++) {
-			String name = JSON.toString(names.opt(i));
-			result.put(opt(name));
-		}
-		return result;
-	}
-
-	/**
-	 * Returns an iterator of the {@code String} names in this object. The returned
-	 * iterator supports {@link Iterator#remove() remove}, which will remove the
-	 * corresponding mapping from this object. If this object is modified after the
-	 * iterator is returned, the iterator's behavior is undefined. The order of the keys
-	 * is undefined.
-	 * @return the keys
-	 */
-	/* Return a raw type for API compatibility */
-	@SuppressWarnings("rawtypes")
-	public Iterator keys() {
-		return this.nameValuePairs.keySet().iterator();
-	}
-
-	/**
-	 * Returns an array containing the string names in this object. This method returns
-	 * null if this object contains no mappings.
-	 * @return the array
-	 */
-	public JSONArray names() {
-		return this.nameValuePairs.isEmpty() ? null
-				: new JSONArray(new ArrayList<>(this.nameValuePairs.keySet()));
-	}
-
-	/**
-	 * Encodes this object as a compact JSON string, such as:
-	 * <pre>{"query":"Pizza","locations":[94043,90210]}</pre>
-	 * @return a string representation of the object.
-	 */
-	@Override
-	public String toString() {
-		try {
-			JSONStringer stringer = new JSONStringer();
-			writeTo(stringer);
-			return stringer.toString();
-		}
-		catch (JSONException e) {
-			return null;
-		}
-	}
-
-	/**
-	 * Encodes this object as a human readable JSON string for debugging, such as: <pre>
-	 * {
-	 *     "query": "Pizza",
-	 *     "locations": [
-	 *         94043,
-	 *         90210
-	 *     ]
-	 * }</pre>
-	 * @param indentSpaces the number of spaces to indent for each level of nesting.
-	 * @return a string representation of the object.
-	 * @throws JSONException if an error occurs
-	 */
-	public String toString(int indentSpaces) throws JSONException {
-		JSONStringer stringer = new JSONStringer(indentSpaces);
-		writeTo(stringer);
-		return stringer.toString();
-	}
-
-	void writeTo(JSONStringer stringer) throws JSONException {
-		stringer.object();
-		for (Map.Entry<String, Object> entry : this.nameValuePairs.entrySet()) {
-			stringer.key(entry.getKey()).value(entry.getValue());
-		}
-		stringer.endObject();
-	}
-
-	/**
-	 * Encodes the number as a JSON string.
-	 * @param number a finite value. May not be {@link Double#isNaN() NaNs} or
-	 * {@link Double#isInfinite() infinities}.
-	 * @return the encoded value
-	 * @throws JSONException if an error occurs
-	 */
-	public static String numberToString(Number number) throws JSONException {
-		if (number == null) {
-			throw new JSONException("Number must be non-null");
-		}
-
-		double doubleValue = number.doubleValue();
-		JSON.checkDouble(doubleValue);
-
-		// the original returns "-0" instead of "-0.0" for negative zero
-		if (number.equals(NEGATIVE_ZERO)) {
-			return "-0";
-		}
-
-		long longValue = number.longValue();
-		if (doubleValue == longValue) {
-			return Long.toString(longValue);
-		}
-
-		return number.toString();
-	}
-
-	/**
-	 * Encodes {@code data} as a JSON string. This applies quotes and any necessary
-	 * character escaping.
-	 * @param data the string to encode. Null will be interpreted as an empty string.
-	 * @return the quoted value
-	 */
-	public static String quote(String data) {
-		if (data == null) {
-			return "\"\"";
-		}
-		try {
-			JSONStringer stringer = new JSONStringer();
-			stringer.open(JSONStringer.Scope.NULL, "");
-			stringer.value(data);
-			stringer.close(JSONStringer.Scope.NULL, JSONStringer.Scope.NULL, "");
-			return stringer.toString();
-		}
-		catch (JSONException e) {
-			throw new AssertionError();
-		}
-	}
-
-	/**
-	 * Wraps the given object if necessary.
-	 * <p>
-	 * If the object is null or , returns {@link #NULL}. If the object is a
-	 * {@code JSONArray} or {@code JSONObject}, no wrapping is necessary. If the object is
-	 * {@code NULL}, no wrapping is necessary. If the object is an array or
-	 * {@code Collection}, returns an equivalent {@code JSONArray}. If the object is a
-	 * {@code Map}, returns an equivalent {@code JSONObject}. If the object is a primitive
-	 * wrapper type or {@code String}, returns the object. Otherwise if the object is from
-	 * a {@code java} package, returns the result of {@code toString}. If wrapping fails,
-	 * returns null.
-	 * @param o the object to wrap
-	 * @return the wrapped object
-	 */
-	@SuppressWarnings("rawtypes")
-	public static Object wrap(Object o) {
-		if (o == null) {
-			return NULL;
-		}
-		if (o instanceof JSONArray || o instanceof JSONObject) {
-			return o;
-		}
-		if (o.equals(NULL)) {
-			return o;
-		}
-		try {
-			if (o instanceof Collection) {
-				return new JSONArray((Collection) o);
-			}
-			else if (o.getClass().isArray()) {
-				return new JSONArray(o);
-			}
-			if (o instanceof Map) {
-				return new JSONObject((Map) o);
-			}
-			if (o instanceof Boolean || o instanceof Byte || o instanceof Character
-					|| o instanceof Double || o instanceof Float || o instanceof Integer
-					|| o instanceof Long || o instanceof Short || o instanceof String) {
-				return o;
-			}
-			if (o.getClass().getPackage().getName().startsWith("java.")) {
-				return o.toString();
-			}
-		}
-		catch (Exception ignored) {
-		}
-		return null;
-	}
-
-}
-=======
 /*
  * Copyright (C) 2010 The Android Open Source Project
  *
@@ -1675,5 +833,4 @@
 		return null;
 	}
 
-}
->>>>>>> 6755b480
+}