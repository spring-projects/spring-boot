<<<<<<< HEAD
/*
 * Copyright (C) 2010 The Android Open Source Project
 *
 * Licensed under the Apache License, Version 2.0 (the "License");
 * you may not use this file except in compliance with the License.
 * You may obtain a copy of the License at
 *
 *      https://www.apache.org/licenses/LICENSE-2.0
 *
 * Unless required by applicable law or agreed to in writing, software
 * distributed under the License is distributed on an "AS IS" BASIS,
 * WITHOUT WARRANTIES OR CONDITIONS OF ANY KIND, either express or implied.
 * See the License for the specific language governing permissions and
 * limitations under the License.
 */

package org.springframework.boot.configurationprocessor.json;

import java.lang.reflect.Array;
import java.util.ArrayList;
import java.util.Collection;
import java.util.Iterator;
import java.util.List;

// Note: this class was written without inspecting the non-free org.json source code.

/**
 * A dense indexed sequence of values. Values may be any mix of {@link JSONObject
 * JSONObjects}, other {@link JSONArray JSONArrays}, Strings, Booleans, Integers, Longs,
 * Doubles, {@code null} or {@link JSONObject#NULL}. Values may not be
 * {@link Double#isNaN() NaNs}, {@link Double#isInfinite() infinities}, or of any type not
 * listed here.
 * <p>
 * {@code JSONArray} has the same type coercion behavior and optional/mandatory accessors
 * as {@link JSONObject}. See that class' documentation for details.
 * <p>
 * <strong>Warning:</strong> this class represents null in two incompatible ways: the
 * standard Java {@code null} reference, and the sentinel value {@link JSONObject#NULL}.
 * In particular, {@code get} fails if the requested index holds the null reference, but
 * succeeds if it holds {@code JSONObject.NULL}.
 * <p>
 * Instances of this class are not thread safe. Although this class is nonfinal, it was
 * not designed for inheritance and should not be subclassed. In particular, self-use by
 * overridable methods is not specified. See <i>Effective Java</i> Item 17, "Design and
 * Document or inheritance or else prohibit it" for further information.
 */
public class JSONArray {

	private final List<Object> values;

	/**
	 * Creates a {@code JSONArray} with no values.
	 */
	public JSONArray() {
		this.values = new ArrayList<>();
	}

	/**
	 * Creates a new {@code JSONArray} by copying all values from the given collection.
	 * @param copyFrom a collection whose values are of supported types. Unsupported
	 * values are not permitted and will yield an array in an inconsistent state.
	 */
	/* Accept a raw type for API compatibility */
	@SuppressWarnings("rawtypes")
	public JSONArray(Collection copyFrom) {
		this();
		if (copyFrom != null) {
			for (Iterator it = copyFrom.iterator(); it.hasNext();) {
				put(JSONObject.wrap(it.next()));
			}
		}
	}

	/**
	 * Creates a new {@code JSONArray} with values from the next array in the tokener.
	 * @param readFrom a tokener whose nextValue() method will yield a {@code JSONArray}.
	 * @throws JSONException if the parse fails or doesn't yield a {@code JSONArray}.
	 * @throws JSONException if processing of json failed
	 */
	public JSONArray(JSONTokener readFrom) throws JSONException {
		/*
		 * Getting the parser to populate this could get tricky. Instead, just parse to
		 * temporary JSONArray and then steal the data from that.
		 */
		Object object = readFrom.nextValue();
		if (object instanceof JSONArray) {
			this.values = ((JSONArray) object).values;
		}
		else {
			throw JSON.typeMismatch(object, "JSONArray");
		}
	}

	/**
	 * Creates a new {@code JSONArray} with values from the JSON string.
	 * @param json a JSON-encoded string containing an array.
	 * @throws JSONException if the parse fails or doesn't yield a {@code
	 *     JSONArray}.
	 */
	public JSONArray(String json) throws JSONException {
		this(new JSONTokener(json));
	}

	/**
	 * Creates a new {@code JSONArray} with values from the given primitive array.
	 * @param array a primitive array
	 * @throws JSONException if processing of json failed
	 */
	public JSONArray(Object array) throws JSONException {
		if (!array.getClass().isArray()) {
			throw new JSONException("Not a primitive array: " + array.getClass());
		}
		final int length = Array.getLength(array);
		this.values = new ArrayList<>(length);
		for (int i = 0; i < length; ++i) {
			put(JSONObject.wrap(Array.get(array, i)));
		}
	}

	/**
	 * Returns the number of values in this array.
	 * @return the length of this array
	 */
	public int length() {
		return this.values.size();
	}

	/**
	 * Appends {@code value} to the end of this array.
	 *
	 * @param value the value
	 * @return this array.
	 */
	public JSONArray put(boolean value) {
		this.values.add(value);
		return this;
	}

	/**
	 * Appends {@code value} to the end of this array.
	 *
	 * @param value a finite value. May not be {@link Double#isNaN() NaNs} or
	 * {@link Double#isInfinite() infinities}.
	 * @return this array.
	 * @throws JSONException if processing of json failed
	 */
	public JSONArray put(double value) throws JSONException {
		this.values.add(JSON.checkDouble(value));
		return this;
	}

	/**
	 * Appends {@code value} to the end of this array.
	 * @param value the value
	 * @return this array.
	 */
	public JSONArray put(int value) {
		this.values.add(value);
		return this;
	}

	/**
	 * Appends {@code value} to the end of this array.
	 * @param value the value
	 * @return this array.
	 */
	public JSONArray put(long value) {
		this.values.add(value);
		return this;
	}

	/**
	 * Appends {@code value} to the end of this array.
	 *
	 * @param value a {@link JSONObject}, {@link JSONArray}, String, Boolean, Integer,
	 * Long, Double, {@link JSONObject#NULL}, or {@code null}. May not be
	 * {@link Double#isNaN() NaNs} or {@link Double#isInfinite() infinities}. Unsupported
	 * values are not permitted and will cause the array to be in an inconsistent state.
	 * @return this array.
	 */
	public JSONArray put(Object value) {
		this.values.add(value);
		return this;
	}

	/**
	 * Sets the value at {@code index} to {@code value}, null padding this array to the
	 * required length if necessary. If a value already exists at {@code
	 * index}, it will be replaced.
	 * @param index the index to set the value to
	 * @param value the value
	 * @return this array.
	 * @throws JSONException if processing of json failed
	 */
	public JSONArray put(int index, boolean value) throws JSONException {
		return put(index, (Boolean) value);
	}

	/**
	 * Sets the value at {@code index} to {@code value}, null padding this array to the
	 * required length if necessary. If a value already exists at {@code
	 * index}, it will be replaced.
	 * @param index the index to set the value to
	 * @param value a finite value. May not be {@link Double#isNaN() NaNs} or
	 * {@link Double#isInfinite() infinities}.
	 * @return this array.
	 * @throws JSONException if processing of json failed
	 */
	public JSONArray put(int index, double value) throws JSONException {
		return put(index, (Double) value);
	}

	/**
	 * Sets the value at {@code index} to {@code value}, null padding this array to the
	 * required length if necessary. If a value already exists at {@code
	 * index}, it will be replaced.
	 * @param index the index to set the value to
	 * @param value the value
	 * @return this array.
	 * @throws JSONException if processing of json failed
	 */
	public JSONArray put(int index, int value) throws JSONException {
		return put(index, (Integer) value);
	}

	/**
	 * Sets the value at {@code index} to {@code value}, null padding this array to the
	 * required length if necessary. If a value already exists at {@code
	 * index}, it will be replaced.
	 * @param index the index to set the value to
	 * @param value the value
	 * @return this array.
	 * @throws JSONException if processing of json failed
	 */
	public JSONArray put(int index, long value) throws JSONException {
		return put(index, (Long) value);
	}

	/**
	 * Sets the value at {@code index} to {@code value}, null padding this array to the
	 * required length if necessary. If a value already exists at {@code
	 * index}, it will be replaced.
	 * @param index the index to set the value to
	 * @param value a {@link JSONObject}, {@link JSONArray}, String, Boolean, Integer,
	 * Long, Double, {@link JSONObject#NULL}, or {@code null}. May not be
	 * {@link Double#isNaN() NaNs} or {@link Double#isInfinite() infinities}.
	 * @return this array.
	 * @throws JSONException if processing of json failed
	 */
	public JSONArray put(int index, Object value) throws JSONException {
		if (value instanceof Number) {
			// deviate from the original by checking all Numbers, not just floats &
			// doubles
			JSON.checkDouble(((Number) value).doubleValue());
		}
		while (this.values.size() <= index) {
			this.values.add(null);
		}
		this.values.set(index, value);
		return this;
	}

	/**
	 * Returns true if this array has no value at {@code index}, or if its value is the
	 * {@code null} reference or {@link JSONObject#NULL}.
	 * @param index the index to set the value to
	 * @return true if this array has no value at {@code index}
	 */
	public boolean isNull(int index) {
		Object value = opt(index);
		return value == null || value == JSONObject.NULL;
	}

	/**
	 * Returns the value at {@code index}.
	 * @param index the index to get the value from
	 * @return the value at {@code index}.
	 * @throws JSONException if this array has no value at {@code index}, or if that value
	 * is the {@code null} reference. This method returns normally if the value is
	 * {@code JSONObject#NULL}.
	 */
	public Object get(int index) throws JSONException {
		try {
			Object value = this.values.get(index);
			if (value == null) {
				throw new JSONException("Value at " + index + " is null.");
			}
			return value;
		}
		catch (IndexOutOfBoundsException e) {
			throw new JSONException(
					"Index " + index + " out of range [0.." + this.values.size() + ")");
		}
	}

	/**
	 * Returns the value at {@code index}, or null if the array has no value at
	 * {@code index}.
	 * @param index the index to get the value from
	 * @return the value at {@code index} or {@code null}
	 */
	public Object opt(int index) {
		if (index < 0 || index >= this.values.size()) {
			return null;
		}
		return this.values.get(index);
	}

	/**
	 * Removes and returns the value at {@code index}, or null if the array has no value
	 * at {@code index}.
	 * @param index the index of the value to remove
	 * @return the previous value at {@code index}
	 */
	public Object remove(int index) {
		if (index < 0 || index >= this.values.size()) {
			return null;
		}
		return this.values.remove(index);
	}

	/**
	 * Returns the value at {@code index} if it exists and is a boolean or can be coerced
	 * to a boolean.
	 * @param index the index to get the value from
	 * @return the value at {@code index}
	 * @throws JSONException if the value at {@code index} doesn't exist or cannot be
	 * coerced to a boolean.
	 */
	public boolean getBoolean(int index) throws JSONException {
		Object object = get(index);
		Boolean result = JSON.toBoolean(object);
		if (result == null) {
			throw JSON.typeMismatch(index, object, "boolean");
		}
		return result;
	}

	/**
	 * Returns the value at {@code index} if it exists and is a boolean or can be coerced
	 * to a boolean. Returns false otherwise.
	 * @param index the index to get the value from
	 * @return the {@code value} or {@code false}
	 */
	public boolean optBoolean(int index) {
		return optBoolean(index, false);
	}

	/**
	 * Returns the value at {@code index} if it exists and is a boolean or can be coerced
	 * to a boolean. Returns {@code fallback} otherwise.
	 * @param index the index to get the value from
	 * @param fallback the fallback value
	 * @return the value at {@code index} of {@code fallback}
	 */
	public boolean optBoolean(int index, boolean fallback) {
		Object object = opt(index);
		Boolean result = JSON.toBoolean(object);
		return result != null ? result : fallback;
	}

	/**
	 * Returns the value at {@code index} if it exists and is a double or can be coerced
	 * to a double.
	 * @param index the index to get the value from
	 * @return the {@code value}
	 * @throws JSONException if the value at {@code index} doesn't exist or cannot be
	 * coerced to a double.
	 */
	public double getDouble(int index) throws JSONException {
		Object object = get(index);
		Double result = JSON.toDouble(object);
		if (result == null) {
			throw JSON.typeMismatch(index, object, "double");
		}
		return result;
	}

	/**
	 * Returns the value at {@code index} if it exists and is a double or can be coerced
	 * to a double. Returns {@code NaN} otherwise.
	 * @param index the index to get the value from
	 * @return the {@code value} or {@code NaN}
	 */
	public double optDouble(int index) {
		return optDouble(index, Double.NaN);
	}

	/**
	 * Returns the value at {@code index} if it exists and is a double or can be coerced
	 * to a double. Returns {@code fallback} otherwise.
	 * @param index the index to get the value from
	 * @param fallback the fallback value
	 * @return the value at {@code index} of {@code fallback}
	 */
	public double optDouble(int index, double fallback) {
		Object object = opt(index);
		Double result = JSON.toDouble(object);
		return result != null ? result : fallback;
	}

	/**
	 * Returns the value at {@code index} if it exists and is an int or can be coerced to
	 * an int.
	 * @param index the index to get the value from
	 * @return the {@code value}
	 * @throws JSONException if the value at {@code index} doesn't exist or cannot be
	 * coerced to an int.
	 */
	public int getInt(int index) throws JSONException {
		Object object = get(index);
		Integer result = JSON.toInteger(object);
		if (result == null) {
			throw JSON.typeMismatch(index, object, "int");
		}
		return result;
	}

	/**
	 * Returns the value at {@code index} if it exists and is an int or can be coerced to
	 * an int. Returns 0 otherwise.
	 * @param index the index to get the value from
	 * @return the {@code value} or {@code 0}
	 */
	public int optInt(int index) {
		return optInt(index, 0);
	}

	/**
	 * Returns the value at {@code index} if it exists and is an int or can be coerced to
	 * an int. Returns {@code fallback} otherwise.
	 * @param index the index to get the value from
	 * @param fallback the fallback value
	 * @return the value at {@code index} of {@code fallback}
	 */
	public int optInt(int index, int fallback) {
		Object object = opt(index);
		Integer result = JSON.toInteger(object);
		return result != null ? result : fallback;
	}

	/**
	 * Returns the value at {@code index} if it exists and is a long or can be coerced to
	 * a long.
	 * @param index the index to get the value from
	 * @return the {@code value}
	 *
	 * @throws JSONException if the value at {@code index} doesn't exist or cannot be
	 * coerced to a long.
	 */
	public long getLong(int index) throws JSONException {
		Object object = get(index);
		Long result = JSON.toLong(object);
		if (result == null) {
			throw JSON.typeMismatch(index, object, "long");
		}
		return result;
	}

	/**
	 * Returns the value at {@code index} if it exists and is a long or can be coerced to
	 * a long. Returns 0 otherwise.
	 * @param index the index to get the value from
	 * @return the {@code value} or {@code 0}
	 */
	public long optLong(int index) {
		return optLong(index, 0L);
	}

	/**
	 * Returns the value at {@code index} if it exists and is a long or can be coerced to
	 * a long. Returns {@code fallback} otherwise.
	 * @param index the index to get the value from
	 * @param fallback the fallback value
	 * @return the value at {@code index} of {@code fallback}
	 */
	public long optLong(int index, long fallback) {
		Object object = opt(index);
		Long result = JSON.toLong(object);
		return result != null ? result : fallback;
	}

	/**
	 * Returns the value at {@code index} if it exists, coercing it if necessary.
	 * @param index the index to get the value from
	 * @return the {@code value}
	 * @throws JSONException if no such value exists.
	 */
	public String getString(int index) throws JSONException {
		Object object = get(index);
		String result = JSON.toString(object);
		if (result == null) {
			throw JSON.typeMismatch(index, object, "String");
		}
		return result;
	}

	/**
	 * Returns the value at {@code index} if it exists, coercing it if necessary. Returns
	 * the empty string if no such value exists.
	 * @param index the index to get the value from
	 * @return the {@code value} or an empty string
	 */
	public String optString(int index) {
		return optString(index, "");
	}

	/**
	 * Returns the value at {@code index} if it exists, coercing it if necessary. Returns
	 * {@code fallback} if no such value exists.
	 * @param index the index to get the value from
	 * @param fallback the fallback value
	 * @return the value at {@code index} of {@code fallback}
	 */
	public String optString(int index, String fallback) {
		Object object = opt(index);
		String result = JSON.toString(object);
		return result != null ? result : fallback;
	}

	/**
	 * Returns the value at {@code index} if it exists and is a {@code
	 * JSONArray}.
	 * @param index the index to get the value from
	 * @return the array at {@code index}
	 * @throws JSONException if the value doesn't exist or is not a {@code
	 *     JSONArray}.
	 */
	public JSONArray getJSONArray(int index) throws JSONException {
		Object object = get(index);
		if (object instanceof JSONArray) {
			return (JSONArray) object;
		}
		else {
			throw JSON.typeMismatch(index, object, "JSONArray");
		}
	}

	/**
	 * Returns the value at {@code index} if it exists and is a {@code
	 * JSONArray}. Returns null otherwise.
	 * @param index the index to get the value from
	 * @return the array at {@code index} or {@code null}
	 */
	public JSONArray optJSONArray(int index) {
		Object object = opt(index);
		return object instanceof JSONArray ? (JSONArray) object : null;
	}

	/**
	 * Returns the value at {@code index} if it exists and is a {@code
	 * JSONObject}.
	 * @param index the index to get the value from
	 * @return the object at {@code index}
	 * @throws JSONException if the value doesn't exist or is not a {@code
	 *     JSONObject}.
	 */
	public JSONObject getJSONObject(int index) throws JSONException {
		Object object = get(index);
		if (object instanceof JSONObject) {
			return (JSONObject) object;
		}
		else {
			throw JSON.typeMismatch(index, object, "JSONObject");
		}
	}

	/**
	 * Returns the value at {@code index} if it exists and is a {@code
	 * JSONObject}. Returns null otherwise.
	 * @param index the index to get the value from
	 * @return the object at {@code index} or {@code null}
	 */
	public JSONObject optJSONObject(int index) {
		Object object = opt(index);
		return object instanceof JSONObject ? (JSONObject) object : null;
	}

	/**
	 * Returns a new object whose values are the values in this array, and whose names are
	 * the values in {@code names}. Names and values are paired up by index from 0 through
	 * to the shorter array's length. Names that are not strings will be coerced to
	 * strings. This method returns null if either array is empty.
	 * @param names the property names
	 * @return a json object
	 * @throws JSONException if processing of json failed
	 */
	public JSONObject toJSONObject(JSONArray names) throws JSONException {
		JSONObject result = new JSONObject();
		int length = Math.min(names.length(), this.values.size());
		if (length == 0) {
			return null;
		}
		for (int i = 0; i < length; i++) {
			String name = JSON.toString(names.opt(i));
			result.put(name, opt(i));
		}
		return result;
	}

	/**
	 * Returns a new string by alternating this array's values with {@code
	 * separator}. This array's string values are quoted and have their special characters
	 * escaped. For example, the array containing the strings '12" pizza', 'taco' and
	 * 'soda' joined on '+' returns this: <pre>"12\" pizza"+"taco"+"soda"</pre>
	 * @param separator the separator to use
	 * @return the joined value
	 * @throws JSONException if processing of json failed
	 */
	public String join(String separator) throws JSONException {
		JSONStringer stringer = new JSONStringer();
		stringer.open(JSONStringer.Scope.NULL, "");
		for (int i = 0, size = this.values.size(); i < size; i++) {
			if (i > 0) {
				stringer.out.append(separator);
			}
			stringer.value(this.values.get(i));
		}
		stringer.close(JSONStringer.Scope.NULL, JSONStringer.Scope.NULL, "");
		return stringer.out.toString();
	}

	/**
	 * Encodes this array as a compact JSON string, such as: <pre>[94043,90210]</pre>
	 * @return a compact JSON string representation of this array
	 */
	@Override
	public String toString() {
		try {
			JSONStringer stringer = new JSONStringer();
			writeTo(stringer);
			return stringer.toString();
		}
		catch (JSONException e) {
			return null;
		}
	}

	/**
	 * Encodes this array as a human readable JSON string for debugging, such as: <pre>
	 * [
	 *     94043,
	 *     90210
	 * ]</pre>
	 *
	 * @param indentSpaces the number of spaces to indent for each level of nesting.
	 * @return a human readable JSON string of this array
	 * @throws JSONException if processing of json failed
	 */
	public String toString(int indentSpaces) throws JSONException {
		JSONStringer stringer = new JSONStringer(indentSpaces);
		writeTo(stringer);
		return stringer.toString();
	}

	void writeTo(JSONStringer stringer) throws JSONException {
		stringer.array();
		for (Object value : this.values) {
			stringer.value(value);
		}
		stringer.endArray();
	}

	@Override
	public boolean equals(Object o) {
		return o instanceof JSONArray && ((JSONArray) o).values.equals(this.values);
	}

	@Override
	public int hashCode() {
		// diverge from the original, which doesn't implement hashCode
		return this.values.hashCode();
	}

}
=======
/*
 * Copyright (C) 2010 The Android Open Source Project
 *
 * Licensed under the Apache License, Version 2.0 (the "License");
 * you may not use this file except in compliance with the License.
 * You may obtain a copy of the License at
 *
 *      https://www.apache.org/licenses/LICENSE-2.0
 *
 * Unless required by applicable law or agreed to in writing, software
 * distributed under the License is distributed on an "AS IS" BASIS,
 * WITHOUT WARRANTIES OR CONDITIONS OF ANY KIND, either express or implied.
 * See the License for the specific language governing permissions and
 * limitations under the License.
 */

package org.springframework.boot.configurationprocessor.json;

import java.lang.reflect.Array;
import java.util.ArrayList;
import java.util.Collection;
import java.util.Iterator;
import java.util.List;

// Note: this class was written without inspecting the non-free org.json source code.

/**
 * A dense indexed sequence of values. Values may be any mix of {@link JSONObject
 * JSONObjects}, other {@link JSONArray JSONArrays}, Strings, Booleans, Integers, Longs,
 * Doubles, {@code null} or {@link JSONObject#NULL}. Values may not be
 * {@link Double#isNaN() NaNs}, {@link Double#isInfinite() infinities}, or of any type not
 * listed here.
 * <p>
 * {@code JSONArray} has the same type coercion behavior and optional/mandatory accessors
 * as {@link JSONObject}. See that class' documentation for details.
 * <p>
 * <strong>Warning:</strong> this class represents null in two incompatible ways: the
 * standard Java {@code null} reference, and the sentinel value {@link JSONObject#NULL}.
 * In particular, {@code get} fails if the requested index holds the null reference, but
 * succeeds if it holds {@code JSONObject.NULL}.
 * <p>
 * Instances of this class are not thread safe. Although this class is nonfinal, it was
 * not designed for inheritance and should not be subclassed. In particular, self-use by
 * overridable methods is not specified. See <i>Effective Java</i> Item 17, "Design and
 * Document or inheritance or else prohibit it" for further information.
 */
public class JSONArray {

	private final List<Object> values;

	/**
	 * Creates a {@code JSONArray} with no values.
	 */
	public JSONArray() {
		this.values = new ArrayList<>();
	}

	/**
	 * Creates a new {@code JSONArray} by copying all values from the given collection.
	 * @param copyFrom a collection whose values are of supported types. Unsupported
	 * values are not permitted and will yield an array in an inconsistent state.
	 */
	/* Accept a raw type for API compatibility */
	@SuppressWarnings("rawtypes")
	public JSONArray(Collection copyFrom) {
		this();
		if (copyFrom != null) {
			for (Iterator it = copyFrom.iterator(); it.hasNext();) {
				put(JSONObject.wrap(it.next()));
			}
		}
	}

	/**
	 * Creates a new {@code JSONArray} with values from the next array in the tokener.
	 * @param readFrom a tokener whose nextValue() method will yield a {@code JSONArray}.
	 * @throws JSONException if the parse fails or doesn't yield a {@code JSONArray}.
	 * @throws JSONException if processing of json failed
	 */
	public JSONArray(JSONTokener readFrom) throws JSONException {
		/*
		 * Getting the parser to populate this could get tricky. Instead, just parse to
		 * temporary JSONArray and then steal the data from that.
		 */
		Object object = readFrom.nextValue();
		if (object instanceof JSONArray) {
			this.values = ((JSONArray) object).values;
		}
		else {
			throw JSON.typeMismatch(object, "JSONArray");
		}
	}

	/**
	 * Creates a new {@code JSONArray} with values from the JSON string.
	 * @param json a JSON-encoded string containing an array.
	 * @throws JSONException if the parse fails or doesn't yield a {@code
	 *     JSONArray}.
	 */
	public JSONArray(String json) throws JSONException {
		this(new JSONTokener(json));
	}

	/**
	 * Creates a new {@code JSONArray} with values from the given primitive array.
	 * @param array a primitive array
	 * @throws JSONException if processing of json failed
	 */
	public JSONArray(Object array) throws JSONException {
		if (!array.getClass().isArray()) {
			throw new JSONException("Not a primitive array: " + array.getClass());
		}
		final int length = Array.getLength(array);
		this.values = new ArrayList<>(length);
		for (int i = 0; i < length; ++i) {
			put(JSONObject.wrap(Array.get(array, i)));
		}
	}

	/**
	 * Returns the number of values in this array.
	 * @return the length of this array
	 */
	public int length() {
		return this.values.size();
	}

	/**
	 * Appends {@code value} to the end of this array.
	 * @param value the value
	 * @return this array.
	 */
	public JSONArray put(boolean value) {
		this.values.add(value);
		return this;
	}

	/**
	 * Appends {@code value} to the end of this array.
	 * @param value a finite value. May not be {@link Double#isNaN() NaNs} or
	 * {@link Double#isInfinite() infinities}.
	 * @return this array.
	 * @throws JSONException if processing of json failed
	 */
	public JSONArray put(double value) throws JSONException {
		this.values.add(JSON.checkDouble(value));
		return this;
	}

	/**
	 * Appends {@code value} to the end of this array.
	 * @param value the value
	 * @return this array.
	 */
	public JSONArray put(int value) {
		this.values.add(value);
		return this;
	}

	/**
	 * Appends {@code value} to the end of this array.
	 * @param value the value
	 * @return this array.
	 */
	public JSONArray put(long value) {
		this.values.add(value);
		return this;
	}

	/**
	 * Appends {@code value} to the end of this array.
	 * @param value a {@link JSONObject}, {@link JSONArray}, String, Boolean, Integer,
	 * Long, Double, {@link JSONObject#NULL}, or {@code null}. May not be
	 * {@link Double#isNaN() NaNs} or {@link Double#isInfinite() infinities}. Unsupported
	 * values are not permitted and will cause the array to be in an inconsistent state.
	 * @return this array.
	 */
	public JSONArray put(Object value) {
		this.values.add(value);
		return this;
	}

	/**
	 * Sets the value at {@code index} to {@code value}, null padding this array to the
	 * required length if necessary. If a value already exists at {@code
	 * index}, it will be replaced.
	 * @param index the index to set the value to
	 * @param value the value
	 * @return this array.
	 * @throws JSONException if processing of json failed
	 */
	public JSONArray put(int index, boolean value) throws JSONException {
		return put(index, (Boolean) value);
	}

	/**
	 * Sets the value at {@code index} to {@code value}, null padding this array to the
	 * required length if necessary. If a value already exists at {@code
	 * index}, it will be replaced.
	 * @param index the index to set the value to
	 * @param value a finite value. May not be {@link Double#isNaN() NaNs} or
	 * {@link Double#isInfinite() infinities}.
	 * @return this array.
	 * @throws JSONException if processing of json failed
	 */
	public JSONArray put(int index, double value) throws JSONException {
		return put(index, (Double) value);
	}

	/**
	 * Sets the value at {@code index} to {@code value}, null padding this array to the
	 * required length if necessary. If a value already exists at {@code
	 * index}, it will be replaced.
	 * @param index the index to set the value to
	 * @param value the value
	 * @return this array.
	 * @throws JSONException if processing of json failed
	 */
	public JSONArray put(int index, int value) throws JSONException {
		return put(index, (Integer) value);
	}

	/**
	 * Sets the value at {@code index} to {@code value}, null padding this array to the
	 * required length if necessary. If a value already exists at {@code
	 * index}, it will be replaced.
	 * @param index the index to set the value to
	 * @param value the value
	 * @return this array.
	 * @throws JSONException if processing of json failed
	 */
	public JSONArray put(int index, long value) throws JSONException {
		return put(index, (Long) value);
	}

	/**
	 * Sets the value at {@code index} to {@code value}, null padding this array to the
	 * required length if necessary. If a value already exists at {@code
	 * index}, it will be replaced.
	 * @param index the index to set the value to
	 * @param value a {@link JSONObject}, {@link JSONArray}, String, Boolean, Integer,
	 * Long, Double, {@link JSONObject#NULL}, or {@code null}. May not be
	 * {@link Double#isNaN() NaNs} or {@link Double#isInfinite() infinities}.
	 * @return this array.
	 * @throws JSONException if processing of json failed
	 */
	public JSONArray put(int index, Object value) throws JSONException {
		if (value instanceof Number) {
			// deviate from the original by checking all Numbers, not just floats &
			// doubles
			JSON.checkDouble(((Number) value).doubleValue());
		}
		while (this.values.size() <= index) {
			this.values.add(null);
		}
		this.values.set(index, value);
		return this;
	}

	/**
	 * Returns true if this array has no value at {@code index}, or if its value is the
	 * {@code null} reference or {@link JSONObject#NULL}.
	 * @param index the index to set the value to
	 * @return true if this array has no value at {@code index}
	 */
	public boolean isNull(int index) {
		Object value = opt(index);
		return value == null || value == JSONObject.NULL;
	}

	/**
	 * Returns the value at {@code index}.
	 * @param index the index to get the value from
	 * @return the value at {@code index}.
	 * @throws JSONException if this array has no value at {@code index}, or if that value
	 * is the {@code null} reference. This method returns normally if the value is
	 * {@code JSONObject#NULL}.
	 */
	public Object get(int index) throws JSONException {
		try {
			Object value = this.values.get(index);
			if (value == null) {
				throw new JSONException("Value at " + index + " is null.");
			}
			return value;
		}
		catch (IndexOutOfBoundsException e) {
			throw new JSONException("Index " + index + " out of range [0.." + this.values.size() + ")");
		}
	}

	/**
	 * Returns the value at {@code index}, or null if the array has no value at
	 * {@code index}.
	 * @param index the index to get the value from
	 * @return the value at {@code index} or {@code null}
	 */
	public Object opt(int index) {
		if (index < 0 || index >= this.values.size()) {
			return null;
		}
		return this.values.get(index);
	}

	/**
	 * Removes and returns the value at {@code index}, or null if the array has no value
	 * at {@code index}.
	 * @param index the index of the value to remove
	 * @return the previous value at {@code index}
	 */
	public Object remove(int index) {
		if (index < 0 || index >= this.values.size()) {
			return null;
		}
		return this.values.remove(index);
	}

	/**
	 * Returns the value at {@code index} if it exists and is a boolean or can be coerced
	 * to a boolean.
	 * @param index the index to get the value from
	 * @return the value at {@code index}
	 * @throws JSONException if the value at {@code index} doesn't exist or cannot be
	 * coerced to a boolean.
	 */
	public boolean getBoolean(int index) throws JSONException {
		Object object = get(index);
		Boolean result = JSON.toBoolean(object);
		if (result == null) {
			throw JSON.typeMismatch(index, object, "boolean");
		}
		return result;
	}

	/**
	 * Returns the value at {@code index} if it exists and is a boolean or can be coerced
	 * to a boolean. Returns false otherwise.
	 * @param index the index to get the value from
	 * @return the {@code value} or {@code false}
	 */
	public boolean optBoolean(int index) {
		return optBoolean(index, false);
	}

	/**
	 * Returns the value at {@code index} if it exists and is a boolean or can be coerced
	 * to a boolean. Returns {@code fallback} otherwise.
	 * @param index the index to get the value from
	 * @param fallback the fallback value
	 * @return the value at {@code index} of {@code fallback}
	 */
	public boolean optBoolean(int index, boolean fallback) {
		Object object = opt(index);
		Boolean result = JSON.toBoolean(object);
		return result != null ? result : fallback;
	}

	/**
	 * Returns the value at {@code index} if it exists and is a double or can be coerced
	 * to a double.
	 * @param index the index to get the value from
	 * @return the {@code value}
	 * @throws JSONException if the value at {@code index} doesn't exist or cannot be
	 * coerced to a double.
	 */
	public double getDouble(int index) throws JSONException {
		Object object = get(index);
		Double result = JSON.toDouble(object);
		if (result == null) {
			throw JSON.typeMismatch(index, object, "double");
		}
		return result;
	}

	/**
	 * Returns the value at {@code index} if it exists and is a double or can be coerced
	 * to a double. Returns {@code NaN} otherwise.
	 * @param index the index to get the value from
	 * @return the {@code value} or {@code NaN}
	 */
	public double optDouble(int index) {
		return optDouble(index, Double.NaN);
	}

	/**
	 * Returns the value at {@code index} if it exists and is a double or can be coerced
	 * to a double. Returns {@code fallback} otherwise.
	 * @param index the index to get the value from
	 * @param fallback the fallback value
	 * @return the value at {@code index} of {@code fallback}
	 */
	public double optDouble(int index, double fallback) {
		Object object = opt(index);
		Double result = JSON.toDouble(object);
		return result != null ? result : fallback;
	}

	/**
	 * Returns the value at {@code index} if it exists and is an int or can be coerced to
	 * an int.
	 * @param index the index to get the value from
	 * @return the {@code value}
	 * @throws JSONException if the value at {@code index} doesn't exist or cannot be
	 * coerced to an int.
	 */
	public int getInt(int index) throws JSONException {
		Object object = get(index);
		Integer result = JSON.toInteger(object);
		if (result == null) {
			throw JSON.typeMismatch(index, object, "int");
		}
		return result;
	}

	/**
	 * Returns the value at {@code index} if it exists and is an int or can be coerced to
	 * an int. Returns 0 otherwise.
	 * @param index the index to get the value from
	 * @return the {@code value} or {@code 0}
	 */
	public int optInt(int index) {
		return optInt(index, 0);
	}

	/**
	 * Returns the value at {@code index} if it exists and is an int or can be coerced to
	 * an int. Returns {@code fallback} otherwise.
	 * @param index the index to get the value from
	 * @param fallback the fallback value
	 * @return the value at {@code index} of {@code fallback}
	 */
	public int optInt(int index, int fallback) {
		Object object = opt(index);
		Integer result = JSON.toInteger(object);
		return result != null ? result : fallback;
	}

	/**
	 * Returns the value at {@code index} if it exists and is a long or can be coerced to
	 * a long.
	 * @param index the index to get the value from
	 * @return the {@code value}
	 * @throws JSONException if the value at {@code index} doesn't exist or cannot be
	 * coerced to a long.
	 */
	public long getLong(int index) throws JSONException {
		Object object = get(index);
		Long result = JSON.toLong(object);
		if (result == null) {
			throw JSON.typeMismatch(index, object, "long");
		}
		return result;
	}

	/**
	 * Returns the value at {@code index} if it exists and is a long or can be coerced to
	 * a long. Returns 0 otherwise.
	 * @param index the index to get the value from
	 * @return the {@code value} or {@code 0}
	 */
	public long optLong(int index) {
		return optLong(index, 0L);
	}

	/**
	 * Returns the value at {@code index} if it exists and is a long or can be coerced to
	 * a long. Returns {@code fallback} otherwise.
	 * @param index the index to get the value from
	 * @param fallback the fallback value
	 * @return the value at {@code index} of {@code fallback}
	 */
	public long optLong(int index, long fallback) {
		Object object = opt(index);
		Long result = JSON.toLong(object);
		return result != null ? result : fallback;
	}

	/**
	 * Returns the value at {@code index} if it exists, coercing it if necessary.
	 * @param index the index to get the value from
	 * @return the {@code value}
	 * @throws JSONException if no such value exists.
	 */
	public String getString(int index) throws JSONException {
		Object object = get(index);
		String result = JSON.toString(object);
		if (result == null) {
			throw JSON.typeMismatch(index, object, "String");
		}
		return result;
	}

	/**
	 * Returns the value at {@code index} if it exists, coercing it if necessary. Returns
	 * the empty string if no such value exists.
	 * @param index the index to get the value from
	 * @return the {@code value} or an empty string
	 */
	public String optString(int index) {
		return optString(index, "");
	}

	/**
	 * Returns the value at {@code index} if it exists, coercing it if necessary. Returns
	 * {@code fallback} if no such value exists.
	 * @param index the index to get the value from
	 * @param fallback the fallback value
	 * @return the value at {@code index} of {@code fallback}
	 */
	public String optString(int index, String fallback) {
		Object object = opt(index);
		String result = JSON.toString(object);
		return result != null ? result : fallback;
	}

	/**
	 * Returns the value at {@code index} if it exists and is a {@code
	 * JSONArray}.
	 * @param index the index to get the value from
	 * @return the array at {@code index}
	 * @throws JSONException if the value doesn't exist or is not a {@code
	 *     JSONArray}.
	 */
	public JSONArray getJSONArray(int index) throws JSONException {
		Object object = get(index);
		if (object instanceof JSONArray) {
			return (JSONArray) object;
		}
		else {
			throw JSON.typeMismatch(index, object, "JSONArray");
		}
	}

	/**
	 * Returns the value at {@code index} if it exists and is a {@code
	 * JSONArray}. Returns null otherwise.
	 * @param index the index to get the value from
	 * @return the array at {@code index} or {@code null}
	 */
	public JSONArray optJSONArray(int index) {
		Object object = opt(index);
		return object instanceof JSONArray ? (JSONArray) object : null;
	}

	/**
	 * Returns the value at {@code index} if it exists and is a {@code
	 * JSONObject}.
	 * @param index the index to get the value from
	 * @return the object at {@code index}
	 * @throws JSONException if the value doesn't exist or is not a {@code
	 *     JSONObject}.
	 */
	public JSONObject getJSONObject(int index) throws JSONException {
		Object object = get(index);
		if (object instanceof JSONObject) {
			return (JSONObject) object;
		}
		else {
			throw JSON.typeMismatch(index, object, "JSONObject");
		}
	}

	/**
	 * Returns the value at {@code index} if it exists and is a {@code
	 * JSONObject}. Returns null otherwise.
	 * @param index the index to get the value from
	 * @return the object at {@code index} or {@code null}
	 */
	public JSONObject optJSONObject(int index) {
		Object object = opt(index);
		return object instanceof JSONObject ? (JSONObject) object : null;
	}

	/**
	 * Returns a new object whose values are the values in this array, and whose names are
	 * the values in {@code names}. Names and values are paired up by index from 0 through
	 * to the shorter array's length. Names that are not strings will be coerced to
	 * strings. This method returns null if either array is empty.
	 * @param names the property names
	 * @return a json object
	 * @throws JSONException if processing of json failed
	 */
	public JSONObject toJSONObject(JSONArray names) throws JSONException {
		JSONObject result = new JSONObject();
		int length = Math.min(names.length(), this.values.size());
		if (length == 0) {
			return null;
		}
		for (int i = 0; i < length; i++) {
			String name = JSON.toString(names.opt(i));
			result.put(name, opt(i));
		}
		return result;
	}

	/**
	 * Returns a new string by alternating this array's values with {@code
	 * separator}. This array's string values are quoted and have their special characters
	 * escaped. For example, the array containing the strings '12" pizza', 'taco' and
	 * 'soda' joined on '+' returns this: <pre>"12\" pizza"+"taco"+"soda"</pre>
	 * @param separator the separator to use
	 * @return the joined value
	 * @throws JSONException if processing of json failed
	 */
	public String join(String separator) throws JSONException {
		JSONStringer stringer = new JSONStringer();
		stringer.open(JSONStringer.Scope.NULL, "");
		for (int i = 0, size = this.values.size(); i < size; i++) {
			if (i > 0) {
				stringer.out.append(separator);
			}
			stringer.value(this.values.get(i));
		}
		stringer.close(JSONStringer.Scope.NULL, JSONStringer.Scope.NULL, "");
		return stringer.out.toString();
	}

	/**
	 * Encodes this array as a compact JSON string, such as: <pre>[94043,90210]</pre>
	 * @return a compact JSON string representation of this array
	 */
	@Override
	public String toString() {
		try {
			JSONStringer stringer = new JSONStringer();
			writeTo(stringer);
			return stringer.toString();
		}
		catch (JSONException e) {
			return null;
		}
	}

	/**
	 * Encodes this array as a human readable JSON string for debugging, such as: <pre>
	 * [
	 *     94043,
	 *     90210
	 * ]</pre>
	 * @param indentSpaces the number of spaces to indent for each level of nesting.
	 * @return a human readable JSON string of this array
	 * @throws JSONException if processing of json failed
	 */
	public String toString(int indentSpaces) throws JSONException {
		JSONStringer stringer = new JSONStringer(indentSpaces);
		writeTo(stringer);
		return stringer.toString();
	}

	void writeTo(JSONStringer stringer) throws JSONException {
		stringer.array();
		for (Object value : this.values) {
			stringer.value(value);
		}
		stringer.endArray();
	}

	@Override
	public boolean equals(Object o) {
		return o instanceof JSONArray && ((JSONArray) o).values.equals(this.values);
	}

	@Override
	public int hashCode() {
		// diverge from the original, which doesn't implement hashCode
		return this.values.hashCode();
	}

}
>>>>>>> 6755b480
<|MERGE_RESOLUTION|>--- conflicted
+++ resolved
@@ -1,4 +1,3 @@
-<<<<<<< HEAD
 /*
  * Copyright (C) 2010 The Android Open Source Project
  *
@@ -128,7 +127,6 @@
 
 	/**
 	 * Appends {@code value} to the end of this array.
-	 *
 	 * @param value the value
 	 * @return this array.
 	 */
@@ -139,7 +137,6 @@
 
 	/**
 	 * Appends {@code value} to the end of this array.
-	 *
 	 * @param value a finite value. May not be {@link Double#isNaN() NaNs} or
 	 * {@link Double#isInfinite() infinities}.
 	 * @return this array.
@@ -172,7 +169,6 @@
 
 	/**
 	 * Appends {@code value} to the end of this array.
-	 *
 	 * @param value a {@link JSONObject}, {@link JSONArray}, String, Boolean, Integer,
 	 * Long, Double, {@link JSONObject#NULL}, or {@code null}. May not be
 	 * {@link Double#isNaN() NaNs} or {@link Double#isInfinite() infinities}. Unsupported
@@ -289,8 +285,7 @@
 			return value;
 		}
 		catch (IndexOutOfBoundsException e) {
-			throw new JSONException(
-					"Index " + index + " out of range [0.." + this.values.size() + ")");
+			throw new JSONException("Index " + index + " out of range [0.." + this.values.size() + ")");
 		}
 	}
 
@@ -445,7 +440,6 @@
 	 * a long.
 	 * @param index the index to get the value from
 	 * @return the {@code value}
-	 *
 	 * @throws JSONException if the value at {@code index} doesn't exist or cannot be
 	 * coerced to a long.
 	 */
@@ -643,7 +637,6 @@
 	 *     94043,
 	 *     90210
 	 * ]</pre>
-	 *
 	 * @param indentSpaces the number of spaces to indent for each level of nesting.
 	 * @return a human readable JSON string of this array
 	 * @throws JSONException if processing of json failed
@@ -673,675 +666,4 @@
 		return this.values.hashCode();
 	}
 
-}
-=======
-/*
- * Copyright (C) 2010 The Android Open Source Project
- *
- * Licensed under the Apache License, Version 2.0 (the "License");
- * you may not use this file except in compliance with the License.
- * You may obtain a copy of the License at
- *
- *      https://www.apache.org/licenses/LICENSE-2.0
- *
- * Unless required by applicable law or agreed to in writing, software
- * distributed under the License is distributed on an "AS IS" BASIS,
- * WITHOUT WARRANTIES OR CONDITIONS OF ANY KIND, either express or implied.
- * See the License for the specific language governing permissions and
- * limitations under the License.
- */
-
-package org.springframework.boot.configurationprocessor.json;
-
-import java.lang.reflect.Array;
-import java.util.ArrayList;
-import java.util.Collection;
-import java.util.Iterator;
-import java.util.List;
-
-// Note: this class was written without inspecting the non-free org.json source code.
-
-/**
- * A dense indexed sequence of values. Values may be any mix of {@link JSONObject
- * JSONObjects}, other {@link JSONArray JSONArrays}, Strings, Booleans, Integers, Longs,
- * Doubles, {@code null} or {@link JSONObject#NULL}. Values may not be
- * {@link Double#isNaN() NaNs}, {@link Double#isInfinite() infinities}, or of any type not
- * listed here.
- * <p>
- * {@code JSONArray} has the same type coercion behavior and optional/mandatory accessors
- * as {@link JSONObject}. See that class' documentation for details.
- * <p>
- * <strong>Warning:</strong> this class represents null in two incompatible ways: the
- * standard Java {@code null} reference, and the sentinel value {@link JSONObject#NULL}.
- * In particular, {@code get} fails if the requested index holds the null reference, but
- * succeeds if it holds {@code JSONObject.NULL}.
- * <p>
- * Instances of this class are not thread safe. Although this class is nonfinal, it was
- * not designed for inheritance and should not be subclassed. In particular, self-use by
- * overridable methods is not specified. See <i>Effective Java</i> Item 17, "Design and
- * Document or inheritance or else prohibit it" for further information.
- */
-public class JSONArray {
-
-	private final List<Object> values;
-
-	/**
-	 * Creates a {@code JSONArray} with no values.
-	 */
-	public JSONArray() {
-		this.values = new ArrayList<>();
-	}
-
-	/**
-	 * Creates a new {@code JSONArray} by copying all values from the given collection.
-	 * @param copyFrom a collection whose values are of supported types. Unsupported
-	 * values are not permitted and will yield an array in an inconsistent state.
-	 */
-	/* Accept a raw type for API compatibility */
-	@SuppressWarnings("rawtypes")
-	public JSONArray(Collection copyFrom) {
-		this();
-		if (copyFrom != null) {
-			for (Iterator it = copyFrom.iterator(); it.hasNext();) {
-				put(JSONObject.wrap(it.next()));
-			}
-		}
-	}
-
-	/**
-	 * Creates a new {@code JSONArray} with values from the next array in the tokener.
-	 * @param readFrom a tokener whose nextValue() method will yield a {@code JSONArray}.
-	 * @throws JSONException if the parse fails or doesn't yield a {@code JSONArray}.
-	 * @throws JSONException if processing of json failed
-	 */
-	public JSONArray(JSONTokener readFrom) throws JSONException {
-		/*
-		 * Getting the parser to populate this could get tricky. Instead, just parse to
-		 * temporary JSONArray and then steal the data from that.
-		 */
-		Object object = readFrom.nextValue();
-		if (object instanceof JSONArray) {
-			this.values = ((JSONArray) object).values;
-		}
-		else {
-			throw JSON.typeMismatch(object, "JSONArray");
-		}
-	}
-
-	/**
-	 * Creates a new {@code JSONArray} with values from the JSON string.
-	 * @param json a JSON-encoded string containing an array.
-	 * @throws JSONException if the parse fails or doesn't yield a {@code
-	 *     JSONArray}.
-	 */
-	public JSONArray(String json) throws JSONException {
-		this(new JSONTokener(json));
-	}
-
-	/**
-	 * Creates a new {@code JSONArray} with values from the given primitive array.
-	 * @param array a primitive array
-	 * @throws JSONException if processing of json failed
-	 */
-	public JSONArray(Object array) throws JSONException {
-		if (!array.getClass().isArray()) {
-			throw new JSONException("Not a primitive array: " + array.getClass());
-		}
-		final int length = Array.getLength(array);
-		this.values = new ArrayList<>(length);
-		for (int i = 0; i < length; ++i) {
-			put(JSONObject.wrap(Array.get(array, i)));
-		}
-	}
-
-	/**
-	 * Returns the number of values in this array.
-	 * @return the length of this array
-	 */
-	public int length() {
-		return this.values.size();
-	}
-
-	/**
-	 * Appends {@code value} to the end of this array.
-	 * @param value the value
-	 * @return this array.
-	 */
-	public JSONArray put(boolean value) {
-		this.values.add(value);
-		return this;
-	}
-
-	/**
-	 * Appends {@code value} to the end of this array.
-	 * @param value a finite value. May not be {@link Double#isNaN() NaNs} or
-	 * {@link Double#isInfinite() infinities}.
-	 * @return this array.
-	 * @throws JSONException if processing of json failed
-	 */
-	public JSONArray put(double value) throws JSONException {
-		this.values.add(JSON.checkDouble(value));
-		return this;
-	}
-
-	/**
-	 * Appends {@code value} to the end of this array.
-	 * @param value the value
-	 * @return this array.
-	 */
-	public JSONArray put(int value) {
-		this.values.add(value);
-		return this;
-	}
-
-	/**
-	 * Appends {@code value} to the end of this array.
-	 * @param value the value
-	 * @return this array.
-	 */
-	public JSONArray put(long value) {
-		this.values.add(value);
-		return this;
-	}
-
-	/**
-	 * Appends {@code value} to the end of this array.
-	 * @param value a {@link JSONObject}, {@link JSONArray}, String, Boolean, Integer,
-	 * Long, Double, {@link JSONObject#NULL}, or {@code null}. May not be
-	 * {@link Double#isNaN() NaNs} or {@link Double#isInfinite() infinities}. Unsupported
-	 * values are not permitted and will cause the array to be in an inconsistent state.
-	 * @return this array.
-	 */
-	public JSONArray put(Object value) {
-		this.values.add(value);
-		return this;
-	}
-
-	/**
-	 * Sets the value at {@code index} to {@code value}, null padding this array to the
-	 * required length if necessary. If a value already exists at {@code
-	 * index}, it will be replaced.
-	 * @param index the index to set the value to
-	 * @param value the value
-	 * @return this array.
-	 * @throws JSONException if processing of json failed
-	 */
-	public JSONArray put(int index, boolean value) throws JSONException {
-		return put(index, (Boolean) value);
-	}
-
-	/**
-	 * Sets the value at {@code index} to {@code value}, null padding this array to the
-	 * required length if necessary. If a value already exists at {@code
-	 * index}, it will be replaced.
-	 * @param index the index to set the value to
-	 * @param value a finite value. May not be {@link Double#isNaN() NaNs} or
-	 * {@link Double#isInfinite() infinities}.
-	 * @return this array.
-	 * @throws JSONException if processing of json failed
-	 */
-	public JSONArray put(int index, double value) throws JSONException {
-		return put(index, (Double) value);
-	}
-
-	/**
-	 * Sets the value at {@code index} to {@code value}, null padding this array to the
-	 * required length if necessary. If a value already exists at {@code
-	 * index}, it will be replaced.
-	 * @param index the index to set the value to
-	 * @param value the value
-	 * @return this array.
-	 * @throws JSONException if processing of json failed
-	 */
-	public JSONArray put(int index, int value) throws JSONException {
-		return put(index, (Integer) value);
-	}
-
-	/**
-	 * Sets the value at {@code index} to {@code value}, null padding this array to the
-	 * required length if necessary. If a value already exists at {@code
-	 * index}, it will be replaced.
-	 * @param index the index to set the value to
-	 * @param value the value
-	 * @return this array.
-	 * @throws JSONException if processing of json failed
-	 */
-	public JSONArray put(int index, long value) throws JSONException {
-		return put(index, (Long) value);
-	}
-
-	/**
-	 * Sets the value at {@code index} to {@code value}, null padding this array to the
-	 * required length if necessary. If a value already exists at {@code
-	 * index}, it will be replaced.
-	 * @param index the index to set the value to
-	 * @param value a {@link JSONObject}, {@link JSONArray}, String, Boolean, Integer,
-	 * Long, Double, {@link JSONObject#NULL}, or {@code null}. May not be
-	 * {@link Double#isNaN() NaNs} or {@link Double#isInfinite() infinities}.
-	 * @return this array.
-	 * @throws JSONException if processing of json failed
-	 */
-	public JSONArray put(int index, Object value) throws JSONException {
-		if (value instanceof Number) {
-			// deviate from the original by checking all Numbers, not just floats &
-			// doubles
-			JSON.checkDouble(((Number) value).doubleValue());
-		}
-		while (this.values.size() <= index) {
-			this.values.add(null);
-		}
-		this.values.set(index, value);
-		return this;
-	}
-
-	/**
-	 * Returns true if this array has no value at {@code index}, or if its value is the
-	 * {@code null} reference or {@link JSONObject#NULL}.
-	 * @param index the index to set the value to
-	 * @return true if this array has no value at {@code index}
-	 */
-	public boolean isNull(int index) {
-		Object value = opt(index);
-		return value == null || value == JSONObject.NULL;
-	}
-
-	/**
-	 * Returns the value at {@code index}.
-	 * @param index the index to get the value from
-	 * @return the value at {@code index}.
-	 * @throws JSONException if this array has no value at {@code index}, or if that value
-	 * is the {@code null} reference. This method returns normally if the value is
-	 * {@code JSONObject#NULL}.
-	 */
-	public Object get(int index) throws JSONException {
-		try {
-			Object value = this.values.get(index);
-			if (value == null) {
-				throw new JSONException("Value at " + index + " is null.");
-			}
-			return value;
-		}
-		catch (IndexOutOfBoundsException e) {
-			throw new JSONException("Index " + index + " out of range [0.." + this.values.size() + ")");
-		}
-	}
-
-	/**
-	 * Returns the value at {@code index}, or null if the array has no value at
-	 * {@code index}.
-	 * @param index the index to get the value from
-	 * @return the value at {@code index} or {@code null}
-	 */
-	public Object opt(int index) {
-		if (index < 0 || index >= this.values.size()) {
-			return null;
-		}
-		return this.values.get(index);
-	}
-
-	/**
-	 * Removes and returns the value at {@code index}, or null if the array has no value
-	 * at {@code index}.
-	 * @param index the index of the value to remove
-	 * @return the previous value at {@code index}
-	 */
-	public Object remove(int index) {
-		if (index < 0 || index >= this.values.size()) {
-			return null;
-		}
-		return this.values.remove(index);
-	}
-
-	/**
-	 * Returns the value at {@code index} if it exists and is a boolean or can be coerced
-	 * to a boolean.
-	 * @param index the index to get the value from
-	 * @return the value at {@code index}
-	 * @throws JSONException if the value at {@code index} doesn't exist or cannot be
-	 * coerced to a boolean.
-	 */
-	public boolean getBoolean(int index) throws JSONException {
-		Object object = get(index);
-		Boolean result = JSON.toBoolean(object);
-		if (result == null) {
-			throw JSON.typeMismatch(index, object, "boolean");
-		}
-		return result;
-	}
-
-	/**
-	 * Returns the value at {@code index} if it exists and is a boolean or can be coerced
-	 * to a boolean. Returns false otherwise.
-	 * @param index the index to get the value from
-	 * @return the {@code value} or {@code false}
-	 */
-	public boolean optBoolean(int index) {
-		return optBoolean(index, false);
-	}
-
-	/**
-	 * Returns the value at {@code index} if it exists and is a boolean or can be coerced
-	 * to a boolean. Returns {@code fallback} otherwise.
-	 * @param index the index to get the value from
-	 * @param fallback the fallback value
-	 * @return the value at {@code index} of {@code fallback}
-	 */
-	public boolean optBoolean(int index, boolean fallback) {
-		Object object = opt(index);
-		Boolean result = JSON.toBoolean(object);
-		return result != null ? result : fallback;
-	}
-
-	/**
-	 * Returns the value at {@code index} if it exists and is a double or can be coerced
-	 * to a double.
-	 * @param index the index to get the value from
-	 * @return the {@code value}
-	 * @throws JSONException if the value at {@code index} doesn't exist or cannot be
-	 * coerced to a double.
-	 */
-	public double getDouble(int index) throws JSONException {
-		Object object = get(index);
-		Double result = JSON.toDouble(object);
-		if (result == null) {
-			throw JSON.typeMismatch(index, object, "double");
-		}
-		return result;
-	}
-
-	/**
-	 * Returns the value at {@code index} if it exists and is a double or can be coerced
-	 * to a double. Returns {@code NaN} otherwise.
-	 * @param index the index to get the value from
-	 * @return the {@code value} or {@code NaN}
-	 */
-	public double optDouble(int index) {
-		return optDouble(index, Double.NaN);
-	}
-
-	/**
-	 * Returns the value at {@code index} if it exists and is a double or can be coerced
-	 * to a double. Returns {@code fallback} otherwise.
-	 * @param index the index to get the value from
-	 * @param fallback the fallback value
-	 * @return the value at {@code index} of {@code fallback}
-	 */
-	public double optDouble(int index, double fallback) {
-		Object object = opt(index);
-		Double result = JSON.toDouble(object);
-		return result != null ? result : fallback;
-	}
-
-	/**
-	 * Returns the value at {@code index} if it exists and is an int or can be coerced to
-	 * an int.
-	 * @param index the index to get the value from
-	 * @return the {@code value}
-	 * @throws JSONException if the value at {@code index} doesn't exist or cannot be
-	 * coerced to an int.
-	 */
-	public int getInt(int index) throws JSONException {
-		Object object = get(index);
-		Integer result = JSON.toInteger(object);
-		if (result == null) {
-			throw JSON.typeMismatch(index, object, "int");
-		}
-		return result;
-	}
-
-	/**
-	 * Returns the value at {@code index} if it exists and is an int or can be coerced to
-	 * an int. Returns 0 otherwise.
-	 * @param index the index to get the value from
-	 * @return the {@code value} or {@code 0}
-	 */
-	public int optInt(int index) {
-		return optInt(index, 0);
-	}
-
-	/**
-	 * Returns the value at {@code index} if it exists and is an int or can be coerced to
-	 * an int. Returns {@code fallback} otherwise.
-	 * @param index the index to get the value from
-	 * @param fallback the fallback value
-	 * @return the value at {@code index} of {@code fallback}
-	 */
-	public int optInt(int index, int fallback) {
-		Object object = opt(index);
-		Integer result = JSON.toInteger(object);
-		return result != null ? result : fallback;
-	}
-
-	/**
-	 * Returns the value at {@code index} if it exists and is a long or can be coerced to
-	 * a long.
-	 * @param index the index to get the value from
-	 * @return the {@code value}
-	 * @throws JSONException if the value at {@code index} doesn't exist or cannot be
-	 * coerced to a long.
-	 */
-	public long getLong(int index) throws JSONException {
-		Object object = get(index);
-		Long result = JSON.toLong(object);
-		if (result == null) {
-			throw JSON.typeMismatch(index, object, "long");
-		}
-		return result;
-	}
-
-	/**
-	 * Returns the value at {@code index} if it exists and is a long or can be coerced to
-	 * a long. Returns 0 otherwise.
-	 * @param index the index to get the value from
-	 * @return the {@code value} or {@code 0}
-	 */
-	public long optLong(int index) {
-		return optLong(index, 0L);
-	}
-
-	/**
-	 * Returns the value at {@code index} if it exists and is a long or can be coerced to
-	 * a long. Returns {@code fallback} otherwise.
-	 * @param index the index to get the value from
-	 * @param fallback the fallback value
-	 * @return the value at {@code index} of {@code fallback}
-	 */
-	public long optLong(int index, long fallback) {
-		Object object = opt(index);
-		Long result = JSON.toLong(object);
-		return result != null ? result : fallback;
-	}
-
-	/**
-	 * Returns the value at {@code index} if it exists, coercing it if necessary.
-	 * @param index the index to get the value from
-	 * @return the {@code value}
-	 * @throws JSONException if no such value exists.
-	 */
-	public String getString(int index) throws JSONException {
-		Object object = get(index);
-		String result = JSON.toString(object);
-		if (result == null) {
-			throw JSON.typeMismatch(index, object, "String");
-		}
-		return result;
-	}
-
-	/**
-	 * Returns the value at {@code index} if it exists, coercing it if necessary. Returns
-	 * the empty string if no such value exists.
-	 * @param index the index to get the value from
-	 * @return the {@code value} or an empty string
-	 */
-	public String optString(int index) {
-		return optString(index, "");
-	}
-
-	/**
-	 * Returns the value at {@code index} if it exists, coercing it if necessary. Returns
-	 * {@code fallback} if no such value exists.
-	 * @param index the index to get the value from
-	 * @param fallback the fallback value
-	 * @return the value at {@code index} of {@code fallback}
-	 */
-	public String optString(int index, String fallback) {
-		Object object = opt(index);
-		String result = JSON.toString(object);
-		return result != null ? result : fallback;
-	}
-
-	/**
-	 * Returns the value at {@code index} if it exists and is a {@code
-	 * JSONArray}.
-	 * @param index the index to get the value from
-	 * @return the array at {@code index}
-	 * @throws JSONException if the value doesn't exist or is not a {@code
-	 *     JSONArray}.
-	 */
-	public JSONArray getJSONArray(int index) throws JSONException {
-		Object object = get(index);
-		if (object instanceof JSONArray) {
-			return (JSONArray) object;
-		}
-		else {
-			throw JSON.typeMismatch(index, object, "JSONArray");
-		}
-	}
-
-	/**
-	 * Returns the value at {@code index} if it exists and is a {@code
-	 * JSONArray}. Returns null otherwise.
-	 * @param index the index to get the value from
-	 * @return the array at {@code index} or {@code null}
-	 */
-	public JSONArray optJSONArray(int index) {
-		Object object = opt(index);
-		return object instanceof JSONArray ? (JSONArray) object : null;
-	}
-
-	/**
-	 * Returns the value at {@code index} if it exists and is a {@code
-	 * JSONObject}.
-	 * @param index the index to get the value from
-	 * @return the object at {@code index}
-	 * @throws JSONException if the value doesn't exist or is not a {@code
-	 *     JSONObject}.
-	 */
-	public JSONObject getJSONObject(int index) throws JSONException {
-		Object object = get(index);
-		if (object instanceof JSONObject) {
-			return (JSONObject) object;
-		}
-		else {
-			throw JSON.typeMismatch(index, object, "JSONObject");
-		}
-	}
-
-	/**
-	 * Returns the value at {@code index} if it exists and is a {@code
-	 * JSONObject}. Returns null otherwise.
-	 * @param index the index to get the value from
-	 * @return the object at {@code index} or {@code null}
-	 */
-	public JSONObject optJSONObject(int index) {
-		Object object = opt(index);
-		return object instanceof JSONObject ? (JSONObject) object : null;
-	}
-
-	/**
-	 * Returns a new object whose values are the values in this array, and whose names are
-	 * the values in {@code names}. Names and values are paired up by index from 0 through
-	 * to the shorter array's length. Names that are not strings will be coerced to
-	 * strings. This method returns null if either array is empty.
-	 * @param names the property names
-	 * @return a json object
-	 * @throws JSONException if processing of json failed
-	 */
-	public JSONObject toJSONObject(JSONArray names) throws JSONException {
-		JSONObject result = new JSONObject();
-		int length = Math.min(names.length(), this.values.size());
-		if (length == 0) {
-			return null;
-		}
-		for (int i = 0; i < length; i++) {
-			String name = JSON.toString(names.opt(i));
-			result.put(name, opt(i));
-		}
-		return result;
-	}
-
-	/**
-	 * Returns a new string by alternating this array's values with {@code
-	 * separator}. This array's string values are quoted and have their special characters
-	 * escaped. For example, the array containing the strings '12" pizza', 'taco' and
-	 * 'soda' joined on '+' returns this: <pre>"12\" pizza"+"taco"+"soda"</pre>
-	 * @param separator the separator to use
-	 * @return the joined value
-	 * @throws JSONException if processing of json failed
-	 */
-	public String join(String separator) throws JSONException {
-		JSONStringer stringer = new JSONStringer();
-		stringer.open(JSONStringer.Scope.NULL, "");
-		for (int i = 0, size = this.values.size(); i < size; i++) {
-			if (i > 0) {
-				stringer.out.append(separator);
-			}
-			stringer.value(this.values.get(i));
-		}
-		stringer.close(JSONStringer.Scope.NULL, JSONStringer.Scope.NULL, "");
-		return stringer.out.toString();
-	}
-
-	/**
-	 * Encodes this array as a compact JSON string, such as: <pre>[94043,90210]</pre>
-	 * @return a compact JSON string representation of this array
-	 */
-	@Override
-	public String toString() {
-		try {
-			JSONStringer stringer = new JSONStringer();
-			writeTo(stringer);
-			return stringer.toString();
-		}
-		catch (JSONException e) {
-			return null;
-		}
-	}
-
-	/**
-	 * Encodes this array as a human readable JSON string for debugging, such as: <pre>
-	 * [
-	 *     94043,
-	 *     90210
-	 * ]</pre>
-	 * @param indentSpaces the number of spaces to indent for each level of nesting.
-	 * @return a human readable JSON string of this array
-	 * @throws JSONException if processing of json failed
-	 */
-	public String toString(int indentSpaces) throws JSONException {
-		JSONStringer stringer = new JSONStringer(indentSpaces);
-		writeTo(stringer);
-		return stringer.toString();
-	}
-
-	void writeTo(JSONStringer stringer) throws JSONException {
-		stringer.array();
-		for (Object value : this.values) {
-			stringer.value(value);
-		}
-		stringer.endArray();
-	}
-
-	@Override
-	public boolean equals(Object o) {
-		return o instanceof JSONArray && ((JSONArray) o).values.equals(this.values);
-	}
-
-	@Override
-	public int hashCode() {
-		// diverge from the original, which doesn't implement hashCode
-		return this.values.hashCode();
-	}
-
-}
->>>>>>> 6755b480
+}