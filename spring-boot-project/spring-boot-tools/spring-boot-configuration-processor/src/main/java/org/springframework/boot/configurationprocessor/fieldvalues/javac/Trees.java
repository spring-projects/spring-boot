<<<<<<< HEAD
/*
 * Copyright 2012-2019 the original author or authors.
 *
 * Licensed under the Apache License, Version 2.0 (the "License");
 * you may not use this file except in compliance with the License.
 * You may obtain a copy of the License at
 *
 *      https://www.apache.org/licenses/LICENSE-2.0
 *
 * Unless required by applicable law or agreed to in writing, software
 * distributed under the License is distributed on an "AS IS" BASIS,
 * WITHOUT WARRANTIES OR CONDITIONS OF ANY KIND, either express or implied.
 * See the License for the specific language governing permissions and
 * limitations under the License.
 */

package org.springframework.boot.configurationprocessor.fieldvalues.javac;

import java.lang.reflect.Method;

import javax.annotation.processing.ProcessingEnvironment;
import javax.lang.model.element.Element;

/**
 * Reflection based access to {@code com.sun.source.util.Trees}.
 *
 * @author Phillip Webb
 */
final class Trees extends ReflectionWrapper {

	private Trees(Object instance) {
		super("com.sun.source.util.Trees", instance);
	}

	Tree getTree(Element element) throws Exception {
		Object tree = findMethod("getTree", Element.class).invoke(getInstance(), element);
		return (tree != null) ? new Tree(tree) : null;
	}

	static Trees instance(ProcessingEnvironment env) throws Exception {
		ClassLoader classLoader = env.getClass().getClassLoader();
		Class<?> type = findClass(classLoader, "com.sun.source.util.Trees");
		Method method = findMethod(type, "instance", ProcessingEnvironment.class);
		return new Trees(method.invoke(null, env));
	}

}
=======
/*
 * Copyright 2012-2020 the original author or authors.
 *
 * Licensed under the Apache License, Version 2.0 (the "License");
 * you may not use this file except in compliance with the License.
 * You may obtain a copy of the License at
 *
 *      https://www.apache.org/licenses/LICENSE-2.0
 *
 * Unless required by applicable law or agreed to in writing, software
 * distributed under the License is distributed on an "AS IS" BASIS,
 * WITHOUT WARRANTIES OR CONDITIONS OF ANY KIND, either express or implied.
 * See the License for the specific language governing permissions and
 * limitations under the License.
 */

package org.springframework.boot.configurationprocessor.fieldvalues.javac;

import java.lang.reflect.Field;
import java.lang.reflect.Method;

import javax.annotation.processing.ProcessingEnvironment;
import javax.lang.model.element.Element;

/**
 * Reflection based access to {@code com.sun.source.util.Trees}.
 *
 * @author Phillip Webb
 */
final class Trees extends ReflectionWrapper {

	private Trees(Object instance) {
		super("com.sun.source.util.Trees", instance);
	}

	Tree getTree(Element element) throws Exception {
		Object tree = findMethod("getTree", Element.class).invoke(getInstance(), element);
		return (tree != null) ? new Tree(tree) : null;
	}

	static Trees instance(ProcessingEnvironment env) throws Exception {
		try {
			ClassLoader classLoader = env.getClass().getClassLoader();
			Class<?> type = findClass(classLoader, "com.sun.source.util.Trees");
			Method method = findMethod(type, "instance", ProcessingEnvironment.class);
			return new Trees(method.invoke(null, env));
		}
		catch (Exception ex) {
			return instance(unwrap(env));
		}
	}

	private static ProcessingEnvironment unwrap(ProcessingEnvironment wrapper) throws Exception {
		Field delegateField = wrapper.getClass().getDeclaredField("delegate");
		delegateField.setAccessible(true);
		return (ProcessingEnvironment) delegateField.get(wrapper);
	}

}
>>>>>>> 6755b480
<|MERGE_RESOLUTION|>--- conflicted
+++ resolved
@@ -1,52 +1,3 @@
-<<<<<<< HEAD
-/*
- * Copyright 2012-2019 the original author or authors.
- *
- * Licensed under the Apache License, Version 2.0 (the "License");
- * you may not use this file except in compliance with the License.
- * You may obtain a copy of the License at
- *
- *      https://www.apache.org/licenses/LICENSE-2.0
- *
- * Unless required by applicable law or agreed to in writing, software
- * distributed under the License is distributed on an "AS IS" BASIS,
- * WITHOUT WARRANTIES OR CONDITIONS OF ANY KIND, either express or implied.
- * See the License for the specific language governing permissions and
- * limitations under the License.
- */
-
-package org.springframework.boot.configurationprocessor.fieldvalues.javac;
-
-import java.lang.reflect.Method;
-
-import javax.annotation.processing.ProcessingEnvironment;
-import javax.lang.model.element.Element;
-
-/**
- * Reflection based access to {@code com.sun.source.util.Trees}.
- *
- * @author Phillip Webb
- */
-final class Trees extends ReflectionWrapper {
-
-	private Trees(Object instance) {
-		super("com.sun.source.util.Trees", instance);
-	}
-
-	Tree getTree(Element element) throws Exception {
-		Object tree = findMethod("getTree", Element.class).invoke(getInstance(), element);
-		return (tree != null) ? new Tree(tree) : null;
-	}
-
-	static Trees instance(ProcessingEnvironment env) throws Exception {
-		ClassLoader classLoader = env.getClass().getClassLoader();
-		Class<?> type = findClass(classLoader, "com.sun.source.util.Trees");
-		Method method = findMethod(type, "instance", ProcessingEnvironment.class);
-		return new Trees(method.invoke(null, env));
-	}
-
-}
-=======
 /*
  * Copyright 2012-2020 the original author or authors.
  *
@@ -105,5 +56,4 @@
 		return (ProcessingEnvironment) delegateField.get(wrapper);
 	}
 
-}
->>>>>>> 6755b480
+}