--- conflicted
+++ resolved
@@ -301,18 +301,6 @@
 	}
 
 	@TestTemplate
-<<<<<<< HEAD
-	void whenBuildImageIsInvokedWithBuildpacks(MavenBuild mavenBuild) {
-		mavenBuild.project("build-image-custom-buildpacks").goals("package")
-				.systemProperty("spring-boot.build-image.pullPolicy", "IF_NOT_PRESENT").execute((project) -> {
-					assertThat(buildLog(project)).contains("Building image")
-							.contains("docker.io/library/build-image-custom-buildpacks:0.0.1.BUILD-SNAPSHOT")
-							.contains("Successfully built image");
-					ImageReference imageReference = ImageReference
-							.of("docker.io/library/build-image-custom-buildpacks:0.0.1.BUILD-SNAPSHOT");
-					try (GenericContainer<?> container = new GenericContainer<>(imageReference.toString())) {
-						container.waitingFor(Wait.forLogMessage("Launched\\n", 1)).start();
-=======
 	void whenBuildImageIsInvokedWithZipPackaging(MavenBuild mavenBuild) {
 		mavenBuild.project("build-image-zip-packaging").goals("package")
 				.systemProperty("spring-boot.build-image.pullPolicy", "IF_NOT_PRESENT")
@@ -332,16 +320,32 @@
 							assertThat(text).contains("Main-Class: org.springframework.boot.loader.PropertiesLauncher");
 							return null;
 						});
->>>>>>> 17fa215c
-					}
-					finally {
-						removeImage(imageReference);
-					}
-				});
-	}
-
-	@TestTemplate
-<<<<<<< HEAD
+					}
+					finally {
+						removeImage(imageReference);
+					}
+				});
+	}
+
+	@TestTemplate
+	void whenBuildImageIsInvokedWithBuildpacks(MavenBuild mavenBuild) {
+		mavenBuild.project("build-image-custom-buildpacks").goals("package")
+				.systemProperty("spring-boot.build-image.pullPolicy", "IF_NOT_PRESENT").execute((project) -> {
+					assertThat(buildLog(project)).contains("Building image")
+							.contains("docker.io/library/build-image-custom-buildpacks:0.0.1.BUILD-SNAPSHOT")
+							.contains("Successfully built image");
+					ImageReference imageReference = ImageReference
+							.of("docker.io/library/build-image-custom-buildpacks:0.0.1.BUILD-SNAPSHOT");
+					try (GenericContainer<?> container = new GenericContainer<>(imageReference.toString())) {
+						container.waitingFor(Wait.forLogMessage("Launched\\n", 1)).start();
+					}
+					finally {
+						removeImage(imageReference);
+					}
+				});
+	}
+
+	@TestTemplate
 	void failsWithBindingContainingInvalidCertificate(MavenBuild mavenBuild) {
 		mavenBuild.project("build-image-bindings").goals("package")
 				.systemProperty("spring-boot.build-image.pullPolicy", "IF_NOT_PRESENT")
@@ -351,8 +355,6 @@
 	}
 
 	@TestTemplate
-=======
->>>>>>> 17fa215c
 	void failsWhenPublishWithoutPublishRegistryConfigured(MavenBuild mavenBuild) {
 		mavenBuild.project("build-image").goals("package").systemProperty("spring-boot.build-image.publish", "true")
 				.executeAndFail((project) -> assertThat(buildLog(project)).contains("requires docker.publishRegistry"));
