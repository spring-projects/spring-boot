<<<<<<< HEAD
/*
 * Copyright 2012-2019 the original author or authors.
 *
 * Licensed under the Apache License, Version 2.0 (the "License");
 * you may not use this file except in compliance with the License.
 * You may obtain a copy of the License at
 *
 *      https://www.apache.org/licenses/LICENSE-2.0
 *
 * Unless required by applicable law or agreed to in writing, software
 * distributed under the License is distributed on an "AS IS" BASIS,
 * WITHOUT WARRANTIES OR CONDITIONS OF ANY KIND, either express or implied.
 * See the License for the specific language governing permissions and
 * limitations under the License.
 */

package org.springframework.boot.maven;

import java.io.File;
import java.io.IOException;
import java.lang.reflect.Method;
import java.net.MalformedURLException;
import java.net.URL;
import java.util.ArrayList;
import java.util.Arrays;
import java.util.Collections;
import java.util.List;
import java.util.Map;
import java.util.Set;
import java.util.stream.Collectors;

import org.apache.maven.artifact.Artifact;
import org.apache.maven.model.Resource;
import org.apache.maven.plugin.MojoExecutionException;
import org.apache.maven.plugin.MojoFailureException;
import org.apache.maven.plugins.annotations.Parameter;
import org.apache.maven.project.MavenProject;
import org.apache.maven.shared.artifact.filter.collection.AbstractArtifactFeatureFilter;
import org.apache.maven.shared.artifact.filter.collection.FilterArtifacts;

import org.springframework.boot.loader.tools.FileUtils;
import org.springframework.boot.loader.tools.MainClassFinder;

/**
 * Base class to run a spring application.
 *
 * @author Phillip Webb
 * @author Stephane Nicoll
 * @author David Liu
 * @author Daniel Young
 * @author Dmytro Nosan
 * @since 1.3.0
 * @see RunMojo
 * @see StartMojo
 */
public abstract class AbstractRunMojo extends AbstractDependencyFilterMojo {

	private static final String SPRING_BOOT_APPLICATION_CLASS_NAME = "org.springframework.boot.autoconfigure.SpringBootApplication";

	/**
	 * The Maven project.
	 * @since 1.0.0
	 */
	@Parameter(defaultValue = "${project}", readonly = true, required = true)
	private MavenProject project;

	/**
	 * Add maven resources to the classpath directly, this allows live in-place editing of
	 * resources. Duplicate resources are removed from {@code target/classes} to prevent
	 * them to appear twice if {@code ClassLoader.getResources()} is called. Please
	 * consider adding {@code spring-boot-devtools} to your project instead as it provides
	 * this feature and many more.
	 * @since 1.0.0
	 */
	@Parameter(property = "spring-boot.run.addResources", defaultValue = "false")
	private boolean addResources = false;

	/**
	 * Path to agent jar. NOTE: a forked process is required to use this feature.
	 * @since 1.0.0
	 * @deprecated since 2.2.0 in favor of {@code agents}
	 */
	@Deprecated
	@Parameter(property = "spring-boot.run.agent")
	private File[] agent;

	/**
	 * Path to agent jars. NOTE: a forked process is required to use this feature.
	 * @since 2.2.0
	 */
	@Parameter(property = "spring-boot.run.agents")
	private File[] agents;

	/**
	 * Flag to say that the agent requires -noverify.
	 * @since 1.0.0
	 */
	@Parameter(property = "spring-boot.run.noverify")
	private boolean noverify = false;

	/**
	 * Current working directory to use for the application. If not specified, basedir
	 * will be used. NOTE: a forked process is required to use this feature.
	 * @since 1.5.0
	 */
	@Parameter(property = "spring-boot.run.workingDirectory")
	private File workingDirectory;

	/**
	 * JVM arguments that should be associated with the forked process used to run the
	 * application. On command line, make sure to wrap multiple values between quotes.
	 * NOTE: a forked process is required to use this feature.
	 * @since 1.1.0
	 */
	@Parameter(property = "spring-boot.run.jvmArguments")
	private String jvmArguments;

	/**
	 * List of JVM system properties to pass to the process. NOTE: a forked process is
	 * required to use this feature.
	 * @since 2.1.0
	 */
	@Parameter
	private Map<String, String> systemPropertyVariables;

	/**
	 * List of Environment variables that should be associated with the forked process
	 * used to run the application. NOTE: a forked process is required to use this
	 * feature.
	 * @since 2.1.0
	 */
	@Parameter
	private Map<String, String> environmentVariables;

	/**
	 * Arguments that should be passed to the application. On command line use commas to
	 * separate multiple arguments.
	 * @since 1.0.0
	 */
	@Parameter(property = "spring-boot.run.arguments")
	private String[] arguments;

	/**
	 * The spring profiles to activate. Convenience shortcut of specifying the
	 * 'spring.profiles.active' argument. On command line use commas to separate multiple
	 * profiles.
	 * @since 1.3.0
	 */
	@Parameter(property = "spring-boot.run.profiles")
	private String[] profiles;

	/**
	 * The name of the main class. If not specified the first compiled class found that
	 * contains a 'main' method will be used.
	 * @since 1.0.0
	 */
	@Parameter(property = "spring-boot.run.main-class")
	private String mainClass;

	/**
	 * Additional folders besides the classes directory that should be added to the
	 * classpath.
	 * @since 1.0.0
	 */
	@Parameter(property = "spring-boot.run.folders")
	private String[] folders;

	/**
	 * Directory containing the classes and resource files that should be packaged into
	 * the archive.
	 * @since 1.0.0
	 */
	@Parameter(defaultValue = "${project.build.outputDirectory}", required = true)
	private File classesDirectory;

	/**
	 * Flag to indicate if the run processes should be forked. Disabling forking will
	 * disable some features such as an agent, custom JVM arguments, devtools or
	 * specifying the working directory to use.
	 * @since 1.2.0
	 */
	@Parameter(property = "spring-boot.run.fork", defaultValue = "true")
	private boolean fork;

	/**
	 * Flag to include the test classpath when running.
	 * @since 1.3.0
	 */
	@Parameter(property = "spring-boot.run.useTestClasspath", defaultValue = "false")
	private Boolean useTestClasspath;

	/**
	 * Skip the execution.
	 * @since 1.3.2
	 */
	@Parameter(property = "spring-boot.run.skip", defaultValue = "false")
	private boolean skip;

	@Override
	public void execute() throws MojoExecutionException, MojoFailureException {
		if (this.skip) {
			getLog().debug("skipping run as per configuration.");
			return;
		}
		run(getStartClass());
	}

	/**
	 * Specify if the application process should be forked.
	 * @return {@code true} if the application process should be forked
	 */
	protected boolean isFork() {
		return this.fork;
	}

	/**
	 * Specify if fork should be enabled by default.
	 * @return {@code true} if fork should be enabled by default
	 * @see #logDisabledFork()
	 * @deprecated as of 2.2.0 in favour of enabling forking by default.
	 */
	@Deprecated
	protected boolean enableForkByDefault() {
		return hasAgent() || hasJvmArgs() || hasEnvVariables() || hasWorkingDirectorySet();
	}

	private boolean hasAgent() {
		File[] configuredAgents = determineAgents();
		return (configuredAgents != null && configuredAgents.length > 0);
	}

	private boolean hasJvmArgs() {
		return (this.jvmArguments != null && !this.jvmArguments.isEmpty())
				|| (this.systemPropertyVariables != null && !this.systemPropertyVariables.isEmpty());
	}

	private boolean hasEnvVariables() {
		return (this.environmentVariables != null && !this.environmentVariables.isEmpty());
	}

	private boolean hasWorkingDirectorySet() {
		return this.workingDirectory != null;
	}

	private void run(String startClassName) throws MojoExecutionException, MojoFailureException {
		boolean fork = isFork();
		this.project.getProperties().setProperty("_spring.boot.fork.enabled", Boolean.toString(fork));
		if (fork) {
			doRunWithForkedJvm(startClassName);
		}
		else {
			logDisabledFork();
			runWithMavenJvm(startClassName, resolveApplicationArguments().asArray());
		}
	}

	/**
	 * Log a warning indicating that fork mode has been explicitly disabled while some
	 * conditions are present that require to enable it.
	 */
	protected void logDisabledFork() {
		if (getLog().isWarnEnabled()) {
			if (hasAgent()) {
				getLog().warn("Fork mode disabled, ignoring agent");
			}
			if (hasJvmArgs()) {
				RunArguments runArguments = resolveJvmArguments();
				getLog().warn("Fork mode disabled, ignoring JVM argument(s) ["
						+ String.join(" ", runArguments.asArray()) + "]");
			}
			if (hasWorkingDirectorySet()) {
				getLog().warn("Fork mode disabled, ignoring working directory configuration");
			}
		}
	}

	private void doRunWithForkedJvm(String startClassName) throws MojoExecutionException, MojoFailureException {
		List<String> args = new ArrayList<>();
		addAgents(args);
		addJvmArgs(args);
		addClasspath(args);
		args.add(startClassName);
		addArgs(args);
		runWithForkedJvm((this.workingDirectory != null) ? this.workingDirectory : this.project.getBasedir(), args,
				determineEnvironmentVariables());
	}

	/**
	 * Run with a forked VM, using the specified command line arguments.
	 * @param workingDirectory the working directory of the forked JVM
	 * @param args the arguments (JVM arguments and application arguments)
	 * @param environmentVariables the environment variables
	 * @throws MojoExecutionException in case of MOJO execution errors
	 * @throws MojoFailureException in case of MOJO failures
	 */
	protected abstract void runWithForkedJvm(File workingDirectory, List<String> args,
			Map<String, String> environmentVariables) throws MojoExecutionException, MojoFailureException;

	/**
	 * Run with the current VM, using the specified arguments.
	 * @param startClassName the class to run
	 * @param arguments the class arguments
	 * @throws MojoExecutionException in case of MOJO execution errors
	 * @throws MojoFailureException in case of MOJO failures
	 */
	protected abstract void runWithMavenJvm(String startClassName, String... arguments)
			throws MojoExecutionException, MojoFailureException;

	/**
	 * Resolve the application arguments to use.
	 * @return a {@link RunArguments} defining the application arguments
	 */
	protected RunArguments resolveApplicationArguments() {
		RunArguments runArguments = new RunArguments(this.arguments);
		addActiveProfileArgument(runArguments);
		return runArguments;
	}

	/**
	 * Resolve the environment variables to use.
	 * @return an {@link EnvVariables} defining the environment variables
	 */
	protected EnvVariables resolveEnvVariables() {
		return new EnvVariables(this.environmentVariables);
	}

	private void addArgs(List<String> args) {
		RunArguments applicationArguments = resolveApplicationArguments();
		Collections.addAll(args, applicationArguments.asArray());
		logArguments("Application argument(s): ", this.arguments);
	}

	private Map<String, String> determineEnvironmentVariables() {
		EnvVariables envVariables = resolveEnvVariables();
		logArguments("Environment variable(s): ", envVariables.asArray());
		return envVariables.asMap();
	}

	/**
	 * Resolve the JVM arguments to use.
	 * @return a {@link RunArguments} defining the JVM arguments
	 */
	protected RunArguments resolveJvmArguments() {
		StringBuilder stringBuilder = new StringBuilder();
		if (this.systemPropertyVariables != null) {
			stringBuilder.append(this.systemPropertyVariables.entrySet().stream()
					.map((e) -> SystemPropertyFormatter.format(e.getKey(), e.getValue()))
					.collect(Collectors.joining(" ")));
		}
		if (this.jvmArguments != null) {
			stringBuilder.append(" ").append(this.jvmArguments);
		}
		return new RunArguments(stringBuilder.toString());
	}

	private void addJvmArgs(List<String> args) {
		RunArguments jvmArguments = resolveJvmArguments();
		Collections.addAll(args, jvmArguments.asArray());
		logArguments("JVM argument(s): ", jvmArguments.asArray());
	}

	private void addAgents(List<String> args) {
		File[] configuredAgents = determineAgents();
		if (configuredAgents != null) {
			if (getLog().isInfoEnabled()) {
				getLog().info("Attaching agents: " + Arrays.asList(configuredAgents));
			}
			for (File agent : configuredAgents) {
				args.add("-javaagent:" + agent);
			}
		}
		if (this.noverify) {
			args.add("-noverify");
		}
	}

	private File[] determineAgents() {
		return (this.agents != null) ? this.agents : this.agent;
	}

	private void addActiveProfileArgument(RunArguments arguments) {
		if (this.profiles.length > 0) {
			StringBuilder arg = new StringBuilder("--spring.profiles.active=");
			for (int i = 0; i < this.profiles.length; i++) {
				arg.append(this.profiles[i]);
				if (i < this.profiles.length - 1) {
					arg.append(",");
				}
			}
			arguments.getArgs().addFirst(arg.toString());
			logArguments("Active profile(s): ", this.profiles);
		}
	}

	private void addClasspath(List<String> args) throws MojoExecutionException {
		try {
			StringBuilder classpath = new StringBuilder();
			for (URL ele : getClassPathUrls()) {
				if (classpath.length() > 0) {
					classpath.append(File.pathSeparator);
				}
				classpath.append(new File(ele.toURI()));
			}
			if (getLog().isDebugEnabled()) {
				getLog().debug("Classpath for forked process: " + classpath);
			}
			args.add("-cp");
			args.add(classpath.toString());
		}
		catch (Exception ex) {
			throw new MojoExecutionException("Could not build classpath", ex);
		}
	}

	private String getStartClass() throws MojoExecutionException {
		String mainClass = this.mainClass;
		if (mainClass == null) {
			try {
				mainClass = MainClassFinder.findSingleMainClass(this.classesDirectory,
						SPRING_BOOT_APPLICATION_CLASS_NAME);
			}
			catch (IOException ex) {
				throw new MojoExecutionException(ex.getMessage(), ex);
			}
		}
		if (mainClass == null) {
			throw new MojoExecutionException(
					"Unable to find a suitable main class, " + "please add a 'mainClass' property");
		}
		return mainClass;
	}

	protected URL[] getClassPathUrls() throws MojoExecutionException {
		try {
			List<URL> urls = new ArrayList<>();
			addUserDefinedFolders(urls);
			addResources(urls);
			addProjectClasses(urls);
			addDependencies(urls);
			return urls.toArray(new URL[0]);
		}
		catch (IOException ex) {
			throw new MojoExecutionException("Unable to build classpath", ex);
		}
	}

	private void addUserDefinedFolders(List<URL> urls) throws MalformedURLException {
		if (this.folders != null) {
			for (String folder : this.folders) {
				urls.add(new File(folder).toURI().toURL());
			}
		}
	}

	private void addResources(List<URL> urls) throws IOException {
		if (this.addResources) {
			for (Resource resource : this.project.getResources()) {
				File directory = new File(resource.getDirectory());
				urls.add(directory.toURI().toURL());
				FileUtils.removeDuplicatesFromOutputDirectory(this.classesDirectory, directory);
			}
		}
	}

	private void addProjectClasses(List<URL> urls) throws MalformedURLException {
		urls.add(this.classesDirectory.toURI().toURL());
	}

	private void addDependencies(List<URL> urls) throws MalformedURLException, MojoExecutionException {
		FilterArtifacts filters = (this.useTestClasspath ? getFilters() : getFilters(new TestArtifactFilter()));
		Set<Artifact> artifacts = filterDependencies(this.project.getArtifacts(), filters);
		for (Artifact artifact : artifacts) {
			if (artifact.getFile() != null) {
				urls.add(artifact.getFile().toURI().toURL());
			}
		}
	}

	private void logArguments(String message, String[] args) {
		if (getLog().isDebugEnabled()) {
			getLog().debug(Arrays.stream(args).collect(Collectors.joining(" ", message, "")));
		}
	}

	private static class TestArtifactFilter extends AbstractArtifactFeatureFilter {

		TestArtifactFilter() {
			super("", Artifact.SCOPE_TEST);
		}

		@Override
		protected String getArtifactFeature(Artifact artifact) {
			return artifact.getScope();
		}

	}

	/**
	 * Isolated {@link ThreadGroup} to capture uncaught exceptions.
	 */
	class IsolatedThreadGroup extends ThreadGroup {

		private final Object monitor = new Object();

		private Throwable exception;

		IsolatedThreadGroup(String name) {
			super(name);
		}

		@Override
		public void uncaughtException(Thread thread, Throwable ex) {
			if (!(ex instanceof ThreadDeath)) {
				synchronized (this.monitor) {
					this.exception = (this.exception != null) ? this.exception : ex;
				}
				getLog().warn(ex);
			}
		}

		void rethrowUncaughtException() throws MojoExecutionException {
			synchronized (this.monitor) {
				if (this.exception != null) {
					throw new MojoExecutionException(
							"An exception occurred while running. " + this.exception.getMessage(), this.exception);
				}
			}
		}

	}

	/**
	 * Runner used to launch the application.
	 */
	class LaunchRunner implements Runnable {

		private final String startClassName;

		private final String[] args;

		LaunchRunner(String startClassName, String... args) {
			this.startClassName = startClassName;
			this.args = (args != null) ? args : new String[] {};
		}

		@Override
		public void run() {
			Thread thread = Thread.currentThread();
			ClassLoader classLoader = thread.getContextClassLoader();
			try {
				Class<?> startClass = classLoader.loadClass(this.startClassName);
				Method mainMethod = startClass.getMethod("main", String[].class);
				if (!mainMethod.isAccessible()) {
					mainMethod.setAccessible(true);
				}
				mainMethod.invoke(null, new Object[] { this.args });
			}
			catch (NoSuchMethodException ex) {
				Exception wrappedEx = new Exception(
						"The specified mainClass doesn't contain a " + "main method with appropriate signature.", ex);
				thread.getThreadGroup().uncaughtException(thread, wrappedEx);
			}
			catch (Exception ex) {
				thread.getThreadGroup().uncaughtException(thread, ex);
			}
		}

	}

	/**
	 * Format System properties.
	 */
	static class SystemPropertyFormatter {

		static String format(String key, String value) {
			if (key == null) {
				return "";
			}
			if (value == null || value.isEmpty()) {
				return String.format("-D%s", key);
			}
			return String.format("-D%s=\"%s\"", key, value);
		}

	}

}
=======
/*
 * Copyright 2012-2021 the original author or authors.
 *
 * Licensed under the Apache License, Version 2.0 (the "License");
 * you may not use this file except in compliance with the License.
 * You may obtain a copy of the License at
 *
 *      https://www.apache.org/licenses/LICENSE-2.0
 *
 * Unless required by applicable law or agreed to in writing, software
 * distributed under the License is distributed on an "AS IS" BASIS,
 * WITHOUT WARRANTIES OR CONDITIONS OF ANY KIND, either express or implied.
 * See the License for the specific language governing permissions and
 * limitations under the License.
 */

package org.springframework.boot.maven;

import java.io.File;
import java.io.IOException;
import java.lang.reflect.Method;
import java.net.MalformedURLException;
import java.net.URL;
import java.util.ArrayList;
import java.util.Arrays;
import java.util.Collections;
import java.util.List;
import java.util.Map;
import java.util.Set;
import java.util.stream.Collectors;

import org.apache.maven.artifact.Artifact;
import org.apache.maven.execution.MavenSession;
import org.apache.maven.model.Resource;
import org.apache.maven.plugin.MojoExecutionException;
import org.apache.maven.plugin.MojoFailureException;
import org.apache.maven.plugins.annotations.Component;
import org.apache.maven.plugins.annotations.Parameter;
import org.apache.maven.project.MavenProject;
import org.apache.maven.shared.artifact.filter.collection.AbstractArtifactFeatureFilter;
import org.apache.maven.shared.artifact.filter.collection.FilterArtifacts;
import org.apache.maven.toolchain.Toolchain;
import org.apache.maven.toolchain.ToolchainManager;

import org.springframework.boot.loader.tools.FileUtils;
import org.springframework.boot.loader.tools.JavaExecutable;
import org.springframework.boot.loader.tools.MainClassFinder;

/**
 * Base class to run a spring application.
 *
 * @author Phillip Webb
 * @author Stephane Nicoll
 * @author David Liu
 * @author Daniel Young
 * @author Dmytro Nosan
 * @since 1.3.0
 * @see RunMojo
 * @see StartMojo
 */
public abstract class AbstractRunMojo extends AbstractDependencyFilterMojo {

	private static final String SPRING_BOOT_APPLICATION_CLASS_NAME = "org.springframework.boot.autoconfigure.SpringBootApplication";

	/**
	 * The Maven project.
	 * @since 1.0.0
	 */
	@Parameter(defaultValue = "${project}", readonly = true, required = true)
	private MavenProject project;

	/**
	 * The current Maven session. This is used for toolchain manager API calls.
	 * @since 2.3.0
	 */
	@Parameter(defaultValue = "${session}", readonly = true)
	private MavenSession session;

	/**
	 * The toolchain manager to use to locate a custom JDK.
	 * @since 2.3.0
	 */
	@Component
	private ToolchainManager toolchainManager;

	/**
	 * Add maven resources to the classpath directly, this allows live in-place editing of
	 * resources. Duplicate resources are removed from {@code target/classes} to prevent
	 * them to appear twice if {@code ClassLoader.getResources()} is called. Please
	 * consider adding {@code spring-boot-devtools} to your project instead as it provides
	 * this feature and many more.
	 * @since 1.0.0
	 */
	@Parameter(property = "spring-boot.run.addResources", defaultValue = "false")
	private boolean addResources = false;

	/**
	 * Path to agent jars. NOTE: a forked process is required to use this feature.
	 * @since 2.2.0
	 */
	@Parameter(property = "spring-boot.run.agents")
	private File[] agents;

	/**
	 * Flag to say that the agent requires -noverify.
	 * @since 1.0.0
	 */
	@Parameter(property = "spring-boot.run.noverify")
	private boolean noverify = false;

	/**
	 * Current working directory to use for the application. If not specified, basedir
	 * will be used. NOTE: a forked process is required to use this feature.
	 * @since 1.5.0
	 */
	@Parameter(property = "spring-boot.run.workingDirectory")
	private File workingDirectory;

	/**
	 * JVM arguments that should be associated with the forked process used to run the
	 * application. On command line, make sure to wrap multiple values between quotes.
	 * NOTE: a forked process is required to use this feature.
	 * @since 1.1.0
	 */
	@Parameter(property = "spring-boot.run.jvmArguments")
	private String jvmArguments;

	/**
	 * List of JVM system properties to pass to the process. NOTE: a forked process is
	 * required to use this feature.
	 * @since 2.1.0
	 */
	@Parameter
	private Map<String, String> systemPropertyVariables;

	/**
	 * List of Environment variables that should be associated with the forked process
	 * used to run the application. NOTE: a forked process is required to use this
	 * feature.
	 * @since 2.1.0
	 */
	@Parameter
	private Map<String, String> environmentVariables;

	/**
	 * Arguments that should be passed to the application.
	 * @since 1.0.0
	 */
	@Parameter
	private String[] arguments;

	/**
	 * Arguments from the command line that should be passed to the application. Use
	 * spaces to separate multiple arguments and make sure to wrap multiple values between
	 * quotes. When specified, takes precedence over {@link #arguments}.
	 * @since 2.2.3
	 */
	@Parameter(property = "spring-boot.run.arguments")
	private String commandlineArguments;

	/**
	 * The spring profiles to activate. Convenience shortcut of specifying the
	 * 'spring.profiles.active' argument. On command line use commas to separate multiple
	 * profiles.
	 * @since 1.3.0
	 */
	@Parameter(property = "spring-boot.run.profiles")
	private String[] profiles;

	/**
	 * The name of the main class. If not specified the first compiled class found that
	 * contains a 'main' method will be used.
	 * @since 1.0.0
	 */
	@Parameter(property = "spring-boot.run.main-class")
	private String mainClass;

	/**
	 * Additional directories besides the classes directory that should be added to the
	 * classpath.
	 * @since 1.0.0
	 */
	@Parameter(property = "spring-boot.run.directories")
	private String[] directories;

	/**
	 * Directory containing the classes and resource files that should be packaged into
	 * the archive.
	 * @since 1.0.0
	 */
	@Parameter(defaultValue = "${project.build.outputDirectory}", required = true)
	private File classesDirectory;

	/**
	 * Flag to indicate if the run processes should be forked. Disabling forking will
	 * disable some features such as an agent, custom JVM arguments, devtools or
	 * specifying the working directory to use.
	 * @since 1.2.0
	 */
	@Parameter(property = "spring-boot.run.fork", defaultValue = "true")
	private boolean fork;

	/**
	 * Flag to include the test classpath when running.
	 * @since 1.3.0
	 */
	@Parameter(property = "spring-boot.run.useTestClasspath", defaultValue = "false")
	private Boolean useTestClasspath;

	/**
	 * Skip the execution.
	 * @since 1.3.2
	 */
	@Parameter(property = "spring-boot.run.skip", defaultValue = "false")
	private boolean skip;

	@Override
	public void execute() throws MojoExecutionException, MojoFailureException {
		if (this.skip) {
			getLog().debug("skipping run as per configuration.");
			return;
		}
		run(getStartClass());
	}

	/**
	 * Specify if the application process should be forked.
	 * @return {@code true} if the application process should be forked
	 */
	protected boolean isFork() {
		return this.fork;
	}

	private boolean hasAgent() {
		return (this.agents != null && this.agents.length > 0);
	}

	private boolean hasJvmArgs() {
		return (this.jvmArguments != null && !this.jvmArguments.isEmpty())
				|| (this.systemPropertyVariables != null && !this.systemPropertyVariables.isEmpty());
	}

	private boolean hasWorkingDirectorySet() {
		return this.workingDirectory != null;
	}

	private void run(String startClassName) throws MojoExecutionException, MojoFailureException {
		boolean fork = isFork();
		this.project.getProperties().setProperty("_spring.boot.fork.enabled", Boolean.toString(fork));
		if (fork) {
			doRunWithForkedJvm(startClassName);
		}
		else {
			logDisabledFork();
			runWithMavenJvm(startClassName, resolveApplicationArguments().asArray());
		}
	}

	/**
	 * Log a warning indicating that fork mode has been explicitly disabled while some
	 * conditions are present that require to enable it.
	 */
	protected void logDisabledFork() {
		if (getLog().isWarnEnabled()) {
			if (hasAgent()) {
				getLog().warn("Fork mode disabled, ignoring agent");
			}
			if (hasJvmArgs()) {
				RunArguments runArguments = resolveJvmArguments();
				getLog().warn("Fork mode disabled, ignoring JVM argument(s) ["
						+ String.join(" ", runArguments.asArray()) + "]");
			}
			if (hasWorkingDirectorySet()) {
				getLog().warn("Fork mode disabled, ignoring working directory configuration");
			}
		}
	}

	private void doRunWithForkedJvm(String startClassName) throws MojoExecutionException, MojoFailureException {
		List<String> args = new ArrayList<>();
		addAgents(args);
		addJvmArgs(args);
		addClasspath(args);
		args.add(startClassName);
		addArgs(args);
		runWithForkedJvm((this.workingDirectory != null) ? this.workingDirectory : this.project.getBasedir(), args,
				determineEnvironmentVariables());
	}

	/**
	 * Run with a forked VM, using the specified command line arguments.
	 * @param workingDirectory the working directory of the forked JVM
	 * @param args the arguments (JVM arguments and application arguments)
	 * @param environmentVariables the environment variables
	 * @throws MojoExecutionException in case of MOJO execution errors
	 * @throws MojoFailureException in case of MOJO failures
	 */
	protected abstract void runWithForkedJvm(File workingDirectory, List<String> args,
			Map<String, String> environmentVariables) throws MojoExecutionException, MojoFailureException;

	/**
	 * Run with the current VM, using the specified arguments.
	 * @param startClassName the class to run
	 * @param arguments the class arguments
	 * @throws MojoExecutionException in case of MOJO execution errors
	 * @throws MojoFailureException in case of MOJO failures
	 */
	protected abstract void runWithMavenJvm(String startClassName, String... arguments)
			throws MojoExecutionException, MojoFailureException;

	/**
	 * Resolve the application arguments to use.
	 * @return a {@link RunArguments} defining the application arguments
	 */
	protected RunArguments resolveApplicationArguments() {
		RunArguments runArguments = (this.arguments != null) ? new RunArguments(this.arguments)
				: new RunArguments(this.commandlineArguments);
		addActiveProfileArgument(runArguments);
		return runArguments;
	}

	/**
	 * Provides access to the java binary executable, regardless of OS.
	 * @return the java executable
	 */
	protected String getJavaExecutable() {
		Toolchain toolchain = this.toolchainManager.getToolchainFromBuildContext("jdk", this.session);
		String javaExecutable = (toolchain != null) ? toolchain.findTool("java") : null;
		return (javaExecutable != null) ? javaExecutable : new JavaExecutable().toString();
	}

	/**
	 * Resolve the environment variables to use.
	 * @return an {@link EnvVariables} defining the environment variables
	 */
	protected EnvVariables resolveEnvVariables() {
		return new EnvVariables(this.environmentVariables);
	}

	private void addArgs(List<String> args) {
		RunArguments applicationArguments = resolveApplicationArguments();
		Collections.addAll(args, applicationArguments.asArray());
		logArguments("Application argument(s): ", applicationArguments.asArray());
	}

	private Map<String, String> determineEnvironmentVariables() {
		EnvVariables envVariables = resolveEnvVariables();
		logArguments("Environment variable(s): ", envVariables.asArray());
		return envVariables.asMap();
	}

	/**
	 * Resolve the JVM arguments to use.
	 * @return a {@link RunArguments} defining the JVM arguments
	 */
	protected RunArguments resolveJvmArguments() {
		StringBuilder stringBuilder = new StringBuilder();
		if (this.systemPropertyVariables != null) {
			stringBuilder.append(this.systemPropertyVariables.entrySet().stream()
					.map((e) -> SystemPropertyFormatter.format(e.getKey(), e.getValue()))
					.collect(Collectors.joining(" ")));
		}
		if (this.jvmArguments != null) {
			stringBuilder.append(" ").append(this.jvmArguments);
		}
		return new RunArguments(stringBuilder.toString());
	}

	private void addJvmArgs(List<String> args) {
		RunArguments jvmArguments = resolveJvmArguments();
		Collections.addAll(args, jvmArguments.asArray());
		logArguments("JVM argument(s): ", jvmArguments.asArray());
	}

	private void addAgents(List<String> args) {
		if (this.agents != null) {
			if (getLog().isInfoEnabled()) {
				getLog().info("Attaching agents: " + Arrays.asList(this.agents));
			}
			for (File agent : this.agents) {
				args.add("-javaagent:" + agent);
			}
		}
		if (this.noverify) {
			args.add("-noverify");
		}
	}

	private void addActiveProfileArgument(RunArguments arguments) {
		if (this.profiles.length > 0) {
			StringBuilder arg = new StringBuilder("--spring.profiles.active=");
			for (int i = 0; i < this.profiles.length; i++) {
				arg.append(this.profiles[i]);
				if (i < this.profiles.length - 1) {
					arg.append(",");
				}
			}
			arguments.getArgs().addFirst(arg.toString());
			logArguments("Active profile(s): ", this.profiles);
		}
	}

	private void addClasspath(List<String> args) throws MojoExecutionException {
		try {
			StringBuilder classpath = new StringBuilder();
			for (URL ele : getClassPathUrls()) {
				if (classpath.length() > 0) {
					classpath.append(File.pathSeparator);
				}
				classpath.append(new File(ele.toURI()));
			}
			if (getLog().isDebugEnabled()) {
				getLog().debug("Classpath for forked process: " + classpath);
			}
			args.add("-cp");
			args.add(classpath.toString());
		}
		catch (Exception ex) {
			throw new MojoExecutionException("Could not build classpath", ex);
		}
	}

	private String getStartClass() throws MojoExecutionException {
		String mainClass = this.mainClass;
		if (mainClass == null) {
			try {
				mainClass = MainClassFinder.findSingleMainClass(this.classesDirectory,
						SPRING_BOOT_APPLICATION_CLASS_NAME);
			}
			catch (IOException ex) {
				throw new MojoExecutionException(ex.getMessage(), ex);
			}
		}
		if (mainClass == null) {
			throw new MojoExecutionException("Unable to find a suitable main class, please add a 'mainClass' property");
		}
		return mainClass;
	}

	protected URL[] getClassPathUrls() throws MojoExecutionException {
		try {
			List<URL> urls = new ArrayList<>();
			addUserDefinedDirectories(urls);
			addResources(urls);
			addProjectClasses(urls);
			addDependencies(urls);
			return urls.toArray(new URL[0]);
		}
		catch (IOException ex) {
			throw new MojoExecutionException("Unable to build classpath", ex);
		}
	}

	private void addUserDefinedDirectories(List<URL> urls) throws MalformedURLException {
		if (this.directories != null) {
			for (String directory : this.directories) {
				urls.add(new File(directory).toURI().toURL());
			}
		}
	}

	private void addResources(List<URL> urls) throws IOException {
		if (this.addResources) {
			for (Resource resource : this.project.getResources()) {
				File directory = new File(resource.getDirectory());
				urls.add(directory.toURI().toURL());
				FileUtils.removeDuplicatesFromOutputDirectory(this.classesDirectory, directory);
			}
		}
	}

	private void addProjectClasses(List<URL> urls) throws MalformedURLException {
		urls.add(this.classesDirectory.toURI().toURL());
	}

	private void addDependencies(List<URL> urls) throws MalformedURLException, MojoExecutionException {
		FilterArtifacts filters = (this.useTestClasspath ? getFilters() : getFilters(new TestArtifactFilter()));
		Set<Artifact> artifacts = filterDependencies(this.project.getArtifacts(), filters);
		for (Artifact artifact : artifacts) {
			if (artifact.getFile() != null) {
				urls.add(artifact.getFile().toURI().toURL());
			}
		}
	}

	private void logArguments(String message, String[] args) {
		if (getLog().isDebugEnabled()) {
			getLog().debug(Arrays.stream(args).collect(Collectors.joining(" ", message, "")));
		}
	}

	private static class TestArtifactFilter extends AbstractArtifactFeatureFilter {

		TestArtifactFilter() {
			super("", Artifact.SCOPE_TEST);
		}

		@Override
		protected String getArtifactFeature(Artifact artifact) {
			return artifact.getScope();
		}

	}

	/**
	 * Isolated {@link ThreadGroup} to capture uncaught exceptions.
	 */
	class IsolatedThreadGroup extends ThreadGroup {

		private final Object monitor = new Object();

		private Throwable exception;

		IsolatedThreadGroup(String name) {
			super(name);
		}

		@Override
		public void uncaughtException(Thread thread, Throwable ex) {
			if (!(ex instanceof ThreadDeath)) {
				synchronized (this.monitor) {
					this.exception = (this.exception != null) ? this.exception : ex;
				}
				getLog().warn(ex);
			}
		}

		void rethrowUncaughtException() throws MojoExecutionException {
			synchronized (this.monitor) {
				if (this.exception != null) {
					throw new MojoExecutionException(
							"An exception occurred while running. " + this.exception.getMessage(), this.exception);
				}
			}
		}

	}

	/**
	 * Runner used to launch the application.
	 */
	class LaunchRunner implements Runnable {

		private final String startClassName;

		private final String[] args;

		LaunchRunner(String startClassName, String... args) {
			this.startClassName = startClassName;
			this.args = (args != null) ? args : new String[] {};
		}

		@Override
		public void run() {
			Thread thread = Thread.currentThread();
			ClassLoader classLoader = thread.getContextClassLoader();
			try {
				Class<?> startClass = Class.forName(this.startClassName, false, classLoader);
				Method mainMethod = startClass.getMethod("main", String[].class);
				if (!mainMethod.isAccessible()) {
					mainMethod.setAccessible(true);
				}
				mainMethod.invoke(null, new Object[] { this.args });
			}
			catch (NoSuchMethodException ex) {
				Exception wrappedEx = new Exception(
						"The specified mainClass doesn't contain a main method with appropriate signature.", ex);
				thread.getThreadGroup().uncaughtException(thread, wrappedEx);
			}
			catch (Exception ex) {
				thread.getThreadGroup().uncaughtException(thread, ex);
			}
		}

	}

	/**
	 * Format System properties.
	 */
	static class SystemPropertyFormatter {

		static String format(String key, String value) {
			if (key == null) {
				return "";
			}
			if (value == null || value.isEmpty()) {
				return String.format("-D%s", key);
			}
			return String.format("-D%s=\"%s\"", key, value);
		}

	}

}
>>>>>>> 6755b480
<|MERGE_RESOLUTION|>--- conflicted
+++ resolved
@@ -1,592 +1,3 @@
-<<<<<<< HEAD
-/*
- * Copyright 2012-2019 the original author or authors.
- *
- * Licensed under the Apache License, Version 2.0 (the "License");
- * you may not use this file except in compliance with the License.
- * You may obtain a copy of the License at
- *
- *      https://www.apache.org/licenses/LICENSE-2.0
- *
- * Unless required by applicable law or agreed to in writing, software
- * distributed under the License is distributed on an "AS IS" BASIS,
- * WITHOUT WARRANTIES OR CONDITIONS OF ANY KIND, either express or implied.
- * See the License for the specific language governing permissions and
- * limitations under the License.
- */
-
-package org.springframework.boot.maven;
-
-import java.io.File;
-import java.io.IOException;
-import java.lang.reflect.Method;
-import java.net.MalformedURLException;
-import java.net.URL;
-import java.util.ArrayList;
-import java.util.Arrays;
-import java.util.Collections;
-import java.util.List;
-import java.util.Map;
-import java.util.Set;
-import java.util.stream.Collectors;
-
-import org.apache.maven.artifact.Artifact;
-import org.apache.maven.model.Resource;
-import org.apache.maven.plugin.MojoExecutionException;
-import org.apache.maven.plugin.MojoFailureException;
-import org.apache.maven.plugins.annotations.Parameter;
-import org.apache.maven.project.MavenProject;
-import org.apache.maven.shared.artifact.filter.collection.AbstractArtifactFeatureFilter;
-import org.apache.maven.shared.artifact.filter.collection.FilterArtifacts;
-
-import org.springframework.boot.loader.tools.FileUtils;
-import org.springframework.boot.loader.tools.MainClassFinder;
-
-/**
- * Base class to run a spring application.
- *
- * @author Phillip Webb
- * @author Stephane Nicoll
- * @author David Liu
- * @author Daniel Young
- * @author Dmytro Nosan
- * @since 1.3.0
- * @see RunMojo
- * @see StartMojo
- */
-public abstract class AbstractRunMojo extends AbstractDependencyFilterMojo {
-
-	private static final String SPRING_BOOT_APPLICATION_CLASS_NAME = "org.springframework.boot.autoconfigure.SpringBootApplication";
-
-	/**
-	 * The Maven project.
-	 * @since 1.0.0
-	 */
-	@Parameter(defaultValue = "${project}", readonly = true, required = true)
-	private MavenProject project;
-
-	/**
-	 * Add maven resources to the classpath directly, this allows live in-place editing of
-	 * resources. Duplicate resources are removed from {@code target/classes} to prevent
-	 * them to appear twice if {@code ClassLoader.getResources()} is called. Please
-	 * consider adding {@code spring-boot-devtools} to your project instead as it provides
-	 * this feature and many more.
-	 * @since 1.0.0
-	 */
-	@Parameter(property = "spring-boot.run.addResources", defaultValue = "false")
-	private boolean addResources = false;
-
-	/**
-	 * Path to agent jar. NOTE: a forked process is required to use this feature.
-	 * @since 1.0.0
-	 * @deprecated since 2.2.0 in favor of {@code agents}
-	 */
-	@Deprecated
-	@Parameter(property = "spring-boot.run.agent")
-	private File[] agent;
-
-	/**
-	 * Path to agent jars. NOTE: a forked process is required to use this feature.
-	 * @since 2.2.0
-	 */
-	@Parameter(property = "spring-boot.run.agents")
-	private File[] agents;
-
-	/**
-	 * Flag to say that the agent requires -noverify.
-	 * @since 1.0.0
-	 */
-	@Parameter(property = "spring-boot.run.noverify")
-	private boolean noverify = false;
-
-	/**
-	 * Current working directory to use for the application. If not specified, basedir
-	 * will be used. NOTE: a forked process is required to use this feature.
-	 * @since 1.5.0
-	 */
-	@Parameter(property = "spring-boot.run.workingDirectory")
-	private File workingDirectory;
-
-	/**
-	 * JVM arguments that should be associated with the forked process used to run the
-	 * application. On command line, make sure to wrap multiple values between quotes.
-	 * NOTE: a forked process is required to use this feature.
-	 * @since 1.1.0
-	 */
-	@Parameter(property = "spring-boot.run.jvmArguments")
-	private String jvmArguments;
-
-	/**
-	 * List of JVM system properties to pass to the process. NOTE: a forked process is
-	 * required to use this feature.
-	 * @since 2.1.0
-	 */
-	@Parameter
-	private Map<String, String> systemPropertyVariables;
-
-	/**
-	 * List of Environment variables that should be associated with the forked process
-	 * used to run the application. NOTE: a forked process is required to use this
-	 * feature.
-	 * @since 2.1.0
-	 */
-	@Parameter
-	private Map<String, String> environmentVariables;
-
-	/**
-	 * Arguments that should be passed to the application. On command line use commas to
-	 * separate multiple arguments.
-	 * @since 1.0.0
-	 */
-	@Parameter(property = "spring-boot.run.arguments")
-	private String[] arguments;
-
-	/**
-	 * The spring profiles to activate. Convenience shortcut of specifying the
-	 * 'spring.profiles.active' argument. On command line use commas to separate multiple
-	 * profiles.
-	 * @since 1.3.0
-	 */
-	@Parameter(property = "spring-boot.run.profiles")
-	private String[] profiles;
-
-	/**
-	 * The name of the main class. If not specified the first compiled class found that
-	 * contains a 'main' method will be used.
-	 * @since 1.0.0
-	 */
-	@Parameter(property = "spring-boot.run.main-class")
-	private String mainClass;
-
-	/**
-	 * Additional folders besides the classes directory that should be added to the
-	 * classpath.
-	 * @since 1.0.0
-	 */
-	@Parameter(property = "spring-boot.run.folders")
-	private String[] folders;
-
-	/**
-	 * Directory containing the classes and resource files that should be packaged into
-	 * the archive.
-	 * @since 1.0.0
-	 */
-	@Parameter(defaultValue = "${project.build.outputDirectory}", required = true)
-	private File classesDirectory;
-
-	/**
-	 * Flag to indicate if the run processes should be forked. Disabling forking will
-	 * disable some features such as an agent, custom JVM arguments, devtools or
-	 * specifying the working directory to use.
-	 * @since 1.2.0
-	 */
-	@Parameter(property = "spring-boot.run.fork", defaultValue = "true")
-	private boolean fork;
-
-	/**
-	 * Flag to include the test classpath when running.
-	 * @since 1.3.0
-	 */
-	@Parameter(property = "spring-boot.run.useTestClasspath", defaultValue = "false")
-	private Boolean useTestClasspath;
-
-	/**
-	 * Skip the execution.
-	 * @since 1.3.2
-	 */
-	@Parameter(property = "spring-boot.run.skip", defaultValue = "false")
-	private boolean skip;
-
-	@Override
-	public void execute() throws MojoExecutionException, MojoFailureException {
-		if (this.skip) {
-			getLog().debug("skipping run as per configuration.");
-			return;
-		}
-		run(getStartClass());
-	}
-
-	/**
-	 * Specify if the application process should be forked.
-	 * @return {@code true} if the application process should be forked
-	 */
-	protected boolean isFork() {
-		return this.fork;
-	}
-
-	/**
-	 * Specify if fork should be enabled by default.
-	 * @return {@code true} if fork should be enabled by default
-	 * @see #logDisabledFork()
-	 * @deprecated as of 2.2.0 in favour of enabling forking by default.
-	 */
-	@Deprecated
-	protected boolean enableForkByDefault() {
-		return hasAgent() || hasJvmArgs() || hasEnvVariables() || hasWorkingDirectorySet();
-	}
-
-	private boolean hasAgent() {
-		File[] configuredAgents = determineAgents();
-		return (configuredAgents != null && configuredAgents.length > 0);
-	}
-
-	private boolean hasJvmArgs() {
-		return (this.jvmArguments != null && !this.jvmArguments.isEmpty())
-				|| (this.systemPropertyVariables != null && !this.systemPropertyVariables.isEmpty());
-	}
-
-	private boolean hasEnvVariables() {
-		return (this.environmentVariables != null && !this.environmentVariables.isEmpty());
-	}
-
-	private boolean hasWorkingDirectorySet() {
-		return this.workingDirectory != null;
-	}
-
-	private void run(String startClassName) throws MojoExecutionException, MojoFailureException {
-		boolean fork = isFork();
-		this.project.getProperties().setProperty("_spring.boot.fork.enabled", Boolean.toString(fork));
-		if (fork) {
-			doRunWithForkedJvm(startClassName);
-		}
-		else {
-			logDisabledFork();
-			runWithMavenJvm(startClassName, resolveApplicationArguments().asArray());
-		}
-	}
-
-	/**
-	 * Log a warning indicating that fork mode has been explicitly disabled while some
-	 * conditions are present that require to enable it.
-	 */
-	protected void logDisabledFork() {
-		if (getLog().isWarnEnabled()) {
-			if (hasAgent()) {
-				getLog().warn("Fork mode disabled, ignoring agent");
-			}
-			if (hasJvmArgs()) {
-				RunArguments runArguments = resolveJvmArguments();
-				getLog().warn("Fork mode disabled, ignoring JVM argument(s) ["
-						+ String.join(" ", runArguments.asArray()) + "]");
-			}
-			if (hasWorkingDirectorySet()) {
-				getLog().warn("Fork mode disabled, ignoring working directory configuration");
-			}
-		}
-	}
-
-	private void doRunWithForkedJvm(String startClassName) throws MojoExecutionException, MojoFailureException {
-		List<String> args = new ArrayList<>();
-		addAgents(args);
-		addJvmArgs(args);
-		addClasspath(args);
-		args.add(startClassName);
-		addArgs(args);
-		runWithForkedJvm((this.workingDirectory != null) ? this.workingDirectory : this.project.getBasedir(), args,
-				determineEnvironmentVariables());
-	}
-
-	/**
-	 * Run with a forked VM, using the specified command line arguments.
-	 * @param workingDirectory the working directory of the forked JVM
-	 * @param args the arguments (JVM arguments and application arguments)
-	 * @param environmentVariables the environment variables
-	 * @throws MojoExecutionException in case of MOJO execution errors
-	 * @throws MojoFailureException in case of MOJO failures
-	 */
-	protected abstract void runWithForkedJvm(File workingDirectory, List<String> args,
-			Map<String, String> environmentVariables) throws MojoExecutionException, MojoFailureException;
-
-	/**
-	 * Run with the current VM, using the specified arguments.
-	 * @param startClassName the class to run
-	 * @param arguments the class arguments
-	 * @throws MojoExecutionException in case of MOJO execution errors
-	 * @throws MojoFailureException in case of MOJO failures
-	 */
-	protected abstract void runWithMavenJvm(String startClassName, String... arguments)
-			throws MojoExecutionException, MojoFailureException;
-
-	/**
-	 * Resolve the application arguments to use.
-	 * @return a {@link RunArguments} defining the application arguments
-	 */
-	protected RunArguments resolveApplicationArguments() {
-		RunArguments runArguments = new RunArguments(this.arguments);
-		addActiveProfileArgument(runArguments);
-		return runArguments;
-	}
-
-	/**
-	 * Resolve the environment variables to use.
-	 * @return an {@link EnvVariables} defining the environment variables
-	 */
-	protected EnvVariables resolveEnvVariables() {
-		return new EnvVariables(this.environmentVariables);
-	}
-
-	private void addArgs(List<String> args) {
-		RunArguments applicationArguments = resolveApplicationArguments();
-		Collections.addAll(args, applicationArguments.asArray());
-		logArguments("Application argument(s): ", this.arguments);
-	}
-
-	private Map<String, String> determineEnvironmentVariables() {
-		EnvVariables envVariables = resolveEnvVariables();
-		logArguments("Environment variable(s): ", envVariables.asArray());
-		return envVariables.asMap();
-	}
-
-	/**
-	 * Resolve the JVM arguments to use.
-	 * @return a {@link RunArguments} defining the JVM arguments
-	 */
-	protected RunArguments resolveJvmArguments() {
-		StringBuilder stringBuilder = new StringBuilder();
-		if (this.systemPropertyVariables != null) {
-			stringBuilder.append(this.systemPropertyVariables.entrySet().stream()
-					.map((e) -> SystemPropertyFormatter.format(e.getKey(), e.getValue()))
-					.collect(Collectors.joining(" ")));
-		}
-		if (this.jvmArguments != null) {
-			stringBuilder.append(" ").append(this.jvmArguments);
-		}
-		return new RunArguments(stringBuilder.toString());
-	}
-
-	private void addJvmArgs(List<String> args) {
-		RunArguments jvmArguments = resolveJvmArguments();
-		Collections.addAll(args, jvmArguments.asArray());
-		logArguments("JVM argument(s): ", jvmArguments.asArray());
-	}
-
-	private void addAgents(List<String> args) {
-		File[] configuredAgents = determineAgents();
-		if (configuredAgents != null) {
-			if (getLog().isInfoEnabled()) {
-				getLog().info("Attaching agents: " + Arrays.asList(configuredAgents));
-			}
-			for (File agent : configuredAgents) {
-				args.add("-javaagent:" + agent);
-			}
-		}
-		if (this.noverify) {
-			args.add("-noverify");
-		}
-	}
-
-	private File[] determineAgents() {
-		return (this.agents != null) ? this.agents : this.agent;
-	}
-
-	private void addActiveProfileArgument(RunArguments arguments) {
-		if (this.profiles.length > 0) {
-			StringBuilder arg = new StringBuilder("--spring.profiles.active=");
-			for (int i = 0; i < this.profiles.length; i++) {
-				arg.append(this.profiles[i]);
-				if (i < this.profiles.length - 1) {
-					arg.append(",");
-				}
-			}
-			arguments.getArgs().addFirst(arg.toString());
-			logArguments("Active profile(s): ", this.profiles);
-		}
-	}
-
-	private void addClasspath(List<String> args) throws MojoExecutionException {
-		try {
-			StringBuilder classpath = new StringBuilder();
-			for (URL ele : getClassPathUrls()) {
-				if (classpath.length() > 0) {
-					classpath.append(File.pathSeparator);
-				}
-				classpath.append(new File(ele.toURI()));
-			}
-			if (getLog().isDebugEnabled()) {
-				getLog().debug("Classpath for forked process: " + classpath);
-			}
-			args.add("-cp");
-			args.add(classpath.toString());
-		}
-		catch (Exception ex) {
-			throw new MojoExecutionException("Could not build classpath", ex);
-		}
-	}
-
-	private String getStartClass() throws MojoExecutionException {
-		String mainClass = this.mainClass;
-		if (mainClass == null) {
-			try {
-				mainClass = MainClassFinder.findSingleMainClass(this.classesDirectory,
-						SPRING_BOOT_APPLICATION_CLASS_NAME);
-			}
-			catch (IOException ex) {
-				throw new MojoExecutionException(ex.getMessage(), ex);
-			}
-		}
-		if (mainClass == null) {
-			throw new MojoExecutionException(
-					"Unable to find a suitable main class, " + "please add a 'mainClass' property");
-		}
-		return mainClass;
-	}
-
-	protected URL[] getClassPathUrls() throws MojoExecutionException {
-		try {
-			List<URL> urls = new ArrayList<>();
-			addUserDefinedFolders(urls);
-			addResources(urls);
-			addProjectClasses(urls);
-			addDependencies(urls);
-			return urls.toArray(new URL[0]);
-		}
-		catch (IOException ex) {
-			throw new MojoExecutionException("Unable to build classpath", ex);
-		}
-	}
-
-	private void addUserDefinedFolders(List<URL> urls) throws MalformedURLException {
-		if (this.folders != null) {
-			for (String folder : this.folders) {
-				urls.add(new File(folder).toURI().toURL());
-			}
-		}
-	}
-
-	private void addResources(List<URL> urls) throws IOException {
-		if (this.addResources) {
-			for (Resource resource : this.project.getResources()) {
-				File directory = new File(resource.getDirectory());
-				urls.add(directory.toURI().toURL());
-				FileUtils.removeDuplicatesFromOutputDirectory(this.classesDirectory, directory);
-			}
-		}
-	}
-
-	private void addProjectClasses(List<URL> urls) throws MalformedURLException {
-		urls.add(this.classesDirectory.toURI().toURL());
-	}
-
-	private void addDependencies(List<URL> urls) throws MalformedURLException, MojoExecutionException {
-		FilterArtifacts filters = (this.useTestClasspath ? getFilters() : getFilters(new TestArtifactFilter()));
-		Set<Artifact> artifacts = filterDependencies(this.project.getArtifacts(), filters);
-		for (Artifact artifact : artifacts) {
-			if (artifact.getFile() != null) {
-				urls.add(artifact.getFile().toURI().toURL());
-			}
-		}
-	}
-
-	private void logArguments(String message, String[] args) {
-		if (getLog().isDebugEnabled()) {
-			getLog().debug(Arrays.stream(args).collect(Collectors.joining(" ", message, "")));
-		}
-	}
-
-	private static class TestArtifactFilter extends AbstractArtifactFeatureFilter {
-
-		TestArtifactFilter() {
-			super("", Artifact.SCOPE_TEST);
-		}
-
-		@Override
-		protected String getArtifactFeature(Artifact artifact) {
-			return artifact.getScope();
-		}
-
-	}
-
-	/**
-	 * Isolated {@link ThreadGroup} to capture uncaught exceptions.
-	 */
-	class IsolatedThreadGroup extends ThreadGroup {
-
-		private final Object monitor = new Object();
-
-		private Throwable exception;
-
-		IsolatedThreadGroup(String name) {
-			super(name);
-		}
-
-		@Override
-		public void uncaughtException(Thread thread, Throwable ex) {
-			if (!(ex instanceof ThreadDeath)) {
-				synchronized (this.monitor) {
-					this.exception = (this.exception != null) ? this.exception : ex;
-				}
-				getLog().warn(ex);
-			}
-		}
-
-		void rethrowUncaughtException() throws MojoExecutionException {
-			synchronized (this.monitor) {
-				if (this.exception != null) {
-					throw new MojoExecutionException(
-							"An exception occurred while running. " + this.exception.getMessage(), this.exception);
-				}
-			}
-		}
-
-	}
-
-	/**
-	 * Runner used to launch the application.
-	 */
-	class LaunchRunner implements Runnable {
-
-		private final String startClassName;
-
-		private final String[] args;
-
-		LaunchRunner(String startClassName, String... args) {
-			this.startClassName = startClassName;
-			this.args = (args != null) ? args : new String[] {};
-		}
-
-		@Override
-		public void run() {
-			Thread thread = Thread.currentThread();
-			ClassLoader classLoader = thread.getContextClassLoader();
-			try {
-				Class<?> startClass = classLoader.loadClass(this.startClassName);
-				Method mainMethod = startClass.getMethod("main", String[].class);
-				if (!mainMethod.isAccessible()) {
-					mainMethod.setAccessible(true);
-				}
-				mainMethod.invoke(null, new Object[] { this.args });
-			}
-			catch (NoSuchMethodException ex) {
-				Exception wrappedEx = new Exception(
-						"The specified mainClass doesn't contain a " + "main method with appropriate signature.", ex);
-				thread.getThreadGroup().uncaughtException(thread, wrappedEx);
-			}
-			catch (Exception ex) {
-				thread.getThreadGroup().uncaughtException(thread, ex);
-			}
-		}
-
-	}
-
-	/**
-	 * Format System properties.
-	 */
-	static class SystemPropertyFormatter {
-
-		static String format(String key, String value) {
-			if (key == null) {
-				return "";
-			}
-			if (value == null || value.isEmpty()) {
-				return String.format("-D%s", key);
-			}
-			return String.format("-D%s=\"%s\"", key, value);
-		}
-
-	}
-
-}
-=======
 /*
  * Copyright 2012-2021 the original author or authors.
  *
@@ -1180,5 +591,4 @@
 
 	}
 
-}
->>>>>>> 6755b480
+}