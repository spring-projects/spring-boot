--- conflicted
+++ resolved
@@ -1,415 +1,3 @@
-<<<<<<< HEAD
-/*
- * Copyright 2012-2019 the original author or authors.
- *
- * Licensed under the Apache License, Version 2.0 (the "License");
- * you may not use this file except in compliance with the License.
- * You may obtain a copy of the License at
- *
- *      https://www.apache.org/licenses/LICENSE-2.0
- *
- * Unless required by applicable law or agreed to in writing, software
- * distributed under the License is distributed on an "AS IS" BASIS,
- * WITHOUT WARRANTIES OR CONDITIONS OF ANY KIND, either express or implied.
- * See the License for the specific language governing permissions and
- * limitations under the License.
- */
-
-package org.springframework.boot.maven;
-
-import java.io.File;
-import java.io.IOException;
-import java.util.ArrayList;
-import java.util.List;
-import java.util.Properties;
-import java.util.Set;
-import java.util.regex.Pattern;
-
-import org.apache.maven.artifact.Artifact;
-import org.apache.maven.model.Dependency;
-import org.apache.maven.plugin.MojoExecutionException;
-import org.apache.maven.plugin.MojoFailureException;
-import org.apache.maven.plugins.annotations.Component;
-import org.apache.maven.plugins.annotations.LifecyclePhase;
-import org.apache.maven.plugins.annotations.Mojo;
-import org.apache.maven.plugins.annotations.Parameter;
-import org.apache.maven.plugins.annotations.ResolutionScope;
-import org.apache.maven.project.MavenProject;
-import org.apache.maven.project.MavenProjectHelper;
-import org.apache.maven.shared.artifact.filter.collection.ArtifactsFilter;
-import org.apache.maven.shared.artifact.filter.collection.ScopeFilter;
-
-import org.springframework.boot.loader.tools.DefaultLaunchScript;
-import org.springframework.boot.loader.tools.LaunchScript;
-import org.springframework.boot.loader.tools.Layout;
-import org.springframework.boot.loader.tools.LayoutFactory;
-import org.springframework.boot.loader.tools.Layouts.Expanded;
-import org.springframework.boot.loader.tools.Layouts.Jar;
-import org.springframework.boot.loader.tools.Layouts.None;
-import org.springframework.boot.loader.tools.Layouts.War;
-import org.springframework.boot.loader.tools.Libraries;
-import org.springframework.boot.loader.tools.Repackager;
-import org.springframework.boot.loader.tools.Repackager.MainClassTimeoutWarningListener;
-
-/**
- * Repackages existing JAR and WAR archives so that they can be executed from the command
- * line using {@literal java -jar}. With <code>layout=NONE</code> can also be used simply
- * to package a JAR with nested dependencies (and no main class, so not executable).
- *
- * @author Phillip Webb
- * @author Dave Syer
- * @author Stephane Nicoll
- * @author Björn Lindström
- * @since 1.0.0
- */
-@Mojo(name = "repackage", defaultPhase = LifecyclePhase.PACKAGE, requiresProject = true, threadSafe = true,
-		requiresDependencyResolution = ResolutionScope.COMPILE_PLUS_RUNTIME,
-		requiresDependencyCollection = ResolutionScope.COMPILE_PLUS_RUNTIME)
-public class RepackageMojo extends AbstractDependencyFilterMojo {
-
-	private static final Pattern WHITE_SPACE_PATTERN = Pattern.compile("\\s+");
-
-	/**
-	 * The Maven project.
-	 * @since 1.0.0
-	 */
-	@Parameter(defaultValue = "${project}", readonly = true, required = true)
-	private MavenProject project;
-
-	/**
-	 * Maven project helper utils.
-	 * @since 1.0.0
-	 */
-	@Component
-	private MavenProjectHelper projectHelper;
-
-	/**
-	 * Directory containing the generated archive.
-	 * @since 1.0.0
-	 */
-	@Parameter(defaultValue = "${project.build.directory}", required = true)
-	private File outputDirectory;
-
-	/**
-	 * Name of the generated archive.
-	 * @since 1.0.0
-	 */
-	@Parameter(defaultValue = "${project.build.finalName}", readonly = true)
-	private String finalName;
-
-	/**
-	 * Skip the execution.
-	 * @since 1.2.0
-	 */
-	@Parameter(property = "spring-boot.repackage.skip", defaultValue = "false")
-	private boolean skip;
-
-	/**
-	 * Classifier to add to the repackaged archive. If not given, the main artifact will
-	 * be replaced by the repackaged archive. If given, the classifier will also be used
-	 * to determine the source archive to repackage: if an artifact with that classifier
-	 * already exists, it will be used as source and replaced. If no such artifact exists,
-	 * the main artifact will be used as source and the repackaged archive will be
-	 * attached as a supplemental artifact with that classifier. Attaching the artifact
-	 * allows to deploy it alongside to the original one, see <a href=
-	 * "https://maven.apache.org/plugins/maven-deploy-plugin/examples/deploying-with-classifiers.html"
-	 * > the maven documentation for more details</a>.
-	 * @since 1.0.0
-	 */
-	@Parameter
-	private String classifier;
-
-	/**
-	 * Attach the repackaged archive to be installed and deployed.
-	 * @since 1.4.0
-	 */
-	@Parameter(defaultValue = "true")
-	private boolean attach = true;
-
-	/**
-	 * The name of the main class. If not specified the first compiled class found that
-	 * contains a 'main' method will be used.
-	 * @since 1.0.0
-	 */
-	@Parameter
-	private String mainClass;
-
-	/**
-	 * The type of archive (which corresponds to how the dependencies are laid out inside
-	 * it). Possible values are JAR, WAR, ZIP, DIR, NONE. Defaults to a guess based on the
-	 * archive type.
-	 * @since 1.0.0
-	 */
-	@Parameter
-	private LayoutType layout;
-
-	/**
-	 * The layout factory that will be used to create the executable archive if no
-	 * explicit layout is set. Alternative layouts implementations can be provided by 3rd
-	 * parties.
-	 * @since 1.5.0
-	 */
-	@Parameter
-	private LayoutFactory layoutFactory;
-
-	/**
-	 * A list of the libraries that must be unpacked from fat jars in order to run.
-	 * Specify each library as a {@code <dependency>} with a {@code <groupId>} and a
-	 * {@code <artifactId>} and they will be unpacked at runtime.
-	 * @since 1.1.0
-	 */
-	@Parameter
-	private List<Dependency> requiresUnpack;
-
-	/**
-	 * Make a fully executable jar for *nix machines by prepending a launch script to the
-	 * jar.
-	 * <p>
-	 * Currently, some tools do not accept this format so you may not always be able to
-	 * use this technique. For example, {@code jar -xf} may silently fail to extract a jar
-	 * or war that has been made fully-executable. It is recommended that you only enable
-	 * this option if you intend to execute it directly, rather than running it with
-	 * {@code java -jar} or deploying it to a servlet container.
-	 * @since 1.3.0
-	 */
-	@Parameter(defaultValue = "false")
-	private boolean executable;
-
-	/**
-	 * The embedded launch script to prepend to the front of the jar if it is fully
-	 * executable. If not specified the 'Spring Boot' default script will be used.
-	 * @since 1.3.0
-	 */
-	@Parameter
-	private File embeddedLaunchScript;
-
-	/**
-	 * Properties that should be expanded in the embedded launch script.
-	 * @since 1.3.0
-	 */
-	@Parameter
-	private Properties embeddedLaunchScriptProperties;
-
-	/**
-	 * Exclude Spring Boot devtools from the repackaged archive.
-	 * @since 1.3.0
-	 */
-	@Parameter(property = "spring-boot.repackage.excludeDevtools", defaultValue = "true")
-	private boolean excludeDevtools = true;
-
-	/**
-	 * Include system scoped dependencies.
-	 * @since 1.4.0
-	 */
-	@Parameter(defaultValue = "false")
-	public boolean includeSystemScope;
-
-	@Override
-	public void execute() throws MojoExecutionException, MojoFailureException {
-		if (this.project.getPackaging().equals("pom")) {
-			getLog().debug("repackage goal could not be applied to pom project.");
-			return;
-		}
-		if (this.skip) {
-			getLog().debug("skipping repackaging as per configuration.");
-			return;
-		}
-		repackage();
-	}
-
-	private void repackage() throws MojoExecutionException {
-		Artifact source = getSourceArtifact();
-		File target = getTargetFile();
-		Repackager repackager = getRepackager(source.getFile());
-		Set<Artifact> artifacts = filterDependencies(this.project.getArtifacts(), getFilters(getAdditionalFilters()));
-		Libraries libraries = new ArtifactsLibraries(artifacts, this.requiresUnpack, getLog());
-		try {
-			LaunchScript launchScript = getLaunchScript();
-			repackager.repackage(target, libraries, launchScript);
-		}
-		catch (IOException ex) {
-			throw new MojoExecutionException(ex.getMessage(), ex);
-		}
-		updateArtifact(source, target, repackager.getBackupFile());
-	}
-
-	/**
-	 * Return the source {@link Artifact} to repackage. If a classifier is specified and
-	 * an artifact with that classifier exists, it is used. Otherwise, the main artifact
-	 * is used.
-	 * @return the source artifact to repackage
-	 */
-	private Artifact getSourceArtifact() {
-		Artifact sourceArtifact = getArtifact(this.classifier);
-		return (sourceArtifact != null) ? sourceArtifact : this.project.getArtifact();
-	}
-
-	private Artifact getArtifact(String classifier) {
-		if (classifier != null) {
-			for (Artifact attachedArtifact : this.project.getAttachedArtifacts()) {
-				if (classifier.equals(attachedArtifact.getClassifier()) && attachedArtifact.getFile() != null
-						&& attachedArtifact.getFile().isFile()) {
-					return attachedArtifact;
-				}
-			}
-		}
-		return null;
-	}
-
-	private File getTargetFile() {
-		String classifier = (this.classifier != null) ? this.classifier.trim() : "";
-		if (!classifier.isEmpty() && !classifier.startsWith("-")) {
-			classifier = "-" + classifier;
-		}
-		if (!this.outputDirectory.exists()) {
-			this.outputDirectory.mkdirs();
-		}
-		return new File(this.outputDirectory,
-				this.finalName + classifier + "." + this.project.getArtifact().getArtifactHandler().getExtension());
-	}
-
-	private Repackager getRepackager(File source) {
-		Repackager repackager = new Repackager(source, this.layoutFactory);
-		repackager.addMainClassTimeoutWarningListener(new LoggingMainClassTimeoutWarningListener());
-		repackager.setMainClass(this.mainClass);
-		if (this.layout != null) {
-			getLog().info("Layout: " + this.layout);
-			repackager.setLayout(this.layout.layout());
-		}
-		return repackager;
-	}
-
-	private ArtifactsFilter[] getAdditionalFilters() {
-		List<ArtifactsFilter> filters = new ArrayList<>();
-		if (this.excludeDevtools) {
-			Exclude exclude = new Exclude();
-			exclude.setGroupId("org.springframework.boot");
-			exclude.setArtifactId("spring-boot-devtools");
-			ExcludeFilter filter = new ExcludeFilter(exclude);
-			filters.add(filter);
-		}
-		if (!this.includeSystemScope) {
-			filters.add(new ScopeFilter(null, Artifact.SCOPE_SYSTEM));
-		}
-		return filters.toArray(new ArtifactsFilter[0]);
-	}
-
-	private LaunchScript getLaunchScript() throws IOException {
-		if (this.executable || this.embeddedLaunchScript != null) {
-			return new DefaultLaunchScript(this.embeddedLaunchScript, buildLaunchScriptProperties());
-		}
-		return null;
-	}
-
-	private Properties buildLaunchScriptProperties() {
-		Properties properties = new Properties();
-		if (this.embeddedLaunchScriptProperties != null) {
-			properties.putAll(this.embeddedLaunchScriptProperties);
-		}
-		putIfMissing(properties, "initInfoProvides", this.project.getArtifactId());
-		putIfMissing(properties, "initInfoShortDescription", this.project.getName(), this.project.getArtifactId());
-		putIfMissing(properties, "initInfoDescription", removeLineBreaks(this.project.getDescription()),
-				this.project.getName(), this.project.getArtifactId());
-		return properties;
-	}
-
-	private String removeLineBreaks(String description) {
-		return (description != null) ? WHITE_SPACE_PATTERN.matcher(description).replaceAll(" ") : null;
-	}
-
-	private void putIfMissing(Properties properties, String key, String... valueCandidates) {
-		if (!properties.containsKey(key)) {
-			for (String candidate : valueCandidates) {
-				if (candidate != null && !candidate.isEmpty()) {
-					properties.put(key, candidate);
-					return;
-				}
-			}
-		}
-	}
-
-	private void updateArtifact(Artifact source, File target, File original) {
-		if (this.attach) {
-			attachArtifact(source, target);
-		}
-		else if (source.getFile().equals(target) && original.exists()) {
-			String artifactId = (this.classifier != null) ? "artifact with classifier " + this.classifier
-					: "main artifact";
-			getLog().info(String.format("Updating %s %s to %s", artifactId, source.getFile(), original));
-			source.setFile(original);
-		}
-		else if (this.classifier != null) {
-			getLog().info("Creating repackaged archive " + target + " with classifier " + this.classifier);
-		}
-	}
-
-	private void attachArtifact(Artifact source, File target) {
-		if (this.classifier != null && !source.getFile().equals(target)) {
-			getLog().info("Attaching repackaged archive " + target + " with classifier " + this.classifier);
-			this.projectHelper.attachArtifact(this.project, this.project.getPackaging(), this.classifier, target);
-		}
-		else {
-			String artifactId = (this.classifier != null) ? "artifact with classifier " + this.classifier
-					: "main artifact";
-			getLog().info("Replacing " + artifactId + " with repackaged archive");
-			source.setFile(target);
-		}
-	}
-
-	private class LoggingMainClassTimeoutWarningListener implements MainClassTimeoutWarningListener {
-
-		@Override
-		public void handleTimeoutWarning(long duration, String mainMethod) {
-			getLog().warn("Searching for the main-class is taking some time, "
-					+ "consider using the mainClass configuration " + "parameter");
-		}
-
-	}
-
-	/**
-	 * Archive layout types.
-	 */
-	public enum LayoutType {
-
-		/**
-		 * Jar Layout.
-		 */
-		JAR(new Jar()),
-
-		/**
-		 * War Layout.
-		 */
-		WAR(new War()),
-
-		/**
-		 * Zip Layout.
-		 */
-		ZIP(new Expanded()),
-
-		/**
-		 * Dir Layout.
-		 */
-		DIR(new Expanded()),
-
-		/**
-		 * No Layout.
-		 */
-		NONE(new None());
-
-		private final Layout layout;
-
-		LayoutType(Layout layout) {
-			this.layout = layout;
-		}
-
-		public Layout layout() {
-			return this.layout;
-		}
-
-	}
-
-}
-=======
 /*
  * Copyright 2012-2021 the original author or authors.
  *
@@ -752,5 +340,4 @@
 		}
 	}
 
-}
->>>>>>> 6755b480
+}