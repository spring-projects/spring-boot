<<<<<<< HEAD
/*
 * Copyright 2012-2019 the original author or authors.
 *
 * Licensed under the Apache License, Version 2.0 (the "License");
 * you may not use this file except in compliance with the License.
 * You may obtain a copy of the License at
 *
 *      https://www.apache.org/licenses/LICENSE-2.0
 *
 * Unless required by applicable law or agreed to in writing, software
 * distributed under the License is distributed on an "AS IS" BASIS,
 * WITHOUT WARRANTIES OR CONDITIONS OF ANY KIND, either express or implied.
 * See the License for the specific language governing permissions and
 * limitations under the License.
 */

package org.springframework.boot.maven;

import java.io.IOException;
import java.io.InputStream;
import java.util.List;
import java.util.Properties;
import java.util.jar.JarEntry;
import java.util.jar.JarOutputStream;

import org.apache.maven.plugins.shade.relocation.Relocator;
import org.apache.maven.plugins.shade.resource.ResourceTransformer;

/**
 * Extension for the <a href="https://maven.apache.org/plugins/maven-shade-plugin/">Maven
 * shade plugin</a> to allow properties files (e.g. {@literal META-INF/spring.factories})
 * to be merged without losing any information.
 *
 * @author Dave Syer
 * @author Andy Wilkinson
 * @since 1.0.0
 */
public class PropertiesMergingResourceTransformer implements ResourceTransformer {

	// Set this in pom configuration with <resource>...</resource>
	private String resource;

	private final Properties data = new Properties();

	/**
	 * Return the data the properties being merged.
	 * @return the data
	 */
	public Properties getData() {
		return this.data;
	}

	@Override
	public boolean canTransformResource(String resource) {
		if (this.resource != null && this.resource.equalsIgnoreCase(resource)) {
			return true;
		}
		return false;
	}

	@Override
	public void processResource(String resource, InputStream inputStream, List<Relocator> relocators)
			throws IOException {
		Properties properties = new Properties();
		properties.load(inputStream);
		inputStream.close();
		properties.forEach((name, value) -> process((String) name, (String) value));
	}

	private void process(String name, String value) {
		String existing = this.data.getProperty(name);
		this.data.setProperty(name, (existing != null) ? existing + "," + value : value);
	}

	@Override
	public boolean hasTransformedResource() {
		return !this.data.isEmpty();
	}

	@Override
	public void modifyOutputStream(JarOutputStream os) throws IOException {
		os.putNextEntry(new JarEntry(this.resource));
		this.data.store(os, "Merged by PropertiesMergingResourceTransformer");
		os.flush();
		this.data.clear();
	}

	public String getResource() {
		return this.resource;
	}

	public void setResource(String resource) {
		this.resource = resource;
	}

}
=======
/*
 * Copyright 2012-2020 the original author or authors.
 *
 * Licensed under the Apache License, Version 2.0 (the "License");
 * you may not use this file except in compliance with the License.
 * You may obtain a copy of the License at
 *
 *      https://www.apache.org/licenses/LICENSE-2.0
 *
 * Unless required by applicable law or agreed to in writing, software
 * distributed under the License is distributed on an "AS IS" BASIS,
 * WITHOUT WARRANTIES OR CONDITIONS OF ANY KIND, either express or implied.
 * See the License for the specific language governing permissions and
 * limitations under the License.
 */

package org.springframework.boot.maven;

import java.io.IOException;
import java.io.InputStream;
import java.util.List;
import java.util.Properties;
import java.util.jar.JarEntry;
import java.util.jar.JarOutputStream;

import org.apache.maven.plugins.shade.relocation.Relocator;
import org.apache.maven.plugins.shade.resource.ReproducibleResourceTransformer;

/**
 * Extension for the <a href="https://maven.apache.org/plugins/maven-shade-plugin/">Maven
 * shade plugin</a> to allow properties files (e.g. {@literal META-INF/spring.factories})
 * to be merged without losing any information.
 *
 * @author Dave Syer
 * @author Andy Wilkinson
 * @since 1.0.0
 */
public class PropertiesMergingResourceTransformer implements ReproducibleResourceTransformer {

	// Set this in pom configuration with <resource>...</resource>
	private String resource;

	private final Properties data = new Properties();

	private long time;

	/**
	 * Return the data the properties being merged.
	 * @return the data
	 */
	public Properties getData() {
		return this.data;
	}

	@Override
	public boolean canTransformResource(String resource) {
		return this.resource != null && this.resource.equalsIgnoreCase(resource);
	}

	@Override
	@Deprecated
	public void processResource(String resource, InputStream inputStream, List<Relocator> relocators)
			throws IOException {
		processResource(resource, inputStream, relocators, 0);
	}

	@Override
	public void processResource(String resource, InputStream inputStream, List<Relocator> relocators, long time)
			throws IOException {
		Properties properties = new Properties();
		properties.load(inputStream);
		inputStream.close();
		properties.forEach((name, value) -> process((String) name, (String) value));
		if (time > this.time) {
			this.time = time;
		}
	}

	private void process(String name, String value) {
		String existing = this.data.getProperty(name);
		this.data.setProperty(name, (existing != null) ? existing + "," + value : value);
	}

	@Override
	public boolean hasTransformedResource() {
		return !this.data.isEmpty();
	}

	@Override
	public void modifyOutputStream(JarOutputStream os) throws IOException {
		JarEntry jarEntry = new JarEntry(this.resource);
		jarEntry.setTime(this.time);
		os.putNextEntry(jarEntry);
		this.data.store(os, "Merged by PropertiesMergingResourceTransformer");
		os.flush();
		this.data.clear();
	}

	public String getResource() {
		return this.resource;
	}

	public void setResource(String resource) {
		this.resource = resource;
	}

}
>>>>>>> 6755b480
<|MERGE_RESOLUTION|>--- conflicted
+++ resolved
@@ -1,101 +1,3 @@
-<<<<<<< HEAD
-/*
- * Copyright 2012-2019 the original author or authors.
- *
- * Licensed under the Apache License, Version 2.0 (the "License");
- * you may not use this file except in compliance with the License.
- * You may obtain a copy of the License at
- *
- *      https://www.apache.org/licenses/LICENSE-2.0
- *
- * Unless required by applicable law or agreed to in writing, software
- * distributed under the License is distributed on an "AS IS" BASIS,
- * WITHOUT WARRANTIES OR CONDITIONS OF ANY KIND, either express or implied.
- * See the License for the specific language governing permissions and
- * limitations under the License.
- */
-
-package org.springframework.boot.maven;
-
-import java.io.IOException;
-import java.io.InputStream;
-import java.util.List;
-import java.util.Properties;
-import java.util.jar.JarEntry;
-import java.util.jar.JarOutputStream;
-
-import org.apache.maven.plugins.shade.relocation.Relocator;
-import org.apache.maven.plugins.shade.resource.ResourceTransformer;
-
-/**
- * Extension for the <a href="https://maven.apache.org/plugins/maven-shade-plugin/">Maven
- * shade plugin</a> to allow properties files (e.g. {@literal META-INF/spring.factories})
- * to be merged without losing any information.
- *
- * @author Dave Syer
- * @author Andy Wilkinson
- * @since 1.0.0
- */
-public class PropertiesMergingResourceTransformer implements ResourceTransformer {
-
-	// Set this in pom configuration with <resource>...</resource>
-	private String resource;
-
-	private final Properties data = new Properties();
-
-	/**
-	 * Return the data the properties being merged.
-	 * @return the data
-	 */
-	public Properties getData() {
-		return this.data;
-	}
-
-	@Override
-	public boolean canTransformResource(String resource) {
-		if (this.resource != null && this.resource.equalsIgnoreCase(resource)) {
-			return true;
-		}
-		return false;
-	}
-
-	@Override
-	public void processResource(String resource, InputStream inputStream, List<Relocator> relocators)
-			throws IOException {
-		Properties properties = new Properties();
-		properties.load(inputStream);
-		inputStream.close();
-		properties.forEach((name, value) -> process((String) name, (String) value));
-	}
-
-	private void process(String name, String value) {
-		String existing = this.data.getProperty(name);
-		this.data.setProperty(name, (existing != null) ? existing + "," + value : value);
-	}
-
-	@Override
-	public boolean hasTransformedResource() {
-		return !this.data.isEmpty();
-	}
-
-	@Override
-	public void modifyOutputStream(JarOutputStream os) throws IOException {
-		os.putNextEntry(new JarEntry(this.resource));
-		this.data.store(os, "Merged by PropertiesMergingResourceTransformer");
-		os.flush();
-		this.data.clear();
-	}
-
-	public String getResource() {
-		return this.resource;
-	}
-
-	public void setResource(String resource) {
-		this.resource = resource;
-	}
-
-}
-=======
 /*
  * Copyright 2012-2020 the original author or authors.
  *
@@ -202,5 +104,4 @@
 		this.resource = resource;
 	}
 
-}
->>>>>>> 6755b480
+}