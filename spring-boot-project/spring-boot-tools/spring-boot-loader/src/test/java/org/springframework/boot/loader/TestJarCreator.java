--- conflicted
+++ resolved
@@ -1,142 +1,3 @@
-<<<<<<< HEAD
-/*
- * Copyright 2012-2019 the original author or authors.
- *
- * Licensed under the Apache License, Version 2.0 (the "License");
- * you may not use this file except in compliance with the License.
- * You may obtain a copy of the License at
- *
- *      https://www.apache.org/licenses/LICENSE-2.0
- *
- * Unless required by applicable law or agreed to in writing, software
- * distributed under the License is distributed on an "AS IS" BASIS,
- * WITHOUT WARRANTIES OR CONDITIONS OF ANY KIND, either express or implied.
- * See the License for the specific language governing permissions and
- * limitations under the License.
- */
-
-package org.springframework.boot.loader;
-
-import java.io.ByteArrayOutputStream;
-import java.io.File;
-import java.io.FileOutputStream;
-import java.io.IOException;
-import java.util.jar.Attributes;
-import java.util.jar.JarEntry;
-import java.util.jar.JarOutputStream;
-import java.util.jar.Manifest;
-import java.util.zip.CRC32;
-import java.util.zip.ZipEntry;
-
-/**
- * Creates a simple test jar.
- *
- * @author Phillip Webb
- */
-public abstract class TestJarCreator {
-
-	public static void createTestJar(File file) throws Exception {
-		createTestJar(file, false);
-	}
-
-	public static void createTestJar(File file, boolean unpackNested) throws Exception {
-		FileOutputStream fileOutputStream = new FileOutputStream(file);
-		try (JarOutputStream jarOutputStream = new JarOutputStream(fileOutputStream)) {
-			writeManifest(jarOutputStream, "j1");
-			writeEntry(jarOutputStream, "1.dat", 1);
-			writeEntry(jarOutputStream, "2.dat", 2);
-			writeDirEntry(jarOutputStream, "d/");
-			writeEntry(jarOutputStream, "d/9.dat", 9);
-			writeDirEntry(jarOutputStream, "special/");
-			writeEntry(jarOutputStream, "special/\u00EB.dat", '\u00EB');
-
-			writeNestedEntry("nested.jar", unpackNested, jarOutputStream);
-			writeNestedEntry("another-nested.jar", unpackNested, jarOutputStream);
-			writeNestedEntry("space nested.jar", unpackNested, jarOutputStream);
-			writeNestedMultiReleaseEntry("multi-release.jar", unpackNested, jarOutputStream);
-		}
-	}
-
-	private static void writeNestedEntry(String name, boolean unpackNested, JarOutputStream jarOutputStream)
-			throws Exception {
-		writeNestedEntry(name, unpackNested, jarOutputStream, false);
-	}
-
-	private static void writeNestedMultiReleaseEntry(String name, boolean unpackNested, JarOutputStream jarOutputStream)
-			throws Exception {
-		writeNestedEntry(name, unpackNested, jarOutputStream, true);
-	}
-
-	private static void writeNestedEntry(String name, boolean unpackNested, JarOutputStream jarOutputStream,
-			boolean multiRelease) throws Exception {
-		JarEntry nestedEntry = new JarEntry(name);
-		byte[] nestedJarData = getNestedJarData(multiRelease);
-		nestedEntry.setSize(nestedJarData.length);
-		nestedEntry.setCompressedSize(nestedJarData.length);
-		if (unpackNested) {
-			nestedEntry.setComment("UNPACK:0000000000000000000000000000000000000000");
-		}
-		CRC32 crc32 = new CRC32();
-		crc32.update(nestedJarData);
-		nestedEntry.setCrc(crc32.getValue());
-
-		nestedEntry.setMethod(ZipEntry.STORED);
-		jarOutputStream.putNextEntry(nestedEntry);
-		jarOutputStream.write(nestedJarData);
-		jarOutputStream.closeEntry();
-	}
-
-	private static byte[] getNestedJarData(boolean multiRelease) throws Exception {
-		ByteArrayOutputStream byteArrayOutputStream = new ByteArrayOutputStream();
-		JarOutputStream jarOutputStream = new JarOutputStream(byteArrayOutputStream);
-		writeManifest(jarOutputStream, "j2", multiRelease);
-		if (multiRelease) {
-			writeEntry(jarOutputStream, "multi-release.dat", 8);
-			writeEntry(jarOutputStream, "META-INF/versions/9/multi-release.dat", 9);
-			writeEntry(jarOutputStream, "META-INF/versions/10/multi-release.dat", 10);
-			writeEntry(jarOutputStream, "META-INF/versions/11/multi-release.dat", 11);
-			writeEntry(jarOutputStream, "META-INF/versions/12/multi-release.dat", 12);
-		}
-		else {
-			writeEntry(jarOutputStream, "3.dat", 3);
-			writeEntry(jarOutputStream, "4.dat", 4);
-			writeEntry(jarOutputStream, "\u00E4.dat", '\u00E4');
-		}
-		jarOutputStream.close();
-		return byteArrayOutputStream.toByteArray();
-	}
-
-	private static void writeManifest(JarOutputStream jarOutputStream, String name) throws Exception {
-		writeManifest(jarOutputStream, name, false);
-	}
-
-	private static void writeManifest(JarOutputStream jarOutputStream, String name, boolean multiRelease)
-			throws Exception {
-		writeDirEntry(jarOutputStream, "META-INF/");
-		Manifest manifest = new Manifest();
-		manifest.getMainAttributes().putValue("Built-By", name);
-		manifest.getMainAttributes().put(Attributes.Name.MANIFEST_VERSION, "1.0");
-		if (multiRelease) {
-			manifest.getMainAttributes().putValue("Multi-Release", Boolean.toString(true));
-		}
-		jarOutputStream.putNextEntry(new ZipEntry("META-INF/MANIFEST.MF"));
-		manifest.write(jarOutputStream);
-		jarOutputStream.closeEntry();
-	}
-
-	private static void writeDirEntry(JarOutputStream jarOutputStream, String name) throws IOException {
-		jarOutputStream.putNextEntry(new JarEntry(name));
-		jarOutputStream.closeEntry();
-	}
-
-	private static void writeEntry(JarOutputStream jarOutputStream, String name, int data) throws IOException {
-		jarOutputStream.putNextEntry(new JarEntry(name));
-		jarOutputStream.write(new byte[] { (byte) data });
-		jarOutputStream.closeEntry();
-	}
-
-}
-=======
 /*
  * Copyright 2012-2020 the original author or authors.
  *
@@ -277,5 +138,4 @@
 		jarOutputStream.closeEntry();
 	}
 
-}
->>>>>>> 6755b480
+}