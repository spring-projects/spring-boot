<<<<<<< HEAD
/*
 * Copyright 2012-2017 the original author or authors.
 *
 * Licensed under the Apache License, Version 2.0 (the "License");
 * you may not use this file except in compliance with the License.
 * You may obtain a copy of the License at
 *
 *      https://www.apache.org/licenses/LICENSE-2.0
 *
 * Unless required by applicable law or agreed to in writing, software
 * distributed under the License is distributed on an "AS IS" BASIS,
 * WITHOUT WARRANTIES OR CONDITIONS OF ANY KIND, either express or implied.
 * See the License for the specific language governing permissions and
 * limitations under the License.
 */

package org.springframework.boot.devtools.restart.classloader;

import java.io.Serializable;
import java.util.Collection;
import java.util.Collections;
import java.util.LinkedHashMap;
import java.util.Map;
import java.util.Map.Entry;
import java.util.Set;

import javax.management.loading.ClassLoaderRepository;

import org.springframework.util.Assert;

/**
 * {@link ClassLoaderFileRepository} that maintains a collection of
 * {@link ClassLoaderFile} items grouped by source folders.
 *
 * @author Phillip Webb
 * @since 1.3.0
 * @see ClassLoaderFile
 * @see ClassLoaderRepository
 */
public class ClassLoaderFiles implements ClassLoaderFileRepository, Serializable {

	private static final long serialVersionUID = 1;

	private final Map<String, SourceFolder> sourceFolders;

	/**
	 * Create a new {@link ClassLoaderFiles} instance.
	 */
	public ClassLoaderFiles() {
		this.sourceFolders = new LinkedHashMap<>();
	}

	/**
	 * Create a new {@link ClassLoaderFiles} instance.
	 * @param classLoaderFiles the source classloader files.
	 */
	public ClassLoaderFiles(ClassLoaderFiles classLoaderFiles) {
		Assert.notNull(classLoaderFiles, "ClassLoaderFiles must not be null");
		this.sourceFolders = new LinkedHashMap<>(classLoaderFiles.sourceFolders);
	}

	/**
	 * Add all elements items from the specified {@link ClassLoaderFiles} to this
	 * instance.
	 * @param files the files to add
	 */
	public void addAll(ClassLoaderFiles files) {
		Assert.notNull(files, "Files must not be null");
		for (SourceFolder folder : files.getSourceFolders()) {
			for (Map.Entry<String, ClassLoaderFile> entry : folder.getFilesEntrySet()) {
				addFile(folder.getName(), entry.getKey(), entry.getValue());
			}
		}
	}

	/**
	 * Add a single {@link ClassLoaderFile} to the collection.
	 * @param name the name of the file
	 * @param file the file to add
	 */
	public void addFile(String name, ClassLoaderFile file) {
		addFile("", name, file);
	}

	/**
	 * Add a single {@link ClassLoaderFile} to the collection.
	 * @param sourceFolder the source folder of the file
	 * @param name the name of the file
	 * @param file the file to add
	 */
	public void addFile(String sourceFolder, String name, ClassLoaderFile file) {
		Assert.notNull(sourceFolder, "SourceFolder must not be null");
		Assert.notNull(name, "Name must not be null");
		Assert.notNull(file, "File must not be null");
		removeAll(name);
		getOrCreateSourceFolder(sourceFolder).add(name, file);
	}

	private void removeAll(String name) {
		for (SourceFolder sourceFolder : this.sourceFolders.values()) {
			sourceFolder.remove(name);
		}
	}

	/**
	 * Get or create a {@link SourceFolder} with the given name.
	 * @param name the name of the folder
	 * @return an existing or newly added {@link SourceFolder}
	 */
	protected final SourceFolder getOrCreateSourceFolder(String name) {
		SourceFolder sourceFolder = this.sourceFolders.get(name);
		if (sourceFolder == null) {
			sourceFolder = new SourceFolder(name);
			this.sourceFolders.put(name, sourceFolder);
		}
		return sourceFolder;
	}

	/**
	 * Return all {@link SourceFolder SourceFolders} that have been added to the
	 * collection.
	 * @return a collection of {@link SourceFolder} items
	 */
	public Collection<SourceFolder> getSourceFolders() {
		return Collections.unmodifiableCollection(this.sourceFolders.values());
	}

	/**
	 * Return the size of the collection.
	 * @return the size of the collection
	 */
	public int size() {
		int size = 0;
		for (SourceFolder sourceFolder : this.sourceFolders.values()) {
			size += sourceFolder.getFiles().size();
		}
		return size;
	}

	@Override
	public ClassLoaderFile getFile(String name) {
		for (SourceFolder sourceFolder : this.sourceFolders.values()) {
			ClassLoaderFile file = sourceFolder.get(name);
			if (file != null) {
				return file;
			}
		}
		return null;
	}

	/**
	 * An individual source folder that is being managed by the collection.
	 */
	public static class SourceFolder implements Serializable {

		private static final long serialVersionUID = 1;

		private final String name;

		private final Map<String, ClassLoaderFile> files = new LinkedHashMap<>();

		SourceFolder(String name) {
			this.name = name;
		}

		public Set<Entry<String, ClassLoaderFile>> getFilesEntrySet() {
			return this.files.entrySet();
		}

		protected final void add(String name, ClassLoaderFile file) {
			this.files.put(name, file);
		}

		protected final void remove(String name) {
			this.files.remove(name);
		}

		protected final ClassLoaderFile get(String name) {
			return this.files.get(name);
		}

		/**
		 * Return the name of the source folder.
		 * @return the name of the source folder
		 */
		public String getName() {
			return this.name;
		}

		/**
		 * Return all {@link ClassLoaderFile ClassLoaderFiles} in the collection that are
		 * contained in this source folder.
		 * @return the files contained in the source folder
		 */
		public Collection<ClassLoaderFile> getFiles() {
			return Collections.unmodifiableCollection(this.files.values());
		}

	}

}
=======
/*
 * Copyright 2012-2020 the original author or authors.
 *
 * Licensed under the Apache License, Version 2.0 (the "License");
 * you may not use this file except in compliance with the License.
 * You may obtain a copy of the License at
 *
 *      https://www.apache.org/licenses/LICENSE-2.0
 *
 * Unless required by applicable law or agreed to in writing, software
 * distributed under the License is distributed on an "AS IS" BASIS,
 * WITHOUT WARRANTIES OR CONDITIONS OF ANY KIND, either express or implied.
 * See the License for the specific language governing permissions and
 * limitations under the License.
 */

package org.springframework.boot.devtools.restart.classloader;

import java.io.Serializable;
import java.util.Collection;
import java.util.Collections;
import java.util.LinkedHashMap;
import java.util.Map;
import java.util.Map.Entry;
import java.util.Set;

import javax.management.loading.ClassLoaderRepository;

import org.springframework.util.Assert;

/**
 * {@link ClassLoaderFileRepository} that maintains a collection of
 * {@link ClassLoaderFile} items grouped by source directories.
 *
 * @author Phillip Webb
 * @since 1.3.0
 * @see ClassLoaderFile
 * @see ClassLoaderRepository
 */
public class ClassLoaderFiles implements ClassLoaderFileRepository, Serializable {

	private static final long serialVersionUID = 1;

	private final Map<String, SourceDirectory> sourceDirectories;

	/**
	 * Create a new {@link ClassLoaderFiles} instance.
	 */
	public ClassLoaderFiles() {
		this.sourceDirectories = new LinkedHashMap<>();
	}

	/**
	 * Create a new {@link ClassLoaderFiles} instance.
	 * @param classLoaderFiles the source classloader files.
	 */
	public ClassLoaderFiles(ClassLoaderFiles classLoaderFiles) {
		Assert.notNull(classLoaderFiles, "ClassLoaderFiles must not be null");
		this.sourceDirectories = new LinkedHashMap<>(classLoaderFiles.sourceDirectories);
	}

	/**
	 * Add all elements items from the specified {@link ClassLoaderFiles} to this
	 * instance.
	 * @param files the files to add
	 */
	public void addAll(ClassLoaderFiles files) {
		Assert.notNull(files, "Files must not be null");
		for (SourceDirectory directory : files.getSourceDirectories()) {
			for (Map.Entry<String, ClassLoaderFile> entry : directory.getFilesEntrySet()) {
				addFile(directory.getName(), entry.getKey(), entry.getValue());
			}
		}
	}

	/**
	 * Add a single {@link ClassLoaderFile} to the collection.
	 * @param name the name of the file
	 * @param file the file to add
	 */
	public void addFile(String name, ClassLoaderFile file) {
		addFile("", name, file);
	}

	/**
	 * Add a single {@link ClassLoaderFile} to the collection.
	 * @param sourceDirectory the source directory of the file
	 * @param name the name of the file
	 * @param file the file to add
	 */
	public void addFile(String sourceDirectory, String name, ClassLoaderFile file) {
		Assert.notNull(sourceDirectory, "SourceDirectory must not be null");
		Assert.notNull(name, "Name must not be null");
		Assert.notNull(file, "File must not be null");
		removeAll(name);
		getOrCreateSourceDirectory(sourceDirectory).add(name, file);
	}

	private void removeAll(String name) {
		for (SourceDirectory sourceDirectory : this.sourceDirectories.values()) {
			sourceDirectory.remove(name);
		}
	}

	/**
	 * Get or create a {@link SourceDirectory} with the given name.
	 * @param name the name of the directory
	 * @return an existing or newly added {@link SourceDirectory}
	 */
	protected final SourceDirectory getOrCreateSourceDirectory(String name) {
		SourceDirectory sourceDirectory = this.sourceDirectories.get(name);
		if (sourceDirectory == null) {
			sourceDirectory = new SourceDirectory(name);
			this.sourceDirectories.put(name, sourceDirectory);
		}
		return sourceDirectory;
	}

	/**
	 * Return all {@link SourceDirectory SourceDirectories} that have been added to the
	 * collection.
	 * @return a collection of {@link SourceDirectory} items
	 */
	public Collection<SourceDirectory> getSourceDirectories() {
		return Collections.unmodifiableCollection(this.sourceDirectories.values());
	}

	/**
	 * Return the size of the collection.
	 * @return the size of the collection
	 */
	public int size() {
		int size = 0;
		for (SourceDirectory sourceDirectory : this.sourceDirectories.values()) {
			size += sourceDirectory.getFiles().size();
		}
		return size;
	}

	@Override
	public ClassLoaderFile getFile(String name) {
		for (SourceDirectory sourceDirectory : this.sourceDirectories.values()) {
			ClassLoaderFile file = sourceDirectory.get(name);
			if (file != null) {
				return file;
			}
		}
		return null;
	}

	/**
	 * An individual source directory that is being managed by the collection.
	 */
	public static class SourceDirectory implements Serializable {

		private static final long serialVersionUID = 1;

		private final String name;

		private final Map<String, ClassLoaderFile> files = new LinkedHashMap<>();

		SourceDirectory(String name) {
			this.name = name;
		}

		public Set<Entry<String, ClassLoaderFile>> getFilesEntrySet() {
			return this.files.entrySet();
		}

		protected final void add(String name, ClassLoaderFile file) {
			this.files.put(name, file);
		}

		protected final void remove(String name) {
			this.files.remove(name);
		}

		protected final ClassLoaderFile get(String name) {
			return this.files.get(name);
		}

		/**
		 * Return the name of the source directory.
		 * @return the name of the source directory
		 */
		public String getName() {
			return this.name;
		}

		/**
		 * Return all {@link ClassLoaderFile ClassLoaderFiles} in the collection that are
		 * contained in this source directory.
		 * @return the files contained in the source directory
		 */
		public Collection<ClassLoaderFile> getFiles() {
			return Collections.unmodifiableCollection(this.files.values());
		}

	}

}
>>>>>>> 6755b480
<|MERGE_RESOLUTION|>--- conflicted
+++ resolved
@@ -1,6 +1,5 @@
-<<<<<<< HEAD
 /*
- * Copyright 2012-2017 the original author or authors.
+ * Copyright 2012-2020 the original author or authors.
  *
  * Licensed under the Apache License, Version 2.0 (the "License");
  * you may not use this file except in compliance with the License.
@@ -31,208 +30,6 @@
 
 /**
  * {@link ClassLoaderFileRepository} that maintains a collection of
- * {@link ClassLoaderFile} items grouped by source folders.
- *
- * @author Phillip Webb
- * @since 1.3.0
- * @see ClassLoaderFile
- * @see ClassLoaderRepository
- */
-public class ClassLoaderFiles implements ClassLoaderFileRepository, Serializable {
-
-	private static final long serialVersionUID = 1;
-
-	private final Map<String, SourceFolder> sourceFolders;
-
-	/**
-	 * Create a new {@link ClassLoaderFiles} instance.
-	 */
-	public ClassLoaderFiles() {
-		this.sourceFolders = new LinkedHashMap<>();
-	}
-
-	/**
-	 * Create a new {@link ClassLoaderFiles} instance.
-	 * @param classLoaderFiles the source classloader files.
-	 */
-	public ClassLoaderFiles(ClassLoaderFiles classLoaderFiles) {
-		Assert.notNull(classLoaderFiles, "ClassLoaderFiles must not be null");
-		this.sourceFolders = new LinkedHashMap<>(classLoaderFiles.sourceFolders);
-	}
-
-	/**
-	 * Add all elements items from the specified {@link ClassLoaderFiles} to this
-	 * instance.
-	 * @param files the files to add
-	 */
-	public void addAll(ClassLoaderFiles files) {
-		Assert.notNull(files, "Files must not be null");
-		for (SourceFolder folder : files.getSourceFolders()) {
-			for (Map.Entry<String, ClassLoaderFile> entry : folder.getFilesEntrySet()) {
-				addFile(folder.getName(), entry.getKey(), entry.getValue());
-			}
-		}
-	}
-
-	/**
-	 * Add a single {@link ClassLoaderFile} to the collection.
-	 * @param name the name of the file
-	 * @param file the file to add
-	 */
-	public void addFile(String name, ClassLoaderFile file) {
-		addFile("", name, file);
-	}
-
-	/**
-	 * Add a single {@link ClassLoaderFile} to the collection.
-	 * @param sourceFolder the source folder of the file
-	 * @param name the name of the file
-	 * @param file the file to add
-	 */
-	public void addFile(String sourceFolder, String name, ClassLoaderFile file) {
-		Assert.notNull(sourceFolder, "SourceFolder must not be null");
-		Assert.notNull(name, "Name must not be null");
-		Assert.notNull(file, "File must not be null");
-		removeAll(name);
-		getOrCreateSourceFolder(sourceFolder).add(name, file);
-	}
-
-	private void removeAll(String name) {
-		for (SourceFolder sourceFolder : this.sourceFolders.values()) {
-			sourceFolder.remove(name);
-		}
-	}
-
-	/**
-	 * Get or create a {@link SourceFolder} with the given name.
-	 * @param name the name of the folder
-	 * @return an existing or newly added {@link SourceFolder}
-	 */
-	protected final SourceFolder getOrCreateSourceFolder(String name) {
-		SourceFolder sourceFolder = this.sourceFolders.get(name);
-		if (sourceFolder == null) {
-			sourceFolder = new SourceFolder(name);
-			this.sourceFolders.put(name, sourceFolder);
-		}
-		return sourceFolder;
-	}
-
-	/**
-	 * Return all {@link SourceFolder SourceFolders} that have been added to the
-	 * collection.
-	 * @return a collection of {@link SourceFolder} items
-	 */
-	public Collection<SourceFolder> getSourceFolders() {
-		return Collections.unmodifiableCollection(this.sourceFolders.values());
-	}
-
-	/**
-	 * Return the size of the collection.
-	 * @return the size of the collection
-	 */
-	public int size() {
-		int size = 0;
-		for (SourceFolder sourceFolder : this.sourceFolders.values()) {
-			size += sourceFolder.getFiles().size();
-		}
-		return size;
-	}
-
-	@Override
-	public ClassLoaderFile getFile(String name) {
-		for (SourceFolder sourceFolder : this.sourceFolders.values()) {
-			ClassLoaderFile file = sourceFolder.get(name);
-			if (file != null) {
-				return file;
-			}
-		}
-		return null;
-	}
-
-	/**
-	 * An individual source folder that is being managed by the collection.
-	 */
-	public static class SourceFolder implements Serializable {
-
-		private static final long serialVersionUID = 1;
-
-		private final String name;
-
-		private final Map<String, ClassLoaderFile> files = new LinkedHashMap<>();
-
-		SourceFolder(String name) {
-			this.name = name;
-		}
-
-		public Set<Entry<String, ClassLoaderFile>> getFilesEntrySet() {
-			return this.files.entrySet();
-		}
-
-		protected final void add(String name, ClassLoaderFile file) {
-			this.files.put(name, file);
-		}
-
-		protected final void remove(String name) {
-			this.files.remove(name);
-		}
-
-		protected final ClassLoaderFile get(String name) {
-			return this.files.get(name);
-		}
-
-		/**
-		 * Return the name of the source folder.
-		 * @return the name of the source folder
-		 */
-		public String getName() {
-			return this.name;
-		}
-
-		/**
-		 * Return all {@link ClassLoaderFile ClassLoaderFiles} in the collection that are
-		 * contained in this source folder.
-		 * @return the files contained in the source folder
-		 */
-		public Collection<ClassLoaderFile> getFiles() {
-			return Collections.unmodifiableCollection(this.files.values());
-		}
-
-	}
-
-}
-=======
-/*
- * Copyright 2012-2020 the original author or authors.
- *
- * Licensed under the Apache License, Version 2.0 (the "License");
- * you may not use this file except in compliance with the License.
- * You may obtain a copy of the License at
- *
- *      https://www.apache.org/licenses/LICENSE-2.0
- *
- * Unless required by applicable law or agreed to in writing, software
- * distributed under the License is distributed on an "AS IS" BASIS,
- * WITHOUT WARRANTIES OR CONDITIONS OF ANY KIND, either express or implied.
- * See the License for the specific language governing permissions and
- * limitations under the License.
- */
-
-package org.springframework.boot.devtools.restart.classloader;
-
-import java.io.Serializable;
-import java.util.Collection;
-import java.util.Collections;
-import java.util.LinkedHashMap;
-import java.util.Map;
-import java.util.Map.Entry;
-import java.util.Set;
-
-import javax.management.loading.ClassLoaderRepository;
-
-import org.springframework.util.Assert;
-
-/**
- * {@link ClassLoaderFileRepository} that maintains a collection of
  * {@link ClassLoaderFile} items grouped by source directories.
  *
  * @author Phillip Webb
@@ -401,5 +198,4 @@
 
 	}
 
-}
->>>>>>> 6755b480
+}