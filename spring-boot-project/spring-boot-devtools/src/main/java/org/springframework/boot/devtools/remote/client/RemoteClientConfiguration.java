/*
 * Copyright 2012-2019 the original author or authors.
 *
 * Licensed under the Apache License, Version 2.0 (the "License");
 * you may not use this file except in compliance with the License.
 * You may obtain a copy of the License at
 *
 *      https://www.apache.org/licenses/LICENSE-2.0
 *
 * Unless required by applicable law or agreed to in writing, software
 * distributed under the License is distributed on an "AS IS" BASIS,
 * WITHOUT WARRANTIES OR CONDITIONS OF ANY KIND, either express or implied.
 * See the License for the specific language governing permissions and
 * limitations under the License.
 */

package org.springframework.boot.devtools.remote.client;

import java.net.InetSocketAddress;
import java.net.Proxy.Type;
import java.net.URL;
import java.util.Arrays;
import java.util.List;
import java.util.concurrent.ExecutorService;
import java.util.concurrent.Executors;

import org.apache.commons.logging.Log;
import org.apache.commons.logging.LogFactory;

import org.springframework.beans.factory.InitializingBean;
import org.springframework.beans.factory.annotation.Autowired;
import org.springframework.beans.factory.annotation.Value;
import org.springframework.boot.autoconfigure.condition.ConditionalOnMissingBean;
import org.springframework.boot.autoconfigure.condition.ConditionalOnProperty;
import org.springframework.boot.context.properties.EnableConfigurationProperties;
import org.springframework.boot.devtools.autoconfigure.DevToolsProperties;
import org.springframework.boot.devtools.autoconfigure.DevToolsProperties.Restart;
import org.springframework.boot.devtools.autoconfigure.OptionalLiveReloadServer;
import org.springframework.boot.devtools.autoconfigure.RemoteDevToolsProperties;
import org.springframework.boot.devtools.autoconfigure.RemoteDevToolsProperties.Proxy;
import org.springframework.boot.devtools.autoconfigure.TriggerFileFilter;
import org.springframework.boot.devtools.classpath.ClassPathChangedEvent;
import org.springframework.boot.devtools.classpath.ClassPathFileSystemWatcher;
import org.springframework.boot.devtools.classpath.ClassPathRestartStrategy;
import org.springframework.boot.devtools.classpath.PatternClassPathRestartStrategy;
import org.springframework.boot.devtools.filewatch.FileSystemWatcher;
import org.springframework.boot.devtools.filewatch.FileSystemWatcherFactory;
import org.springframework.boot.devtools.livereload.LiveReloadServer;
import org.springframework.boot.devtools.restart.DefaultRestartInitializer;
import org.springframework.boot.devtools.restart.RestartScope;
import org.springframework.boot.devtools.restart.Restarter;
import org.springframework.context.ApplicationListener;
import org.springframework.context.annotation.Bean;
import org.springframework.context.annotation.Configuration;
import org.springframework.context.support.PropertySourcesPlaceholderConfigurer;
import org.springframework.http.client.ClientHttpRequestFactory;
import org.springframework.http.client.ClientHttpRequestInterceptor;
import org.springframework.http.client.InterceptingClientHttpRequestFactory;
import org.springframework.http.client.SimpleClientHttpRequestFactory;
import org.springframework.util.Assert;
import org.springframework.util.StringUtils;

/**
 * Configuration used to connect to remote Spring Boot applications.
 *
 * @author Phillip Webb
 * @since 1.3.0
 * @see org.springframework.boot.devtools.RemoteSpringApplication
 */
@Configuration
@EnableConfigurationProperties(DevToolsProperties.class)
public class RemoteClientConfiguration implements InitializingBean {

	private static final Log logger = LogFactory.getLog(RemoteClientConfiguration.class);

	private final DevToolsProperties properties;

	@Value("${remoteUrl}")
	private String remoteUrl;

	public RemoteClientConfiguration(DevToolsProperties properties) {
		this.properties = properties;
	}

	@Bean
	public static PropertySourcesPlaceholderConfigurer propertySourcesPlaceholderConfigurer() {
		return new PropertySourcesPlaceholderConfigurer();
	}

	@Bean
	public ClientHttpRequestFactory clientHttpRequestFactory() {
		List<ClientHttpRequestInterceptor> interceptors = Arrays.asList(getSecurityInterceptor());
		SimpleClientHttpRequestFactory requestFactory = new SimpleClientHttpRequestFactory();
		Proxy proxy = this.properties.getRemote().getProxy();
		if (proxy.getHost() != null && proxy.getPort() != null) {
			requestFactory
					.setProxy(new java.net.Proxy(Type.HTTP, new InetSocketAddress(proxy.getHost(), proxy.getPort())));
		}
		return new InterceptingClientHttpRequestFactory(requestFactory, interceptors);
	}

	private ClientHttpRequestInterceptor getSecurityInterceptor() {
		RemoteDevToolsProperties remoteProperties = this.properties.getRemote();
		String secretHeaderName = remoteProperties.getSecretHeaderName();
		String secret = remoteProperties.getSecret();
		Assert.state(secret != null,
				"The environment value 'spring.devtools.remote.secret' " + "is required to secure your connection.");
		return new HttpHeaderInterceptor(secretHeaderName, secret);
	}

	@Override
	public void afterPropertiesSet() {
		logWarnings();
	}

	private void logWarnings() {
		RemoteDevToolsProperties remoteProperties = this.properties.getRemote();
		if (!remoteProperties.getRestart().isEnabled()) {
			logger.warn("Remote restart is disabled.");
		}
		if (!this.remoteUrl.startsWith("https://")) {
			logger.warn("The connection to " + this.remoteUrl
					+ " is insecure. You should use a URL starting with 'https://'.");
		}
	}

	/**
	 * LiveReload configuration.
	 */
	@Configuration
<<<<<<< HEAD
	@ConditionalOnProperty(prefix = "spring.devtools.livereload", name = "enabled",
			matchIfMissing = true)
	static class LiveReloadConfiguration
			implements ApplicationListener<ClassPathChangedEvent> {
=======
	@ConditionalOnProperty(prefix = "spring.devtools.livereload", name = "enabled", matchIfMissing = true)
	static class LiveReloadConfiguration {
>>>>>>> c6c139d9

		@Autowired
		private DevToolsProperties properties;

		@Autowired(required = false)
		private LiveReloadServer liveReloadServer;

		@Autowired
		private ClientHttpRequestFactory clientHttpRequestFactory;

		@Value("${remoteUrl}")
		private String remoteUrl;

		private ExecutorService executor = Executors.newSingleThreadExecutor();

		@Bean
		@RestartScope
		@ConditionalOnMissingBean
		public LiveReloadServer liveReloadServer() {
			return new LiveReloadServer(this.properties.getLivereload().getPort(),
					Restarter.getInstance().getThreadFactory());
		}

		@Override
		public void onApplicationEvent(ClassPathChangedEvent event) {
			String url = this.remoteUrl + this.properties.getRemote().getContextPath();
			this.executor.execute(
					new DelayedLiveReloadTrigger(optionalLiveReloadServer(), this.clientHttpRequestFactory, url));
		}

		@Bean
		public OptionalLiveReloadServer optionalLiveReloadServer() {
			return new OptionalLiveReloadServer(this.liveReloadServer);
		}

		final ExecutorService getExecutor() {
			return this.executor;
		}

	}

	/**
	 * Client configuration for remote update and restarts.
	 */
	@Configuration
	@ConditionalOnProperty(prefix = "spring.devtools.remote.restart", name = "enabled", matchIfMissing = true)
	static class RemoteRestartClientConfiguration {

		@Autowired
		private DevToolsProperties properties;

		@Value("${remoteUrl}")
		private String remoteUrl;

		@Bean
		public ClassPathFileSystemWatcher classPathFileSystemWatcher() {
			DefaultRestartInitializer restartInitializer = new DefaultRestartInitializer();
			URL[] urls = restartInitializer.getInitialUrls(Thread.currentThread());
			if (urls == null) {
				urls = new URL[0];
			}
			return new ClassPathFileSystemWatcher(getFileSystemWatcherFactory(), classPathRestartStrategy(), urls);
		}

		@Bean
		public FileSystemWatcherFactory getFileSystemWatcherFactory() {
			return this::newFileSystemWatcher;
		}

		private FileSystemWatcher newFileSystemWatcher() {
			Restart restartProperties = this.properties.getRestart();
			FileSystemWatcher watcher = new FileSystemWatcher(true, restartProperties.getPollInterval(),
					restartProperties.getQuietPeriod());
			String triggerFile = restartProperties.getTriggerFile();
			if (StringUtils.hasLength(triggerFile)) {
				watcher.setTriggerFilter(new TriggerFileFilter(triggerFile));
			}
			return watcher;
		}

		@Bean
		public ClassPathRestartStrategy classPathRestartStrategy() {
			return new PatternClassPathRestartStrategy(this.properties.getRestart().getAllExclude());
		}

		@Bean
		public ClassPathChangeUploader classPathChangeUploader(ClientHttpRequestFactory requestFactory) {
			String url = this.remoteUrl + this.properties.getRemote().getContextPath() + "/restart";
			return new ClassPathChangeUploader(url, requestFactory);
		}

	}

}<|MERGE_RESOLUTION|>--- conflicted
+++ resolved
@@ -128,15 +128,8 @@
 	 * LiveReload configuration.
 	 */
 	@Configuration
-<<<<<<< HEAD
-	@ConditionalOnProperty(prefix = "spring.devtools.livereload", name = "enabled",
-			matchIfMissing = true)
-	static class LiveReloadConfiguration
-			implements ApplicationListener<ClassPathChangedEvent> {
-=======
 	@ConditionalOnProperty(prefix = "spring.devtools.livereload", name = "enabled", matchIfMissing = true)
-	static class LiveReloadConfiguration {
->>>>>>> c6c139d9
+	static class LiveReloadConfiguration implements ApplicationListener<ClassPathChangedEvent> {
 
 		@Autowired
 		private DevToolsProperties properties;
