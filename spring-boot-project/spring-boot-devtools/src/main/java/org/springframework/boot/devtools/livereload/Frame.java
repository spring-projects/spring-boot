--- conflicted
+++ resolved
@@ -1,167 +1,3 @@
-<<<<<<< HEAD
-/*
- * Copyright 2012-2019 the original author or authors.
- *
- * Licensed under the Apache License, Version 2.0 (the "License");
- * you may not use this file except in compliance with the License.
- * You may obtain a copy of the License at
- *
- *      https://www.apache.org/licenses/LICENSE-2.0
- *
- * Unless required by applicable law or agreed to in writing, software
- * distributed under the License is distributed on an "AS IS" BASIS,
- * WITHOUT WARRANTIES OR CONDITIONS OF ANY KIND, either express or implied.
- * See the License for the specific language governing permissions and
- * limitations under the License.
- */
-
-package org.springframework.boot.devtools.livereload;
-
-import java.io.IOException;
-import java.io.OutputStream;
-
-import org.springframework.util.Assert;
-
-/**
- * A limited implementation of a WebSocket Frame used to carry LiveReload data.
- *
- * @author Phillip Webb
- */
-class Frame {
-
-	private static final byte[] NO_BYTES = new byte[0];
-
-	private final Type type;
-
-	private final byte[] payload;
-
-	/**
-	 * Create a new {@link Type#TEXT text} {@link Frame} instance with the specified
-	 * payload.
-	 * @param payload the text payload
-	 */
-	Frame(String payload) {
-		Assert.notNull(payload, "Payload must not be null");
-		this.type = Type.TEXT;
-		this.payload = payload.getBytes();
-	}
-
-	Frame(Type type) {
-		Assert.notNull(type, "Type must not be null");
-		this.type = type;
-		this.payload = NO_BYTES;
-	}
-
-	Frame(Type type, byte[] payload) {
-		this.type = type;
-		this.payload = payload;
-	}
-
-	Type getType() {
-		return this.type;
-	}
-
-	byte[] getPayload() {
-		return this.payload;
-	}
-
-	@Override
-	public String toString() {
-		return new String(this.payload);
-	}
-
-	void write(OutputStream outputStream) throws IOException {
-		outputStream.write(0x80 | this.type.code);
-		if (this.payload.length < 126) {
-			outputStream.write(0x00 | (this.payload.length & 0x7F));
-		}
-		else {
-			outputStream.write(0x7E);
-			outputStream.write(this.payload.length >> 8 & 0xFF);
-			outputStream.write(this.payload.length >> 0 & 0xFF);
-		}
-		outputStream.write(this.payload);
-		outputStream.flush();
-	}
-
-	static Frame read(ConnectionInputStream inputStream) throws IOException {
-		int firstByte = inputStream.checkedRead();
-		Assert.state((firstByte & 0x80) != 0, "Fragmented frames are not supported");
-		int maskAndLength = inputStream.checkedRead();
-		boolean hasMask = (maskAndLength & 0x80) != 0;
-		int length = (maskAndLength & 0x7F);
-		Assert.state(length != 127, "Large frames are not supported");
-		if (length == 126) {
-			length = ((inputStream.checkedRead()) << 8 | inputStream.checkedRead());
-		}
-		byte[] mask = new byte[4];
-		if (hasMask) {
-			inputStream.readFully(mask, 0, mask.length);
-		}
-		byte[] payload = new byte[length];
-		inputStream.readFully(payload, 0, length);
-		if (hasMask) {
-			for (int i = 0; i < payload.length; i++) {
-				payload[i] ^= mask[i % 4];
-			}
-		}
-		return new Frame(Type.forCode(firstByte & 0x0F), payload);
-	}
-
-	/**
-	 * Frame types.
-	 */
-	enum Type {
-
-		/**
-		 * Continuation frame.
-		 */
-		CONTINUATION(0x00),
-
-		/**
-		 * Text frame.
-		 */
-		TEXT(0x01),
-
-		/**
-		 * Binary frame.
-		 */
-		BINARY(0x02),
-
-		/**
-		 * Close frame.
-		 */
-		CLOSE(0x08),
-
-		/**
-		 * Ping frame.
-		 */
-		PING(0x09),
-
-		/**
-		 * Pong frame.
-		 */
-		PONG(0x0A);
-
-		private final int code;
-
-		Type(int code) {
-			this.code = code;
-		}
-
-		static Type forCode(int code) {
-			for (Type type : values()) {
-				if (type.code == code) {
-					return type;
-				}
-			}
-			throw new IllegalStateException("Unknown code " + code);
-		}
-
-	}
-
-}
-=======
 /*
  * Copyright 2012-2020 the original author or authors.
  *
@@ -323,5 +159,4 @@
 
 	}
 
-}
->>>>>>> 6755b480
+}