--- conflicted
+++ resolved
@@ -1,49 +1,3 @@
-<<<<<<< HEAD
-/*
- * Copyright 2012-2019 the original author or authors.
- *
- * Licensed under the Apache License, Version 2.0 (the "License");
- * you may not use this file except in compliance with the License.
- * You may obtain a copy of the License at
- *
- *      https://www.apache.org/licenses/LICENSE-2.0
- *
- * Unless required by applicable law or agreed to in writing, software
- * distributed under the License is distributed on an "AS IS" BASIS,
- * WITHOUT WARRANTIES OR CONDITIONS OF ANY KIND, either express or implied.
- * See the License for the specific language governing permissions and
- * limitations under the License.
- */
-
-package org.springframework.boot.devtools.autoconfigure;
-
-import org.springframework.boot.autoconfigure.condition.ConditionMessage;
-import org.springframework.boot.autoconfigure.condition.ConditionOutcome;
-import org.springframework.boot.autoconfigure.condition.SpringBootCondition;
-import org.springframework.boot.devtools.DevToolsEnablementDeducer;
-import org.springframework.context.annotation.ConditionContext;
-import org.springframework.core.type.AnnotatedTypeMetadata;
-
-/**
- * A condition that checks if DevTools should be enabled.
- *
- * @author Madhura Bhave
- * @since 2.2.0
- */
-public class OnEnabledDevToolsCondition extends SpringBootCondition {
-
-	@Override
-	public ConditionOutcome getMatchOutcome(ConditionContext context, AnnotatedTypeMetadata metadata) {
-		ConditionMessage.Builder message = ConditionMessage.forCondition("Devtools");
-		boolean shouldEnable = DevToolsEnablementDeducer.shouldEnable(Thread.currentThread());
-		if (!shouldEnable) {
-			return ConditionOutcome.noMatch(message.because("devtools is disabled for current context."));
-		}
-		return ConditionOutcome.match(message.because("devtools enabled."));
-	}
-
-}
-=======
 /*
  * Copyright 2012-2019 the original author or authors.
  *
@@ -87,5 +41,4 @@
 		return ConditionOutcome.match(message.because("devtools enabled."));
 	}
 
-}
->>>>>>> 6755b480
+}