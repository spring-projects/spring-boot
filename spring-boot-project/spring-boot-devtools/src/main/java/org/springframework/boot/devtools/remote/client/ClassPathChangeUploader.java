<<<<<<< HEAD
/*
 * Copyright 2012-2019 the original author or authors.
 *
 * Licensed under the Apache License, Version 2.0 (the "License");
 * you may not use this file except in compliance with the License.
 * You may obtain a copy of the License at
 *
 *      https://www.apache.org/licenses/LICENSE-2.0
 *
 * Unless required by applicable law or agreed to in writing, software
 * distributed under the License is distributed on an "AS IS" BASIS,
 * WITHOUT WARRANTIES OR CONDITIONS OF ANY KIND, either express or implied.
 * See the License for the specific language governing permissions and
 * limitations under the License.
 */

package org.springframework.boot.devtools.remote.client;

import java.io.ByteArrayOutputStream;
import java.io.IOException;
import java.io.ObjectOutputStream;
import java.net.MalformedURLException;
import java.net.SocketException;
import java.net.URI;
import java.net.URISyntaxException;
import java.net.URL;
import java.util.Collections;
import java.util.EnumMap;
import java.util.Map;

import org.apache.commons.logging.Log;
import org.apache.commons.logging.LogFactory;

import org.springframework.boot.devtools.classpath.ClassPathChangedEvent;
import org.springframework.boot.devtools.filewatch.ChangedFile;
import org.springframework.boot.devtools.filewatch.ChangedFiles;
import org.springframework.boot.devtools.restart.classloader.ClassLoaderFile;
import org.springframework.boot.devtools.restart.classloader.ClassLoaderFile.Kind;
import org.springframework.boot.devtools.restart.classloader.ClassLoaderFiles;
import org.springframework.context.ApplicationListener;
import org.springframework.http.HttpHeaders;
import org.springframework.http.HttpMethod;
import org.springframework.http.HttpStatus;
import org.springframework.http.MediaType;
import org.springframework.http.client.ClientHttpRequest;
import org.springframework.http.client.ClientHttpRequestFactory;
import org.springframework.http.client.ClientHttpResponse;
import org.springframework.util.Assert;
import org.springframework.util.FileCopyUtils;

/**
 * Listens and pushes any classpath updates to a remote endpoint.
 *
 * @author Phillip Webb
 * @author Andy Wilkinson
 * @since 1.3.0
 */
public class ClassPathChangeUploader implements ApplicationListener<ClassPathChangedEvent> {

	private static final Map<ChangedFile.Type, ClassLoaderFile.Kind> TYPE_MAPPINGS;

	static {
		Map<ChangedFile.Type, ClassLoaderFile.Kind> map = new EnumMap<>(ChangedFile.Type.class);
		map.put(ChangedFile.Type.ADD, ClassLoaderFile.Kind.ADDED);
		map.put(ChangedFile.Type.DELETE, ClassLoaderFile.Kind.DELETED);
		map.put(ChangedFile.Type.MODIFY, ClassLoaderFile.Kind.MODIFIED);
		TYPE_MAPPINGS = Collections.unmodifiableMap(map);
	}

	private static final Log logger = LogFactory.getLog(ClassPathChangeUploader.class);

	private final URI uri;

	private final ClientHttpRequestFactory requestFactory;

	public ClassPathChangeUploader(String url, ClientHttpRequestFactory requestFactory) {
		Assert.hasLength(url, "URL must not be empty");
		Assert.notNull(requestFactory, "RequestFactory must not be null");
		try {
			this.uri = new URL(url).toURI();
		}
		catch (URISyntaxException | MalformedURLException ex) {
			throw new IllegalArgumentException("Malformed URL '" + url + "'");
		}
		this.requestFactory = requestFactory;
	}

	@Override
	public void onApplicationEvent(ClassPathChangedEvent event) {
		try {
			ClassLoaderFiles classLoaderFiles = getClassLoaderFiles(event);
			byte[] bytes = serialize(classLoaderFiles);
			performUpload(classLoaderFiles, bytes);
		}
		catch (IOException ex) {
			throw new IllegalStateException(ex);
		}
	}

	private void performUpload(ClassLoaderFiles classLoaderFiles, byte[] bytes) throws IOException {
		try {
			while (true) {
				try {
					ClientHttpRequest request = this.requestFactory.createRequest(this.uri, HttpMethod.POST);
					HttpHeaders headers = request.getHeaders();
					headers.setContentType(MediaType.APPLICATION_OCTET_STREAM);
					headers.setContentLength(bytes.length);
					FileCopyUtils.copy(bytes, request.getBody());
					ClientHttpResponse response = request.execute();
					HttpStatus statusCode = response.getStatusCode();
					Assert.state(statusCode == HttpStatus.OK,
							() -> "Unexpected " + statusCode + " response uploading class files");
					logUpload(classLoaderFiles);
					return;
				}
				catch (SocketException ex) {
					logger.warn("A failure occurred when uploading to " + this.uri
							+ ". Upload will be retried in 2 seconds");
					logger.debug("Upload failure", ex);
					Thread.sleep(2000);
				}
			}
		}
		catch (InterruptedException ex) {
			Thread.currentThread().interrupt();
			throw new IllegalStateException(ex);
		}
	}

	private void logUpload(ClassLoaderFiles classLoaderFiles) {
		int size = classLoaderFiles.size();
		logger.info("Uploaded " + size + " class " + ((size != 1) ? "resources" : "resource"));
	}

	private byte[] serialize(ClassLoaderFiles classLoaderFiles) throws IOException {
		ByteArrayOutputStream outputStream = new ByteArrayOutputStream();
		ObjectOutputStream objectOutputStream = new ObjectOutputStream(outputStream);
		objectOutputStream.writeObject(classLoaderFiles);
		objectOutputStream.close();
		return outputStream.toByteArray();
	}

	private ClassLoaderFiles getClassLoaderFiles(ClassPathChangedEvent event) throws IOException {
		ClassLoaderFiles files = new ClassLoaderFiles();
		for (ChangedFiles changedFiles : event.getChangeSet()) {
			String sourceFolder = changedFiles.getSourceFolder().getAbsolutePath();
			for (ChangedFile changedFile : changedFiles) {
				files.addFile(sourceFolder, changedFile.getRelativeName(), asClassLoaderFile(changedFile));
			}
		}
		return files;
	}

	private ClassLoaderFile asClassLoaderFile(ChangedFile changedFile) throws IOException {
		ClassLoaderFile.Kind kind = TYPE_MAPPINGS.get(changedFile.getType());
		byte[] bytes = (kind != Kind.DELETED) ? FileCopyUtils.copyToByteArray(changedFile.getFile()) : null;
		long lastModified = (kind != Kind.DELETED) ? changedFile.getFile().lastModified() : System.currentTimeMillis();
		return new ClassLoaderFile(kind, lastModified, bytes);
	}

}
=======
/*
 * Copyright 2012-2020 the original author or authors.
 *
 * Licensed under the Apache License, Version 2.0 (the "License");
 * you may not use this file except in compliance with the License.
 * You may obtain a copy of the License at
 *
 *      https://www.apache.org/licenses/LICENSE-2.0
 *
 * Unless required by applicable law or agreed to in writing, software
 * distributed under the License is distributed on an "AS IS" BASIS,
 * WITHOUT WARRANTIES OR CONDITIONS OF ANY KIND, either express or implied.
 * See the License for the specific language governing permissions and
 * limitations under the License.
 */

package org.springframework.boot.devtools.remote.client;

import java.io.ByteArrayOutputStream;
import java.io.IOException;
import java.io.ObjectOutputStream;
import java.net.MalformedURLException;
import java.net.SocketException;
import java.net.URI;
import java.net.URISyntaxException;
import java.net.URL;
import java.util.Collections;
import java.util.EnumMap;
import java.util.Map;

import org.apache.commons.logging.Log;
import org.apache.commons.logging.LogFactory;

import org.springframework.boot.devtools.classpath.ClassPathChangedEvent;
import org.springframework.boot.devtools.filewatch.ChangedFile;
import org.springframework.boot.devtools.filewatch.ChangedFiles;
import org.springframework.boot.devtools.restart.classloader.ClassLoaderFile;
import org.springframework.boot.devtools.restart.classloader.ClassLoaderFile.Kind;
import org.springframework.boot.devtools.restart.classloader.ClassLoaderFiles;
import org.springframework.context.ApplicationListener;
import org.springframework.core.log.LogMessage;
import org.springframework.http.HttpHeaders;
import org.springframework.http.HttpMethod;
import org.springframework.http.HttpStatus;
import org.springframework.http.MediaType;
import org.springframework.http.client.ClientHttpRequest;
import org.springframework.http.client.ClientHttpRequestFactory;
import org.springframework.http.client.ClientHttpResponse;
import org.springframework.util.Assert;
import org.springframework.util.FileCopyUtils;

/**
 * Listens and pushes any classpath updates to a remote endpoint.
 *
 * @author Phillip Webb
 * @author Andy Wilkinson
 * @since 1.3.0
 */
public class ClassPathChangeUploader implements ApplicationListener<ClassPathChangedEvent> {

	private static final Map<ChangedFile.Type, ClassLoaderFile.Kind> TYPE_MAPPINGS;

	static {
		Map<ChangedFile.Type, ClassLoaderFile.Kind> map = new EnumMap<>(ChangedFile.Type.class);
		map.put(ChangedFile.Type.ADD, ClassLoaderFile.Kind.ADDED);
		map.put(ChangedFile.Type.DELETE, ClassLoaderFile.Kind.DELETED);
		map.put(ChangedFile.Type.MODIFY, ClassLoaderFile.Kind.MODIFIED);
		TYPE_MAPPINGS = Collections.unmodifiableMap(map);
	}

	private static final Log logger = LogFactory.getLog(ClassPathChangeUploader.class);

	private final URI uri;

	private final ClientHttpRequestFactory requestFactory;

	public ClassPathChangeUploader(String url, ClientHttpRequestFactory requestFactory) {
		Assert.hasLength(url, "URL must not be empty");
		Assert.notNull(requestFactory, "RequestFactory must not be null");
		try {
			this.uri = new URL(url).toURI();
		}
		catch (URISyntaxException | MalformedURLException ex) {
			throw new IllegalArgumentException("Malformed URL '" + url + "'");
		}
		this.requestFactory = requestFactory;
	}

	@Override
	public void onApplicationEvent(ClassPathChangedEvent event) {
		try {
			ClassLoaderFiles classLoaderFiles = getClassLoaderFiles(event);
			byte[] bytes = serialize(classLoaderFiles);
			performUpload(classLoaderFiles, bytes);
		}
		catch (IOException ex) {
			throw new IllegalStateException(ex);
		}
	}

	private void performUpload(ClassLoaderFiles classLoaderFiles, byte[] bytes) throws IOException {
		try {
			while (true) {
				try {
					ClientHttpRequest request = this.requestFactory.createRequest(this.uri, HttpMethod.POST);
					HttpHeaders headers = request.getHeaders();
					headers.setContentType(MediaType.APPLICATION_OCTET_STREAM);
					headers.setContentLength(bytes.length);
					FileCopyUtils.copy(bytes, request.getBody());
					ClientHttpResponse response = request.execute();
					HttpStatus statusCode = response.getStatusCode();
					Assert.state(statusCode == HttpStatus.OK,
							() -> "Unexpected " + statusCode + " response uploading class files");
					logUpload(classLoaderFiles);
					return;
				}
				catch (SocketException ex) {
					logger.warn(LogMessage.format(
							"A failure occurred when uploading to %s. Upload will be retried in 2 seconds", this.uri));
					logger.debug("Upload failure", ex);
					Thread.sleep(2000);
				}
			}
		}
		catch (InterruptedException ex) {
			Thread.currentThread().interrupt();
			throw new IllegalStateException(ex);
		}
	}

	private void logUpload(ClassLoaderFiles classLoaderFiles) {
		int size = classLoaderFiles.size();
		logger.info(LogMessage.format("Uploaded %s class %s", size, (size != 1) ? "resources" : "resource"));
	}

	private byte[] serialize(ClassLoaderFiles classLoaderFiles) throws IOException {
		ByteArrayOutputStream outputStream = new ByteArrayOutputStream();
		ObjectOutputStream objectOutputStream = new ObjectOutputStream(outputStream);
		objectOutputStream.writeObject(classLoaderFiles);
		objectOutputStream.close();
		return outputStream.toByteArray();
	}

	private ClassLoaderFiles getClassLoaderFiles(ClassPathChangedEvent event) throws IOException {
		ClassLoaderFiles files = new ClassLoaderFiles();
		for (ChangedFiles changedFiles : event.getChangeSet()) {
			String sourceDirectory = changedFiles.getSourceDirectory().getAbsolutePath();
			for (ChangedFile changedFile : changedFiles) {
				files.addFile(sourceDirectory, changedFile.getRelativeName(), asClassLoaderFile(changedFile));
			}
		}
		return files;
	}

	private ClassLoaderFile asClassLoaderFile(ChangedFile changedFile) throws IOException {
		ClassLoaderFile.Kind kind = TYPE_MAPPINGS.get(changedFile.getType());
		byte[] bytes = (kind != Kind.DELETED) ? FileCopyUtils.copyToByteArray(changedFile.getFile()) : null;
		long lastModified = (kind != Kind.DELETED) ? changedFile.getFile().lastModified() : System.currentTimeMillis();
		return new ClassLoaderFile(kind, lastModified, bytes);
	}

}
>>>>>>> 6755b480
<|MERGE_RESOLUTION|>--- conflicted
+++ resolved
@@ -1,166 +1,3 @@
-<<<<<<< HEAD
-/*
- * Copyright 2012-2019 the original author or authors.
- *
- * Licensed under the Apache License, Version 2.0 (the "License");
- * you may not use this file except in compliance with the License.
- * You may obtain a copy of the License at
- *
- *      https://www.apache.org/licenses/LICENSE-2.0
- *
- * Unless required by applicable law or agreed to in writing, software
- * distributed under the License is distributed on an "AS IS" BASIS,
- * WITHOUT WARRANTIES OR CONDITIONS OF ANY KIND, either express or implied.
- * See the License for the specific language governing permissions and
- * limitations under the License.
- */
-
-package org.springframework.boot.devtools.remote.client;
-
-import java.io.ByteArrayOutputStream;
-import java.io.IOException;
-import java.io.ObjectOutputStream;
-import java.net.MalformedURLException;
-import java.net.SocketException;
-import java.net.URI;
-import java.net.URISyntaxException;
-import java.net.URL;
-import java.util.Collections;
-import java.util.EnumMap;
-import java.util.Map;
-
-import org.apache.commons.logging.Log;
-import org.apache.commons.logging.LogFactory;
-
-import org.springframework.boot.devtools.classpath.ClassPathChangedEvent;
-import org.springframework.boot.devtools.filewatch.ChangedFile;
-import org.springframework.boot.devtools.filewatch.ChangedFiles;
-import org.springframework.boot.devtools.restart.classloader.ClassLoaderFile;
-import org.springframework.boot.devtools.restart.classloader.ClassLoaderFile.Kind;
-import org.springframework.boot.devtools.restart.classloader.ClassLoaderFiles;
-import org.springframework.context.ApplicationListener;
-import org.springframework.http.HttpHeaders;
-import org.springframework.http.HttpMethod;
-import org.springframework.http.HttpStatus;
-import org.springframework.http.MediaType;
-import org.springframework.http.client.ClientHttpRequest;
-import org.springframework.http.client.ClientHttpRequestFactory;
-import org.springframework.http.client.ClientHttpResponse;
-import org.springframework.util.Assert;
-import org.springframework.util.FileCopyUtils;
-
-/**
- * Listens and pushes any classpath updates to a remote endpoint.
- *
- * @author Phillip Webb
- * @author Andy Wilkinson
- * @since 1.3.0
- */
-public class ClassPathChangeUploader implements ApplicationListener<ClassPathChangedEvent> {
-
-	private static final Map<ChangedFile.Type, ClassLoaderFile.Kind> TYPE_MAPPINGS;
-
-	static {
-		Map<ChangedFile.Type, ClassLoaderFile.Kind> map = new EnumMap<>(ChangedFile.Type.class);
-		map.put(ChangedFile.Type.ADD, ClassLoaderFile.Kind.ADDED);
-		map.put(ChangedFile.Type.DELETE, ClassLoaderFile.Kind.DELETED);
-		map.put(ChangedFile.Type.MODIFY, ClassLoaderFile.Kind.MODIFIED);
-		TYPE_MAPPINGS = Collections.unmodifiableMap(map);
-	}
-
-	private static final Log logger = LogFactory.getLog(ClassPathChangeUploader.class);
-
-	private final URI uri;
-
-	private final ClientHttpRequestFactory requestFactory;
-
-	public ClassPathChangeUploader(String url, ClientHttpRequestFactory requestFactory) {
-		Assert.hasLength(url, "URL must not be empty");
-		Assert.notNull(requestFactory, "RequestFactory must not be null");
-		try {
-			this.uri = new URL(url).toURI();
-		}
-		catch (URISyntaxException | MalformedURLException ex) {
-			throw new IllegalArgumentException("Malformed URL '" + url + "'");
-		}
-		this.requestFactory = requestFactory;
-	}
-
-	@Override
-	public void onApplicationEvent(ClassPathChangedEvent event) {
-		try {
-			ClassLoaderFiles classLoaderFiles = getClassLoaderFiles(event);
-			byte[] bytes = serialize(classLoaderFiles);
-			performUpload(classLoaderFiles, bytes);
-		}
-		catch (IOException ex) {
-			throw new IllegalStateException(ex);
-		}
-	}
-
-	private void performUpload(ClassLoaderFiles classLoaderFiles, byte[] bytes) throws IOException {
-		try {
-			while (true) {
-				try {
-					ClientHttpRequest request = this.requestFactory.createRequest(this.uri, HttpMethod.POST);
-					HttpHeaders headers = request.getHeaders();
-					headers.setContentType(MediaType.APPLICATION_OCTET_STREAM);
-					headers.setContentLength(bytes.length);
-					FileCopyUtils.copy(bytes, request.getBody());
-					ClientHttpResponse response = request.execute();
-					HttpStatus statusCode = response.getStatusCode();
-					Assert.state(statusCode == HttpStatus.OK,
-							() -> "Unexpected " + statusCode + " response uploading class files");
-					logUpload(classLoaderFiles);
-					return;
-				}
-				catch (SocketException ex) {
-					logger.warn("A failure occurred when uploading to " + this.uri
-							+ ". Upload will be retried in 2 seconds");
-					logger.debug("Upload failure", ex);
-					Thread.sleep(2000);
-				}
-			}
-		}
-		catch (InterruptedException ex) {
-			Thread.currentThread().interrupt();
-			throw new IllegalStateException(ex);
-		}
-	}
-
-	private void logUpload(ClassLoaderFiles classLoaderFiles) {
-		int size = classLoaderFiles.size();
-		logger.info("Uploaded " + size + " class " + ((size != 1) ? "resources" : "resource"));
-	}
-
-	private byte[] serialize(ClassLoaderFiles classLoaderFiles) throws IOException {
-		ByteArrayOutputStream outputStream = new ByteArrayOutputStream();
-		ObjectOutputStream objectOutputStream = new ObjectOutputStream(outputStream);
-		objectOutputStream.writeObject(classLoaderFiles);
-		objectOutputStream.close();
-		return outputStream.toByteArray();
-	}
-
-	private ClassLoaderFiles getClassLoaderFiles(ClassPathChangedEvent event) throws IOException {
-		ClassLoaderFiles files = new ClassLoaderFiles();
-		for (ChangedFiles changedFiles : event.getChangeSet()) {
-			String sourceFolder = changedFiles.getSourceFolder().getAbsolutePath();
-			for (ChangedFile changedFile : changedFiles) {
-				files.addFile(sourceFolder, changedFile.getRelativeName(), asClassLoaderFile(changedFile));
-			}
-		}
-		return files;
-	}
-
-	private ClassLoaderFile asClassLoaderFile(ChangedFile changedFile) throws IOException {
-		ClassLoaderFile.Kind kind = TYPE_MAPPINGS.get(changedFile.getType());
-		byte[] bytes = (kind != Kind.DELETED) ? FileCopyUtils.copyToByteArray(changedFile.getFile()) : null;
-		long lastModified = (kind != Kind.DELETED) ? changedFile.getFile().lastModified() : System.currentTimeMillis();
-		return new ClassLoaderFile(kind, lastModified, bytes);
-	}
-
-}
-=======
 /*
  * Copyright 2012-2020 the original author or authors.
  *
@@ -322,5 +159,4 @@
 		return new ClassLoaderFile(kind, lastModified, bytes);
 	}
 
-}
->>>>>>> 6755b480
+}