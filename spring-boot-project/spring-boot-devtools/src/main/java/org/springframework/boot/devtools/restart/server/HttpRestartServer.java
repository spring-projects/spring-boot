--- conflicted
+++ resolved
@@ -1,90 +1,3 @@
-<<<<<<< HEAD
-/*
- * Copyright 2012-2019 the original author or authors.
- *
- * Licensed under the Apache License, Version 2.0 (the "License");
- * you may not use this file except in compliance with the License.
- * You may obtain a copy of the License at
- *
- *      https://www.apache.org/licenses/LICENSE-2.0
- *
- * Unless required by applicable law or agreed to in writing, software
- * distributed under the License is distributed on an "AS IS" BASIS,
- * WITHOUT WARRANTIES OR CONDITIONS OF ANY KIND, either express or implied.
- * See the License for the specific language governing permissions and
- * limitations under the License.
- */
-
-package org.springframework.boot.devtools.restart.server;
-
-import java.io.IOException;
-import java.io.ObjectInputStream;
-
-import org.apache.commons.logging.Log;
-import org.apache.commons.logging.LogFactory;
-
-import org.springframework.boot.devtools.restart.classloader.ClassLoaderFiles;
-import org.springframework.http.HttpStatus;
-import org.springframework.http.server.ServerHttpRequest;
-import org.springframework.http.server.ServerHttpResponse;
-import org.springframework.util.Assert;
-
-/**
- * A HTTP server that can be used to upload updated {@link ClassLoaderFiles} and trigger
- * restarts.
- *
- * @author Phillip Webb
- * @since 1.3.0
- * @see RestartServer
- */
-public class HttpRestartServer {
-
-	private static final Log logger = LogFactory.getLog(HttpRestartServer.class);
-
-	private final RestartServer server;
-
-	/**
-	 * Create a new {@link HttpRestartServer} instance.
-	 * @param sourceFolderUrlFilter the source filter used to link remote folder to the
-	 * local classpath
-	 */
-	public HttpRestartServer(SourceFolderUrlFilter sourceFolderUrlFilter) {
-		Assert.notNull(sourceFolderUrlFilter, "SourceFolderUrlFilter must not be null");
-		this.server = new RestartServer(sourceFolderUrlFilter);
-	}
-
-	/**
-	 * Create a new {@link HttpRestartServer} instance.
-	 * @param restartServer the underlying restart server
-	 */
-	public HttpRestartServer(RestartServer restartServer) {
-		Assert.notNull(restartServer, "RestartServer must not be null");
-		this.server = restartServer;
-	}
-
-	/**
-	 * Handle a server request.
-	 * @param request the request
-	 * @param response the response
-	 * @throws IOException in case of I/O errors
-	 */
-	public void handle(ServerHttpRequest request, ServerHttpResponse response) throws IOException {
-		try {
-			Assert.state(request.getHeaders().getContentLength() > 0, "No content");
-			ObjectInputStream objectInputStream = new ObjectInputStream(request.getBody());
-			ClassLoaderFiles files = (ClassLoaderFiles) objectInputStream.readObject();
-			objectInputStream.close();
-			this.server.updateAndRestart(files);
-			response.setStatusCode(HttpStatus.OK);
-		}
-		catch (Exception ex) {
-			logger.warn("Unable to handler restart server HTTP request", ex);
-			response.setStatusCode(HttpStatus.INTERNAL_SERVER_ERROR);
-		}
-	}
-
-}
-=======
 /*
  * Copyright 2012-2020 the original author or authors.
  *
@@ -169,5 +82,4 @@
 		}
 	}
 
-}
->>>>>>> 6755b480
+}