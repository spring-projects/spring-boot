--- conflicted
+++ resolved
@@ -1,80 +1,3 @@
-<<<<<<< HEAD
-/*
- * Copyright 2012-2019 the original author or authors.
- *
- * Licensed under the Apache License, Version 2.0 (the "License");
- * you may not use this file except in compliance with the License.
- * You may obtain a copy of the License at
- *
- *      https://www.apache.org/licenses/LICENSE-2.0
- *
- * Unless required by applicable law or agreed to in writing, software
- * distributed under the License is distributed on an "AS IS" BASIS,
- * WITHOUT WARRANTIES OR CONDITIONS OF ANY KIND, either express or implied.
- * See the License for the specific language governing permissions and
- * limitations under the License.
- */
-
-package org.springframework.boot.convert;
-
-import java.time.Duration;
-import java.time.temporal.ChronoUnit;
-import java.util.Collections;
-import java.util.stream.Stream;
-
-import org.junit.jupiter.params.provider.Arguments;
-
-import org.springframework.core.annotation.AnnotationUtils;
-import org.springframework.core.convert.ConversionService;
-import org.springframework.core.convert.TypeDescriptor;
-
-import static org.assertj.core.api.Assertions.assertThat;
-import static org.mockito.BDDMockito.given;
-import static org.mockito.Mockito.mock;
-
-/**
- * Tests for {@link NumberToDurationConverter}.
- *
- * @author Phillip Webb
- */
-class NumberToDurationConverterTests {
-
-	@ConversionServiceTest
-	void convertWhenSimpleWithoutSuffixShouldReturnDuration(ConversionService conversionService) {
-		assertThat(convert(conversionService, 10)).isEqualTo(Duration.ofMillis(10));
-		assertThat(convert(conversionService, +10)).isEqualTo(Duration.ofMillis(10));
-		assertThat(convert(conversionService, -10)).isEqualTo(Duration.ofMillis(-10));
-	}
-
-	@ConversionServiceTest
-	void convertWhenSimpleWithoutSuffixButWithAnnotationShouldReturnDuration(ConversionService conversionService) {
-		assertThat(convert(conversionService, 10, ChronoUnit.SECONDS)).isEqualTo(Duration.ofSeconds(10));
-		assertThat(convert(conversionService, +10, ChronoUnit.SECONDS)).isEqualTo(Duration.ofSeconds(10));
-		assertThat(convert(conversionService, -10, ChronoUnit.SECONDS)).isEqualTo(Duration.ofSeconds(-10));
-	}
-
-	private Duration convert(ConversionService conversionService, Integer source) {
-		return conversionService.convert(source, Duration.class);
-	}
-
-	@SuppressWarnings({ "rawtypes", "unchecked" })
-	private Duration convert(ConversionService conversionService, Integer source, ChronoUnit defaultUnit) {
-		TypeDescriptor targetType = mock(TypeDescriptor.class);
-		if (defaultUnit != null) {
-			DurationUnit unitAnnotation = AnnotationUtils
-					.synthesizeAnnotation(Collections.singletonMap("value", defaultUnit), DurationUnit.class, null);
-			given(targetType.getAnnotation(DurationUnit.class)).willReturn(unitAnnotation);
-		}
-		given(targetType.getType()).willReturn((Class) Duration.class);
-		return (Duration) conversionService.convert(source, TypeDescriptor.forObject(source), targetType);
-	}
-
-	static Stream<? extends Arguments> conversionServices() {
-		return ConversionServiceArguments.with(new NumberToDurationConverter());
-	}
-
-}
-=======
 /*
  * Copyright 2012-2020 the original author or authors.
  *
@@ -149,5 +72,4 @@
 		return ConversionServiceArguments.with(new NumberToDurationConverter());
 	}
 
-}
->>>>>>> 6755b480
+}