<<<<<<< HEAD
/*
 * Copyright 2012-2019 the original author or authors.
 *
 * Licensed under the Apache License, Version 2.0 (the "License");
 * you may not use this file except in compliance with the License.
 * You may obtain a copy of the License at
 *
 *      https://www.apache.org/licenses/LICENSE-2.0
 *
 * Unless required by applicable law or agreed to in writing, software
 * distributed under the License is distributed on an "AS IS" BASIS,
 * WITHOUT WARRANTIES OR CONDITIONS OF ANY KIND, either express or implied.
 * See the License for the specific language governing permissions and
 * limitations under the License.
 */

package org.springframework.boot.context;

import java.io.File;
import java.io.IOException;
import java.util.function.Consumer;

import org.junit.jupiter.api.AfterEach;
import org.junit.jupiter.api.BeforeEach;
import org.junit.jupiter.api.Test;
import org.junit.jupiter.api.io.TempDir;

import org.springframework.boot.SpringApplication;
import org.springframework.boot.context.event.ApplicationEnvironmentPreparedEvent;
import org.springframework.boot.context.event.ApplicationPreparedEvent;
import org.springframework.boot.context.event.ApplicationReadyEvent;
import org.springframework.boot.context.event.ApplicationStartingEvent;
import org.springframework.boot.context.event.SpringApplicationEvent;
import org.springframework.context.ConfigurableApplicationContext;
import org.springframework.core.env.ConfigurableEnvironment;
import org.springframework.core.env.StandardEnvironment;
import org.springframework.mock.env.MockPropertySource;

import static org.assertj.core.api.Assertions.assertThat;
import static org.assertj.core.api.Assertions.assertThatIllegalStateException;
import static org.assertj.core.api.Assertions.contentOf;
import static org.mockito.BDDMockito.given;
import static org.mockito.Mockito.mock;

/**
 * Tests for {@link ApplicationPidFileWriter}.
 *
 * @author Jakub Kubrynski
 * @author Dave Syer
 * @author Phillip Webb
 * @author Tomasz Przybyla
 */
class ApplicationPidFileWriterTests {

	private static final ApplicationPreparedEvent EVENT = new ApplicationPreparedEvent(new SpringApplication(),
			new String[] {}, mock(ConfigurableApplicationContext.class));

	@TempDir
	File tempDir;

	@BeforeEach
	@AfterEach
	void resetListener() {
		System.clearProperty("PIDFILE");
		System.clearProperty("PID_FAIL_ON_WRITE_ERROR");
		ApplicationPidFileWriter.reset();
	}

	@Test
	void createPidFile() throws Exception {
		File file = new File(this.tempDir, "pid");
		ApplicationPidFileWriter listener = new ApplicationPidFileWriter(file);
		listener.onApplicationEvent(EVENT);
		assertThat(contentOf(file)).isNotEmpty();
	}

	@Test
	void overridePidFile() throws Exception {
		File file = new File(this.tempDir, "pid");
		System.setProperty("PIDFILE", new File(this.tempDir, "override").getAbsolutePath());
		ApplicationPidFileWriter listener = new ApplicationPidFileWriter(file);
		listener.onApplicationEvent(EVENT);
		assertThat(contentOf(new File(System.getProperty("PIDFILE")))).isNotEmpty();
	}

	@Test
	void overridePidFileWithSpring() throws Exception {
		File file = new File(this.tempDir, "pid");
		SpringApplicationEvent event = createPreparedEvent("spring.pid.file", file.getAbsolutePath());
		ApplicationPidFileWriter listener = new ApplicationPidFileWriter();
		listener.onApplicationEvent(event);
		assertThat(contentOf(file)).isNotEmpty();
	}

	@Test
	void tryEnvironmentPreparedEvent() throws Exception {
		File file = new File(this.tempDir, "pid");
		file.createNewFile();
		SpringApplicationEvent event = createEnvironmentPreparedEvent("spring.pid.file", file.getAbsolutePath());
		ApplicationPidFileWriter listener = new ApplicationPidFileWriter();
		listener.onApplicationEvent(event);
		assertThat(contentOf(file)).isEmpty();
		listener.setTriggerEventType(ApplicationEnvironmentPreparedEvent.class);
		listener.onApplicationEvent(event);
		assertThat(contentOf(file)).isNotEmpty();
	}

	@Test
	void tryReadyEvent() throws Exception {
		File file = new File(this.tempDir, "pid");
		file.createNewFile();
		SpringApplicationEvent event = createReadyEvent("spring.pid.file", file.getAbsolutePath());
		ApplicationPidFileWriter listener = new ApplicationPidFileWriter();
		listener.onApplicationEvent(event);
		assertThat(contentOf(file)).isEmpty();
		listener.setTriggerEventType(ApplicationReadyEvent.class);
		listener.onApplicationEvent(event);
		assertThat(contentOf(file)).isNotEmpty();
	}

	@Test
	void withNoEnvironment() throws Exception {
		File file = new File(this.tempDir, "pid");
		ApplicationPidFileWriter listener = new ApplicationPidFileWriter(file);
		listener.setTriggerEventType(ApplicationStartingEvent.class);
		listener.onApplicationEvent(new ApplicationStartingEvent(new SpringApplication(), new String[] {}));
		assertThat(contentOf(file)).isNotEmpty();
	}

	@Test
	void continueWhenPidFileIsReadOnly() throws Exception {
		withReadOnlyPidFile((file) -> {
			ApplicationPidFileWriter listener = new ApplicationPidFileWriter(file);
			listener.onApplicationEvent(EVENT);
			assertThat(contentOf(file)).isEmpty();
		});
	}

	@Test
	void throwWhenPidFileIsReadOnly() throws Exception {
		withReadOnlyPidFile((file) -> {
			System.setProperty("PID_FAIL_ON_WRITE_ERROR", "true");
			ApplicationPidFileWriter listener = new ApplicationPidFileWriter(file);
			assertThatIllegalStateException().isThrownBy(() -> listener.onApplicationEvent(EVENT))
					.withMessageContaining("Cannot create pid file");
		});
	}

	@Test
	void throwWhenPidFileIsReadOnlyWithSpring() throws Exception {
		withReadOnlyPidFile((file) -> {
			SpringApplicationEvent event = createPreparedEvent("spring.pid.fail-on-write-error", "true");
			ApplicationPidFileWriter listener = new ApplicationPidFileWriter(file);
			assertThatIllegalStateException().isThrownBy(() -> listener.onApplicationEvent(event))
					.withMessageContaining("Cannot create pid file");
		});
	}

	private void withReadOnlyPidFile(Consumer<File> consumer) throws IOException {
		File file = new File(this.tempDir, "pid");
		file.createNewFile();
		file.setReadOnly();
		try {
			consumer.accept(file);
		}
		finally {
			file.setWritable(true);
		}
	}

	private SpringApplicationEvent createEnvironmentPreparedEvent(String propName, String propValue) {
		ConfigurableEnvironment environment = createEnvironment(propName, propValue);
		return new ApplicationEnvironmentPreparedEvent(new SpringApplication(), new String[] {}, environment);
	}

	private SpringApplicationEvent createPreparedEvent(String propName, String propValue) {
		ConfigurableEnvironment environment = createEnvironment(propName, propValue);
		ConfigurableApplicationContext context = mock(ConfigurableApplicationContext.class);
		given(context.getEnvironment()).willReturn(environment);
		return new ApplicationPreparedEvent(new SpringApplication(), new String[] {}, context);
	}

	private SpringApplicationEvent createReadyEvent(String propName, String propValue) {
		ConfigurableEnvironment environment = createEnvironment(propName, propValue);
		ConfigurableApplicationContext context = mock(ConfigurableApplicationContext.class);
		given(context.getEnvironment()).willReturn(environment);
		return new ApplicationReadyEvent(new SpringApplication(), new String[] {}, context);
	}

	private ConfigurableEnvironment createEnvironment(String propName, String propValue) {
		MockPropertySource propertySource = mockPropertySource(propName, propValue);
		ConfigurableEnvironment environment = new StandardEnvironment();
		environment.getPropertySources().addLast(propertySource);
		return environment;
	}

	private MockPropertySource mockPropertySource(String name, String value) {
		MockPropertySource propertySource = new MockPropertySource();
		propertySource.setProperty(name, value);
		return propertySource;
	}

}
=======
/*
 * Copyright 2012-2020 the original author or authors.
 *
 * Licensed under the Apache License, Version 2.0 (the "License");
 * you may not use this file except in compliance with the License.
 * You may obtain a copy of the License at
 *
 *      https://www.apache.org/licenses/LICENSE-2.0
 *
 * Unless required by applicable law or agreed to in writing, software
 * distributed under the License is distributed on an "AS IS" BASIS,
 * WITHOUT WARRANTIES OR CONDITIONS OF ANY KIND, either express or implied.
 * See the License for the specific language governing permissions and
 * limitations under the License.
 */

package org.springframework.boot.context;

import java.io.File;
import java.io.IOException;
import java.util.function.Consumer;

import org.junit.jupiter.api.AfterEach;
import org.junit.jupiter.api.BeforeEach;
import org.junit.jupiter.api.Test;
import org.junit.jupiter.api.io.TempDir;

import org.springframework.boot.DefaultBootstrapContext;
import org.springframework.boot.SpringApplication;
import org.springframework.boot.context.event.ApplicationEnvironmentPreparedEvent;
import org.springframework.boot.context.event.ApplicationPreparedEvent;
import org.springframework.boot.context.event.ApplicationReadyEvent;
import org.springframework.boot.context.event.ApplicationStartingEvent;
import org.springframework.boot.context.event.SpringApplicationEvent;
import org.springframework.context.ConfigurableApplicationContext;
import org.springframework.core.env.ConfigurableEnvironment;
import org.springframework.core.env.StandardEnvironment;
import org.springframework.mock.env.MockPropertySource;

import static org.assertj.core.api.Assertions.assertThat;
import static org.assertj.core.api.Assertions.assertThatIllegalStateException;
import static org.assertj.core.api.Assertions.contentOf;
import static org.mockito.BDDMockito.given;
import static org.mockito.Mockito.mock;

/**
 * Tests for {@link ApplicationPidFileWriter}.
 *
 * @author Jakub Kubrynski
 * @author Dave Syer
 * @author Phillip Webb
 * @author Tomasz Przybyla
 */
class ApplicationPidFileWriterTests {

	private static final ApplicationPreparedEvent EVENT = new ApplicationPreparedEvent(new SpringApplication(),
			new String[] {}, mock(ConfigurableApplicationContext.class));

	@TempDir
	File tempDir;

	@BeforeEach
	@AfterEach
	void resetListener() {
		System.clearProperty("PIDFILE");
		System.clearProperty("PID_FAIL_ON_WRITE_ERROR");
		ApplicationPidFileWriter.reset();
	}

	@Test
	void createPidFile() throws Exception {
		File file = new File(this.tempDir, "pid");
		ApplicationPidFileWriter listener = new ApplicationPidFileWriter(file);
		listener.onApplicationEvent(EVENT);
		assertThat(contentOf(file)).isNotEmpty();
	}

	@Test
	void overridePidFile() throws Exception {
		File file = new File(this.tempDir, "pid");
		System.setProperty("PIDFILE", new File(this.tempDir, "override").getAbsolutePath());
		ApplicationPidFileWriter listener = new ApplicationPidFileWriter(file);
		listener.onApplicationEvent(EVENT);
		assertThat(contentOf(new File(System.getProperty("PIDFILE")))).isNotEmpty();
	}

	@Test
	void overridePidFileWithSpring() throws Exception {
		File file = new File(this.tempDir, "pid");
		SpringApplicationEvent event = createPreparedEvent("spring.pid.file", file.getAbsolutePath());
		ApplicationPidFileWriter listener = new ApplicationPidFileWriter();
		listener.onApplicationEvent(event);
		assertThat(contentOf(file)).isNotEmpty();
	}

	@Test
	void tryEnvironmentPreparedEvent() throws Exception {
		File file = new File(this.tempDir, "pid");
		file.createNewFile();
		SpringApplicationEvent event = createEnvironmentPreparedEvent("spring.pid.file", file.getAbsolutePath());
		ApplicationPidFileWriter listener = new ApplicationPidFileWriter();
		listener.onApplicationEvent(event);
		assertThat(contentOf(file)).isEmpty();
		listener.setTriggerEventType(ApplicationEnvironmentPreparedEvent.class);
		listener.onApplicationEvent(event);
		assertThat(contentOf(file)).isNotEmpty();
	}

	@Test
	void tryReadyEvent() throws Exception {
		File file = new File(this.tempDir, "pid");
		file.createNewFile();
		SpringApplicationEvent event = createReadyEvent("spring.pid.file", file.getAbsolutePath());
		ApplicationPidFileWriter listener = new ApplicationPidFileWriter();
		listener.onApplicationEvent(event);
		assertThat(contentOf(file)).isEmpty();
		listener.setTriggerEventType(ApplicationReadyEvent.class);
		listener.onApplicationEvent(event);
		assertThat(contentOf(file)).isNotEmpty();
	}

	@Test
	void withNoEnvironment() throws Exception {
		File file = new File(this.tempDir, "pid");
		ApplicationPidFileWriter listener = new ApplicationPidFileWriter(file);
		listener.setTriggerEventType(ApplicationStartingEvent.class);
		listener.onApplicationEvent(
				new ApplicationStartingEvent(new DefaultBootstrapContext(), new SpringApplication(), new String[] {}));
		assertThat(contentOf(file)).isNotEmpty();
	}

	@Test
	void continueWhenPidFileIsReadOnly() throws Exception {
		withReadOnlyPidFile((file) -> {
			ApplicationPidFileWriter listener = new ApplicationPidFileWriter(file);
			listener.onApplicationEvent(EVENT);
			assertThat(contentOf(file)).isEmpty();
		});
	}

	@Test
	void throwWhenPidFileIsReadOnly() throws Exception {
		withReadOnlyPidFile((file) -> {
			System.setProperty("PID_FAIL_ON_WRITE_ERROR", "true");
			ApplicationPidFileWriter listener = new ApplicationPidFileWriter(file);
			assertThatIllegalStateException().isThrownBy(() -> listener.onApplicationEvent(EVENT))
					.withMessageContaining("Cannot create pid file");
		});
	}

	@Test
	void throwWhenPidFileIsReadOnlyWithSpring() throws Exception {
		withReadOnlyPidFile((file) -> {
			SpringApplicationEvent event = createPreparedEvent("spring.pid.fail-on-write-error", "true");
			ApplicationPidFileWriter listener = new ApplicationPidFileWriter(file);
			assertThatIllegalStateException().isThrownBy(() -> listener.onApplicationEvent(event))
					.withMessageContaining("Cannot create pid file");
		});
	}

	private void withReadOnlyPidFile(Consumer<File> consumer) throws IOException {
		File file = new File(this.tempDir, "pid");
		file.createNewFile();
		file.setReadOnly();
		try {
			consumer.accept(file);
		}
		finally {
			file.setWritable(true);
		}
	}

	private SpringApplicationEvent createEnvironmentPreparedEvent(String propName, String propValue) {
		ConfigurableEnvironment environment = createEnvironment(propName, propValue);
		return new ApplicationEnvironmentPreparedEvent(new DefaultBootstrapContext(), new SpringApplication(),
				new String[] {}, environment);
	}

	private SpringApplicationEvent createPreparedEvent(String propName, String propValue) {
		ConfigurableEnvironment environment = createEnvironment(propName, propValue);
		ConfigurableApplicationContext context = mock(ConfigurableApplicationContext.class);
		given(context.getEnvironment()).willReturn(environment);
		return new ApplicationPreparedEvent(new SpringApplication(), new String[] {}, context);
	}

	private SpringApplicationEvent createReadyEvent(String propName, String propValue) {
		ConfigurableEnvironment environment = createEnvironment(propName, propValue);
		ConfigurableApplicationContext context = mock(ConfigurableApplicationContext.class);
		given(context.getEnvironment()).willReturn(environment);
		return new ApplicationReadyEvent(new SpringApplication(), new String[] {}, context);
	}

	private ConfigurableEnvironment createEnvironment(String propName, String propValue) {
		MockPropertySource propertySource = mockPropertySource(propName, propValue);
		ConfigurableEnvironment environment = new StandardEnvironment();
		environment.getPropertySources().addLast(propertySource);
		return environment;
	}

	private MockPropertySource mockPropertySource(String name, String value) {
		MockPropertySource propertySource = new MockPropertySource();
		propertySource.setProperty(name, value);
		return propertySource;
	}

}
>>>>>>> 6755b480
<|MERGE_RESOLUTION|>--- conflicted
+++ resolved
@@ -1,208 +1,3 @@
-<<<<<<< HEAD
-/*
- * Copyright 2012-2019 the original author or authors.
- *
- * Licensed under the Apache License, Version 2.0 (the "License");
- * you may not use this file except in compliance with the License.
- * You may obtain a copy of the License at
- *
- *      https://www.apache.org/licenses/LICENSE-2.0
- *
- * Unless required by applicable law or agreed to in writing, software
- * distributed under the License is distributed on an "AS IS" BASIS,
- * WITHOUT WARRANTIES OR CONDITIONS OF ANY KIND, either express or implied.
- * See the License for the specific language governing permissions and
- * limitations under the License.
- */
-
-package org.springframework.boot.context;
-
-import java.io.File;
-import java.io.IOException;
-import java.util.function.Consumer;
-
-import org.junit.jupiter.api.AfterEach;
-import org.junit.jupiter.api.BeforeEach;
-import org.junit.jupiter.api.Test;
-import org.junit.jupiter.api.io.TempDir;
-
-import org.springframework.boot.SpringApplication;
-import org.springframework.boot.context.event.ApplicationEnvironmentPreparedEvent;
-import org.springframework.boot.context.event.ApplicationPreparedEvent;
-import org.springframework.boot.context.event.ApplicationReadyEvent;
-import org.springframework.boot.context.event.ApplicationStartingEvent;
-import org.springframework.boot.context.event.SpringApplicationEvent;
-import org.springframework.context.ConfigurableApplicationContext;
-import org.springframework.core.env.ConfigurableEnvironment;
-import org.springframework.core.env.StandardEnvironment;
-import org.springframework.mock.env.MockPropertySource;
-
-import static org.assertj.core.api.Assertions.assertThat;
-import static org.assertj.core.api.Assertions.assertThatIllegalStateException;
-import static org.assertj.core.api.Assertions.contentOf;
-import static org.mockito.BDDMockito.given;
-import static org.mockito.Mockito.mock;
-
-/**
- * Tests for {@link ApplicationPidFileWriter}.
- *
- * @author Jakub Kubrynski
- * @author Dave Syer
- * @author Phillip Webb
- * @author Tomasz Przybyla
- */
-class ApplicationPidFileWriterTests {
-
-	private static final ApplicationPreparedEvent EVENT = new ApplicationPreparedEvent(new SpringApplication(),
-			new String[] {}, mock(ConfigurableApplicationContext.class));
-
-	@TempDir
-	File tempDir;
-
-	@BeforeEach
-	@AfterEach
-	void resetListener() {
-		System.clearProperty("PIDFILE");
-		System.clearProperty("PID_FAIL_ON_WRITE_ERROR");
-		ApplicationPidFileWriter.reset();
-	}
-
-	@Test
-	void createPidFile() throws Exception {
-		File file = new File(this.tempDir, "pid");
-		ApplicationPidFileWriter listener = new ApplicationPidFileWriter(file);
-		listener.onApplicationEvent(EVENT);
-		assertThat(contentOf(file)).isNotEmpty();
-	}
-
-	@Test
-	void overridePidFile() throws Exception {
-		File file = new File(this.tempDir, "pid");
-		System.setProperty("PIDFILE", new File(this.tempDir, "override").getAbsolutePath());
-		ApplicationPidFileWriter listener = new ApplicationPidFileWriter(file);
-		listener.onApplicationEvent(EVENT);
-		assertThat(contentOf(new File(System.getProperty("PIDFILE")))).isNotEmpty();
-	}
-
-	@Test
-	void overridePidFileWithSpring() throws Exception {
-		File file = new File(this.tempDir, "pid");
-		SpringApplicationEvent event = createPreparedEvent("spring.pid.file", file.getAbsolutePath());
-		ApplicationPidFileWriter listener = new ApplicationPidFileWriter();
-		listener.onApplicationEvent(event);
-		assertThat(contentOf(file)).isNotEmpty();
-	}
-
-	@Test
-	void tryEnvironmentPreparedEvent() throws Exception {
-		File file = new File(this.tempDir, "pid");
-		file.createNewFile();
-		SpringApplicationEvent event = createEnvironmentPreparedEvent("spring.pid.file", file.getAbsolutePath());
-		ApplicationPidFileWriter listener = new ApplicationPidFileWriter();
-		listener.onApplicationEvent(event);
-		assertThat(contentOf(file)).isEmpty();
-		listener.setTriggerEventType(ApplicationEnvironmentPreparedEvent.class);
-		listener.onApplicationEvent(event);
-		assertThat(contentOf(file)).isNotEmpty();
-	}
-
-	@Test
-	void tryReadyEvent() throws Exception {
-		File file = new File(this.tempDir, "pid");
-		file.createNewFile();
-		SpringApplicationEvent event = createReadyEvent("spring.pid.file", file.getAbsolutePath());
-		ApplicationPidFileWriter listener = new ApplicationPidFileWriter();
-		listener.onApplicationEvent(event);
-		assertThat(contentOf(file)).isEmpty();
-		listener.setTriggerEventType(ApplicationReadyEvent.class);
-		listener.onApplicationEvent(event);
-		assertThat(contentOf(file)).isNotEmpty();
-	}
-
-	@Test
-	void withNoEnvironment() throws Exception {
-		File file = new File(this.tempDir, "pid");
-		ApplicationPidFileWriter listener = new ApplicationPidFileWriter(file);
-		listener.setTriggerEventType(ApplicationStartingEvent.class);
-		listener.onApplicationEvent(new ApplicationStartingEvent(new SpringApplication(), new String[] {}));
-		assertThat(contentOf(file)).isNotEmpty();
-	}
-
-	@Test
-	void continueWhenPidFileIsReadOnly() throws Exception {
-		withReadOnlyPidFile((file) -> {
-			ApplicationPidFileWriter listener = new ApplicationPidFileWriter(file);
-			listener.onApplicationEvent(EVENT);
-			assertThat(contentOf(file)).isEmpty();
-		});
-	}
-
-	@Test
-	void throwWhenPidFileIsReadOnly() throws Exception {
-		withReadOnlyPidFile((file) -> {
-			System.setProperty("PID_FAIL_ON_WRITE_ERROR", "true");
-			ApplicationPidFileWriter listener = new ApplicationPidFileWriter(file);
-			assertThatIllegalStateException().isThrownBy(() -> listener.onApplicationEvent(EVENT))
-					.withMessageContaining("Cannot create pid file");
-		});
-	}
-
-	@Test
-	void throwWhenPidFileIsReadOnlyWithSpring() throws Exception {
-		withReadOnlyPidFile((file) -> {
-			SpringApplicationEvent event = createPreparedEvent("spring.pid.fail-on-write-error", "true");
-			ApplicationPidFileWriter listener = new ApplicationPidFileWriter(file);
-			assertThatIllegalStateException().isThrownBy(() -> listener.onApplicationEvent(event))
-					.withMessageContaining("Cannot create pid file");
-		});
-	}
-
-	private void withReadOnlyPidFile(Consumer<File> consumer) throws IOException {
-		File file = new File(this.tempDir, "pid");
-		file.createNewFile();
-		file.setReadOnly();
-		try {
-			consumer.accept(file);
-		}
-		finally {
-			file.setWritable(true);
-		}
-	}
-
-	private SpringApplicationEvent createEnvironmentPreparedEvent(String propName, String propValue) {
-		ConfigurableEnvironment environment = createEnvironment(propName, propValue);
-		return new ApplicationEnvironmentPreparedEvent(new SpringApplication(), new String[] {}, environment);
-	}
-
-	private SpringApplicationEvent createPreparedEvent(String propName, String propValue) {
-		ConfigurableEnvironment environment = createEnvironment(propName, propValue);
-		ConfigurableApplicationContext context = mock(ConfigurableApplicationContext.class);
-		given(context.getEnvironment()).willReturn(environment);
-		return new ApplicationPreparedEvent(new SpringApplication(), new String[] {}, context);
-	}
-
-	private SpringApplicationEvent createReadyEvent(String propName, String propValue) {
-		ConfigurableEnvironment environment = createEnvironment(propName, propValue);
-		ConfigurableApplicationContext context = mock(ConfigurableApplicationContext.class);
-		given(context.getEnvironment()).willReturn(environment);
-		return new ApplicationReadyEvent(new SpringApplication(), new String[] {}, context);
-	}
-
-	private ConfigurableEnvironment createEnvironment(String propName, String propValue) {
-		MockPropertySource propertySource = mockPropertySource(propName, propValue);
-		ConfigurableEnvironment environment = new StandardEnvironment();
-		environment.getPropertySources().addLast(propertySource);
-		return environment;
-	}
-
-	private MockPropertySource mockPropertySource(String name, String value) {
-		MockPropertySource propertySource = new MockPropertySource();
-		propertySource.setProperty(name, value);
-		return propertySource;
-	}
-
-}
-=======
 /*
  * Copyright 2012-2020 the original author or authors.
  *
@@ -408,5 +203,4 @@
 		return propertySource;
 	}
 
-}
->>>>>>> 6755b480
+}