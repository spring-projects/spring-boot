/*
 * Copyright 2012-2019 the original author or authors.
 *
 * Licensed under the Apache License, Version 2.0 (the "License");
 * you may not use this file except in compliance with the License.
 * You may obtain a copy of the License at
 *
 *      https://www.apache.org/licenses/LICENSE-2.0
 *
 * Unless required by applicable law or agreed to in writing, software
 * distributed under the License is distributed on an "AS IS" BASIS,
 * WITHOUT WARRANTIES OR CONDITIONS OF ANY KIND, either express or implied.
 * See the License for the specific language governing permissions and
 * limitations under the License.
 */

package org.springframework.boot;

import java.util.Arrays;
import java.util.HashSet;
import java.util.Set;

import org.junit.Test;

import static org.assertj.core.api.Assertions.assertThat;
import static org.assertj.core.api.Assertions.assertThatIllegalArgumentException;

/**
 * Tests for {@link DefaultApplicationArguments}.
 *
 * @author Phillip Webb
 */
public class DefaultApplicationArgumentsTests {

	private static final String[] ARGS = new String[] { "--foo=bar", "--foo=baz", "--debug", "spring", "boot" };

	@Test
	public void argumentsMustNotBeNull() {
<<<<<<< HEAD
		assertThatIllegalArgumentException()
				.isThrownBy(() -> new DefaultApplicationArguments((String[]) null))
=======
		assertThatIllegalArgumentException().isThrownBy(() -> new DefaultApplicationArguments(null))
>>>>>>> 24925c3d
				.withMessageContaining("Args must not be null");
	}

	@Test
	public void getArgs() {
		ApplicationArguments arguments = new DefaultApplicationArguments(ARGS);
		assertThat(arguments.getSourceArgs()).isEqualTo(ARGS);
	}

	@Test
	public void optionNames() {
		ApplicationArguments arguments = new DefaultApplicationArguments(ARGS);
		Set<String> expected = new HashSet<>(Arrays.asList("foo", "debug"));
		assertThat(arguments.getOptionNames()).isEqualTo(expected);
	}

	@Test
	public void containsOption() {
		ApplicationArguments arguments = new DefaultApplicationArguments(ARGS);
		assertThat(arguments.containsOption("foo")).isTrue();
		assertThat(arguments.containsOption("debug")).isTrue();
		assertThat(arguments.containsOption("spring")).isFalse();
	}

	@Test
	public void getOptionValues() {
		ApplicationArguments arguments = new DefaultApplicationArguments(ARGS);
		assertThat(arguments.getOptionValues("foo")).isEqualTo(Arrays.asList("bar", "baz"));
		assertThat(arguments.getOptionValues("debug")).isEmpty();
		assertThat(arguments.getOptionValues("spring")).isNull();
	}

	@Test
	public void getNonOptionArgs() {
		ApplicationArguments arguments = new DefaultApplicationArguments(ARGS);
		assertThat(arguments.getNonOptionArgs()).containsExactly("spring", "boot");
	}

	@Test
	public void getNoNonOptionArgs() {
<<<<<<< HEAD
		ApplicationArguments arguments = new DefaultApplicationArguments("--debug");
=======
		ApplicationArguments arguments = new DefaultApplicationArguments(new String[] { "--debug" });
>>>>>>> 24925c3d
		assertThat(arguments.getNonOptionArgs()).isEmpty();
	}

}<|MERGE_RESOLUTION|>--- conflicted
+++ resolved
@@ -36,12 +36,7 @@
 
 	@Test
 	public void argumentsMustNotBeNull() {
-<<<<<<< HEAD
-		assertThatIllegalArgumentException()
-				.isThrownBy(() -> new DefaultApplicationArguments((String[]) null))
-=======
-		assertThatIllegalArgumentException().isThrownBy(() -> new DefaultApplicationArguments(null))
->>>>>>> 24925c3d
+		assertThatIllegalArgumentException().isThrownBy(() -> new DefaultApplicationArguments((String[]) null))
 				.withMessageContaining("Args must not be null");
 	}
 
@@ -82,11 +77,7 @@
 
 	@Test
 	public void getNoNonOptionArgs() {
-<<<<<<< HEAD
 		ApplicationArguments arguments = new DefaultApplicationArguments("--debug");
-=======
-		ApplicationArguments arguments = new DefaultApplicationArguments(new String[] { "--debug" });
->>>>>>> 24925c3d
 		assertThat(arguments.getNonOptionArgs()).isEmpty();
 	}
 
