--- conflicted
+++ resolved
@@ -1,108 +1,3 @@
-<<<<<<< HEAD
-/*
- * Copyright 2012-2019 the original author or authors.
- *
- * Licensed under the Apache License, Version 2.0 (the "License");
- * you may not use this file except in compliance with the License.
- * You may obtain a copy of the License at
- *
- *      https://www.apache.org/licenses/LICENSE-2.0
- *
- * Unless required by applicable law or agreed to in writing, software
- * distributed under the License is distributed on an "AS IS" BASIS,
- * WITHOUT WARRANTIES OR CONDITIONS OF ANY KIND, either express or implied.
- * See the License for the specific language governing permissions and
- * limitations under the License.
- */
-
-package org.springframework.boot.context.config;
-
-import java.util.Collections;
-import java.util.LinkedHashMap;
-import java.util.Map;
-import java.util.function.Consumer;
-
-import org.junit.jupiter.api.Test;
-
-import org.springframework.core.env.ConfigurableEnvironment;
-import org.springframework.core.env.MapPropertySource;
-import org.springframework.core.env.PropertySource;
-import org.springframework.mock.env.MockEnvironment;
-
-import static org.assertj.core.api.Assertions.assertThat;
-
-/**
- * Tests for {@link FilteredPropertySource}.
- *
- * @author Phillip Webb
- */
-class FilteredPropertySourceTests {
-
-	@Test
-	void applyWhenHasNoSourceShouldRunOperation() {
-		ConfigurableEnvironment environment = new MockEnvironment();
-		TestOperation operation = new TestOperation();
-		FilteredPropertySource.apply(environment, "test", Collections.emptySet(), operation);
-		assertThat(operation.isCalled()).isTrue();
-		assertThat(operation.getOriginal()).isNull();
-	}
-
-	@Test
-	void applyWhenHasSourceShouldRunWithReplacedSource() {
-		ConfigurableEnvironment environment = new MockEnvironment();
-		Map<String, Object> map = new LinkedHashMap<>();
-		map.put("regular", "regularValue");
-		map.put("filtered", "filteredValue");
-		PropertySource<?> propertySource = new MapPropertySource("test", map);
-		environment.getPropertySources().addFirst(propertySource);
-		TestOperation operation = new TestOperation(() -> {
-			assertThat(environment.containsProperty("regular")).isTrue();
-			assertThat(environment.containsProperty("filtered")).isFalse();
-		});
-		FilteredPropertySource.apply(environment, "test", Collections.singleton("filtered"), operation);
-		assertThat(operation.isCalled()).isTrue();
-		assertThat(operation.getOriginal()).isSameAs(propertySource);
-		assertThat(environment.getPropertySources().get("test")).isSameAs(propertySource);
-
-	}
-
-	static class TestOperation implements Consumer<PropertySource<?>> {
-
-		private boolean called;
-
-		private PropertySource<?> original;
-
-		private Runnable operation;
-
-		TestOperation() {
-			this(null);
-		}
-
-		TestOperation(Runnable operation) {
-			this.operation = operation;
-		}
-
-		@Override
-		public void accept(PropertySource<?> original) {
-			this.called = true;
-			this.original = original;
-			if (this.operation != null) {
-				this.operation.run();
-			}
-		}
-
-		boolean isCalled() {
-			return this.called;
-		}
-
-		PropertySource<?> getOriginal() {
-			return this.original;
-		}
-
-	}
-
-}
-=======
 /*
  * Copyright 2012-2020 the original author or authors.
  *
@@ -206,5 +101,4 @@
 
 	}
 
-}
->>>>>>> 6755b480
+}