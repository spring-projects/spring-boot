<<<<<<< HEAD
/*
 * Copyright 2012-2019 the original author or authors.
 *
 * Licensed under the Apache License, Version 2.0 (the "License");
 * you may not use this file except in compliance with the License.
 * You may obtain a copy of the License at
 *
 *      https://www.apache.org/licenses/LICENSE-2.0
 *
 * Unless required by applicable law or agreed to in writing, software
 * distributed under the License is distributed on an "AS IS" BASIS,
 * WITHOUT WARRANTIES OR CONDITIONS OF ANY KIND, either express or implied.
 * See the License for the specific language governing permissions and
 * limitations under the License.
 */

package org.springframework.boot.context.properties.bind;

import java.util.ArrayList;
import java.util.Collections;
import java.util.HashMap;
import java.util.LinkedHashMap;
import java.util.List;
import java.util.Map;
import java.util.Properties;
import java.util.stream.Collectors;

import org.junit.jupiter.api.Test;
import org.mockito.Answers;
import org.mockito.ArgumentCaptor;
import org.mockito.InOrder;

import org.springframework.boot.context.properties.bind.BinderTests.ExampleEnum;
import org.springframework.boot.context.properties.bind.BinderTests.JavaBean;
import org.springframework.boot.context.properties.source.ConfigurationPropertyName;
import org.springframework.boot.context.properties.source.ConfigurationPropertySource;
import org.springframework.boot.context.properties.source.MapConfigurationPropertySource;
import org.springframework.boot.context.properties.source.MockConfigurationPropertySource;
import org.springframework.core.ResolvableType;
import org.springframework.core.convert.converter.Converter;
import org.springframework.core.convert.support.DefaultConversionService;
import org.springframework.core.env.StandardEnvironment;
import org.springframework.test.context.support.TestPropertySourceUtils;
import org.springframework.util.StringUtils;

import static org.assertj.core.api.Assertions.assertThat;
import static org.assertj.core.api.Assertions.assertThatExceptionOfType;
import static org.assertj.core.api.Assertions.entry;
import static org.mockito.ArgumentMatchers.any;
import static org.mockito.ArgumentMatchers.eq;
import static org.mockito.ArgumentMatchers.isA;
import static org.mockito.Mockito.inOrder;
import static org.mockito.Mockito.mock;

/**
 * Tests for {@link MapBinder}.
 *
 * @author Phillip Webb
 * @author Madhura Bhave
 */
class MapBinderTests {

	private static final Bindable<Map<String, String>> STRING_STRING_MAP = Bindable.mapOf(String.class, String.class);

	private static final Bindable<Map<String, Integer>> STRING_INTEGER_MAP = Bindable.mapOf(String.class,
			Integer.class);

	private static final Bindable<Map<Integer, Integer>> INTEGER_INTEGER_MAP = Bindable.mapOf(Integer.class,
			Integer.class);

	private static final Bindable<Map<String, Object>> STRING_OBJECT_MAP = Bindable.mapOf(String.class, Object.class);

	private static final Bindable<Map<String, String[]>> STRING_ARRAY_MAP = Bindable.mapOf(String.class,
			String[].class);

	private final List<ConfigurationPropertySource> sources = new ArrayList<>();

	private Binder binder = new Binder(this.sources);

	@Test
	void bindToMapShouldReturnPopulatedMap() {
		MockConfigurationPropertySource source = new MockConfigurationPropertySource();
		source.put("foo.bar", "1");
		source.put("foo.[baz]", "2");
		source.put("foo[BiNg]", "3");
		this.sources.add(source);
		Map<String, String> result = this.binder.bind("foo", STRING_STRING_MAP).get();
		assertThat(result).hasSize(3);
		assertThat(result).containsEntry("bar", "1");
		assertThat(result).containsEntry("baz", "2");
		assertThat(result).containsEntry("BiNg", "3");
	}

	@Test
	@SuppressWarnings("unchecked")
	void bindToMapWithEmptyPrefix() {
		MockConfigurationPropertySource source = new MockConfigurationPropertySource();
		source.put("foo.bar", "1");
		this.sources.add(source);
		Map<String, Object> result = this.binder.bind("", STRING_OBJECT_MAP).get();
		assertThat((Map<String, Object>) result.get("foo")).containsEntry("bar", "1");
	}

	@Test
	void bindToMapShouldConvertMapValue() {
		MockConfigurationPropertySource source = new MockConfigurationPropertySource();
		source.put("foo.bar", "1");
		source.put("foo.[baz]", "2");
		source.put("foo[BiNg]", "3");
		source.put("faf.bar", "x");
		this.sources.add(source);
		Map<String, Integer> result = this.binder.bind("foo", STRING_INTEGER_MAP).get();
		assertThat(result).hasSize(3);
		assertThat(result).containsEntry("bar", 1);
		assertThat(result).containsEntry("baz", 2);
		assertThat(result).containsEntry("BiNg", 3);
	}

	@Test
	void bindToMapShouldBindToMapValue() {
		ResolvableType type = ResolvableType.forClassWithGenerics(Map.class, ResolvableType.forClass(String.class),
				STRING_INTEGER_MAP.getType());
		MockConfigurationPropertySource source = new MockConfigurationPropertySource();
		source.put("foo.bar.baz", "1");
		source.put("foo.bar.bin", "2");
		source.put("foo.far.baz", "3");
		source.put("foo.far.bin", "4");
		source.put("faf.far.bin", "x");
		this.sources.add(source);
		Map<String, Map<String, Integer>> result = this.binder
				.bind("foo", Bindable.<Map<String, Map<String, Integer>>>of(type)).get();
		assertThat(result).hasSize(2);
		assertThat(result.get("bar")).containsEntry("baz", 1).containsEntry("bin", 2);
		assertThat(result.get("far")).containsEntry("baz", 3).containsEntry("bin", 4);
	}

	@Test
	void bindToMapShouldBindNestedMapValue() {
		ResolvableType nestedType = ResolvableType.forClassWithGenerics(Map.class,
				ResolvableType.forClass(String.class), STRING_INTEGER_MAP.getType());
		ResolvableType type = ResolvableType.forClassWithGenerics(Map.class, ResolvableType.forClass(String.class),
				nestedType);
		MockConfigurationPropertySource source = new MockConfigurationPropertySource();
		source.put("foo.nested.bar.baz", "1");
		source.put("foo.nested.bar.bin", "2");
		source.put("foo.nested.far.baz", "3");
		source.put("foo.nested.far.bin", "4");
		source.put("faf.nested.far.bin", "x");
		this.sources.add(source);
		Bindable<Map<String, Map<String, Map<String, Integer>>>> target = Bindable.of(type);
		Map<String, Map<String, Map<String, Integer>>> result = this.binder.bind("foo", target).get();
		Map<String, Map<String, Integer>> nested = result.get("nested");
		assertThat(nested).hasSize(2);
		assertThat(nested.get("bar")).containsEntry("baz", 1).containsEntry("bin", 2);
		assertThat(nested.get("far")).containsEntry("baz", 3).containsEntry("bin", 4);
	}

	@Test
	@SuppressWarnings("unchecked")
	void bindToMapWhenMapValueIsObjectShouldBindNestedMapValue() {
		MockConfigurationPropertySource source = new MockConfigurationPropertySource();
		source.put("foo.nested.bar.baz", "1");
		source.put("foo.nested.bar.bin", "2");
		source.put("foo.nested.far.baz", "3");
		source.put("foo.nested.far.bin", "4");
		source.put("faf.nested.far.bin", "x");
		this.sources.add(source);
		Map<String, Object> result = this.binder.bind("foo", Bindable.mapOf(String.class, Object.class)).get();
		Map<String, Object> nested = (Map<String, Object>) result.get("nested");
		assertThat(nested).hasSize(2);
		Map<String, Object> bar = (Map<String, Object>) nested.get("bar");
		assertThat(bar).containsEntry("baz", "1").containsEntry("bin", "2");
		Map<String, Object> far = (Map<String, Object>) nested.get("far");
		assertThat(far).containsEntry("baz", "3").containsEntry("bin", "4");
	}

	@Test
	void bindToMapWhenMapValueIsObjectAndNoRootShouldBindNestedMapValue() {
		MockConfigurationPropertySource source = new MockConfigurationPropertySource();
		source.put("commit.id", "abcdefg");
		source.put("branch", "master");
		source.put("foo", "bar");
		this.sources.add(source);
		Map<String, Object> result = this.binder.bind("", Bindable.mapOf(String.class, Object.class)).get();
		assertThat(result.get("commit")).isEqualTo(Collections.singletonMap("id", "abcdefg"));
		assertThat(result.get("branch")).isEqualTo("master");
		assertThat(result.get("foo")).isEqualTo("bar");
	}

	@Test
	void bindToMapWhenEmptyRootNameShouldBindMap() {
		MockConfigurationPropertySource source = new MockConfigurationPropertySource();
		source.put("bar.baz", "1");
		source.put("bar.bin", "2");
		this.sources.add(source);
		Map<String, Integer> result = this.binder.bind("", STRING_INTEGER_MAP).get();
		assertThat(result).hasSize(2);
		assertThat(result).containsEntry("bar.baz", 1).containsEntry("bar.bin", 2);
	}

	@Test
	void bindToMapWhenMultipleCandidateShouldBindFirst() {
		MockConfigurationPropertySource source1 = new MockConfigurationPropertySource();
		source1.put("foo.bar", "1");
		source1.put("foo.baz", "2");
		this.sources.add(source1);
		MockConfigurationPropertySource source2 = new MockConfigurationPropertySource();
		source2.put("foo.baz", "3");
		source2.put("foo.bin", "4");
		this.sources.add(source2);
		Map<String, Integer> result = this.binder.bind("foo", STRING_INTEGER_MAP).get();
		assertThat(result).hasSize(3);
		assertThat(result).containsEntry("bar", 1);
		assertThat(result).containsEntry("baz", 2);
		assertThat(result).containsEntry("bin", 4);
	}

	@Test
	void bindToMapWhenMultipleInSameSourceCandidateShouldBindFirst() {
		Map<String, Object> map = new HashMap<>();
		map.put("foo.bar", "1");
		map.put("foo.b-az", "2");
		map.put("foo.ba-z", "3");
		map.put("foo.bin", "4");
		MapConfigurationPropertySource propertySource = new MapConfigurationPropertySource(map);
		this.sources.add(propertySource);
		Map<String, Integer> result = this.binder.bind("foo", STRING_INTEGER_MAP).get();
		assertThat(result).hasSize(4);
		assertThat(result).containsEntry("bar", 1);
		assertThat(result).containsEntry("b-az", 2);
		assertThat(result).containsEntry("ba-z", 3);
		assertThat(result).containsEntry("bin", 4);
	}

	@Test
	void bindToMapWhenHasExistingMapShouldReplaceOnlyNewContents() {
		this.sources.add(new MockConfigurationPropertySource("foo.bar", "1"));
		Map<String, Integer> existing = new HashMap<>();
		existing.put("bar", 1000);
		existing.put("baz", 1001);
		Bindable<Map<String, Integer>> target = STRING_INTEGER_MAP.withExistingValue(existing);
		Map<String, Integer> result = this.binder.bind("foo", target).get();
		assertThat(result).isExactlyInstanceOf(HashMap.class);
		assertThat(result).hasSize(2);
		assertThat(result).containsEntry("bar", 1);
		assertThat(result).containsEntry("baz", 1001);
	}

	@Test
	void bindToMapShouldRespectMapType() {
		this.sources.add(new MockConfigurationPropertySource("foo.bar", "1"));
		ResolvableType type = ResolvableType.forClassWithGenerics(HashMap.class, String.class, Integer.class);
		Object defaultMap = this.binder.bind("foo", STRING_INTEGER_MAP).get();
		Object customMap = this.binder.bind("foo", Bindable.of(type)).get();
		assertThat(customMap).isExactlyInstanceOf(HashMap.class).isNotInstanceOf(defaultMap.getClass());
	}

	@Test
	void bindToMapWhenNoValueShouldReturnUnbound() {
		this.sources.add(new MockConfigurationPropertySource("faf.bar", "1"));
		BindResult<Map<String, Integer>> result = this.binder.bind("foo", STRING_INTEGER_MAP);
		assertThat(result.isBound()).isFalse();
	}

	@Test
	void bindToMapShouldConvertKey() {
		MockConfigurationPropertySource source = new MockConfigurationPropertySource();
		source.put("foo[0]", "1");
		source.put("foo[1]", "2");
		source.put("foo[9]", "3");
		this.sources.add(source);
		Map<Integer, Integer> result = this.binder.bind("foo", INTEGER_INTEGER_MAP).get();
		assertThat(result).hasSize(3);
		assertThat(result).containsEntry(0, 1);
		assertThat(result).containsEntry(1, 2);
		assertThat(result).containsEntry(9, 3);
	}

	@Test
	void bindToMapShouldBeGreedyForStrings() {
		MockConfigurationPropertySource source = new MockConfigurationPropertySource();
		source.put("foo.aaa.bbb.ccc", "b");
		source.put("foo.bbb.ccc.ddd", "a");
		source.put("foo.ccc.ddd.eee", "r");
		this.sources.add(source);
		Map<String, String> result = this.binder.bind("foo", STRING_STRING_MAP).get();
		assertThat(result).hasSize(3);
		assertThat(result).containsEntry("aaa.bbb.ccc", "b");
		assertThat(result).containsEntry("bbb.ccc.ddd", "a");
		assertThat(result).containsEntry("ccc.ddd.eee", "r");
	}

	@Test
	void bindToMapShouldBeGreedyForScalars() {
		MockConfigurationPropertySource source = new MockConfigurationPropertySource();
		source.put("foo.aaa.bbb.ccc", "foo-bar");
		source.put("foo.bbb.ccc.ddd", "BAR_BAZ");
		source.put("foo.ccc.ddd.eee", "bazboo");
		this.sources.add(source);
		Map<String, ExampleEnum> result = this.binder.bind("foo", Bindable.mapOf(String.class, ExampleEnum.class))
				.get();
		assertThat(result).hasSize(3);
		assertThat(result).containsEntry("aaa.bbb.ccc", ExampleEnum.FOO_BAR);
		assertThat(result).containsEntry("bbb.ccc.ddd", ExampleEnum.BAR_BAZ);
		assertThat(result).containsEntry("ccc.ddd.eee", ExampleEnum.BAZ_BOO);
	}

	@Test
	void bindToMapWithPlaceholdersShouldBeGreedyForScalars() {
		StandardEnvironment environment = new StandardEnvironment();
		TestPropertySourceUtils.addInlinedPropertiesToEnvironment(environment, "foo=boo");
		MockConfigurationPropertySource source = new MockConfigurationPropertySource("foo.aaa.bbb.ccc", "baz-${foo}");
		this.sources.add(source);
		this.binder = new Binder(this.sources, new PropertySourcesPlaceholdersResolver(environment));
		Map<String, ExampleEnum> result = this.binder.bind("foo", Bindable.mapOf(String.class, ExampleEnum.class))
				.get();
		assertThat(result).containsEntry("aaa.bbb.ccc", ExampleEnum.BAZ_BOO);
	}

	@Test
	void bindToMapWithNoPropertiesShouldReturnUnbound() {
		this.binder = new Binder(this.sources);
		BindResult<Map<String, ExampleEnum>> result = this.binder.bind("foo",
				Bindable.mapOf(String.class, ExampleEnum.class));
		assertThat(result.isBound()).isFalse();
	}

	@Test
	void bindToMapShouldTriggerOnSuccess() {
		this.sources.add(new MockConfigurationPropertySource("foo.bar", "1", "line1"));
		BindHandler handler = mock(BindHandler.class, Answers.CALLS_REAL_METHODS);
		Bindable<Map<String, Integer>> target = STRING_INTEGER_MAP;
		this.binder.bind("foo", target, handler);
		InOrder ordered = inOrder(handler);
		ordered.verify(handler).onSuccess(eq(ConfigurationPropertyName.of("foo.bar")), eq(Bindable.of(Integer.class)),
				any(), eq(1));
		ordered.verify(handler).onSuccess(eq(ConfigurationPropertyName.of("foo")), eq(target), any(), isA(Map.class));
	}

	@Test
	void bindToMapStringArrayShouldTriggerOnSuccess() {
		this.sources.add(new MockConfigurationPropertySource("foo.bar", "a,b,c", "line1"));
		BindHandler handler = mock(BindHandler.class, Answers.CALLS_REAL_METHODS);
		Bindable<Map<String, String[]>> target = STRING_ARRAY_MAP;
		this.binder.bind("foo", target, handler);
		InOrder ordered = inOrder(handler);
		ArgumentCaptor<String[]> array = ArgumentCaptor.forClass(String[].class);
		ordered.verify(handler).onSuccess(eq(ConfigurationPropertyName.of("foo.bar")), eq(Bindable.of(String[].class)),
				any(), array.capture());
		assertThat(array.getValue()).containsExactly("a", "b", "c");
		ordered.verify(handler).onSuccess(eq(ConfigurationPropertyName.of("foo")), eq(target), any(), isA(Map.class));
	}

	@Test
	void bindToMapNonScalarCollectionShouldPopulateMap() {
		Bindable<List<JavaBean>> valueType = Bindable.listOf(JavaBean.class);
		Bindable<Map<String, List<JavaBean>>> target = getMapBindable(String.class, valueType.getType());
		MockConfigurationPropertySource source = new MockConfigurationPropertySource();
		source.put("foo.bar[0].value", "a");
		source.put("foo.bar[1].value", "b");
		source.put("foo.bar[2].value", "c");
		this.sources.add(source);
		Map<String, List<JavaBean>> map = this.binder.bind("foo", target).get();
		List<String> values = map.get("bar").stream().map(JavaBean::getValue).collect(Collectors.toList());
		assertThat(values).containsExactly("a", "b", "c");

	}

	@Test
	void bindToPropertiesShouldBeEquivalentToMapOfStringString() {
		this.sources.add(new MockConfigurationPropertySource("foo.bar.baz", "1", "line1"));
		Bindable<Properties> target = Bindable.of(Properties.class);
		Properties properties = this.binder.bind("foo", target).get();
		assertThat(properties.getProperty("bar.baz")).isEqualTo("1");
	}

	@Test
	void bindToMapShouldNotTreatClassWithStringConstructorAsScalar() {
		this.sources.add(new MockConfigurationPropertySource("foo.bar.pattern", "1", "line1"));
		Bindable<Map<String, Foo>> target = Bindable.mapOf(String.class, Foo.class);
		Map<String, Foo> map = this.binder.bind("foo", target).get();
		assertThat(map.get("bar").getPattern()).isEqualTo("1");
	}

	@Test
	void bindToMapStringArrayWithDotKeysShouldPreserveDot() {
		MockConfigurationPropertySource mockSource = new MockConfigurationPropertySource();
		mockSource.put("foo.bar.baz[0]", "a");
		mockSource.put("foo.bar.baz[1]", "b");
		mockSource.put("foo.bar.baz[2]", "c");
		this.sources.add(mockSource);
		Map<String, String[]> map = this.binder.bind("foo", STRING_ARRAY_MAP).get();
		assertThat(map.get("bar.baz")).containsExactly("a", "b", "c");
	}

	@Test
	void bindToMapStringArrayWithDotKeysAndCommaSeparatedShouldPreserveDot() {
		MockConfigurationPropertySource mockSource = new MockConfigurationPropertySource();
		mockSource.put("foo.bar.baz", "a,b,c");
		this.sources.add(mockSource);
		Map<String, String[]> map = this.binder.bind("foo", STRING_ARRAY_MAP).get();
		assertThat(map.get("bar.baz")).containsExactly("a", "b", "c");
	}

	@Test
	void bindToMapStringCollectionWithDotKeysShouldPreserveDot() {
		Bindable<List<String>> valueType = Bindable.listOf(String.class);
		Bindable<Map<String, List<String>>> target = getMapBindable(String.class, valueType.getType());
		MockConfigurationPropertySource mockSource = new MockConfigurationPropertySource();
		mockSource.put("foo.bar.baz[0]", "a");
		mockSource.put("foo.bar.baz[1]", "b");
		mockSource.put("foo.bar.baz[2]", "c");
		this.sources.add(mockSource);
		Map<String, List<String>> map = this.binder.bind("foo", target).get();
		List<String> values = map.get("bar.baz");
		assertThat(values).containsExactly("a", "b", "c");
	}

	@Test
	void bindToMapNonScalarCollectionWithDotKeysShouldBind() {
		Bindable<List<JavaBean>> valueType = Bindable.listOf(JavaBean.class);
		Bindable<Map<String, List<JavaBean>>> target = getMapBindable(String.class, valueType.getType());
		MockConfigurationPropertySource mockSource = new MockConfigurationPropertySource();
		mockSource.put("foo.bar.baz[0].value", "a");
		mockSource.put("foo.bar.baz[1].value", "b");
		mockSource.put("foo.bar.baz[2].value", "c");
		this.sources.add(mockSource);
		Map<String, List<JavaBean>> map = this.binder.bind("foo", target).get();
		List<String> values = map.get("bar.baz").stream().map(JavaBean::getValue).collect(Collectors.toList());
		assertThat(values).containsExactly("a", "b", "c");
	}

	@Test
	void bindToListOfMaps() {
		Bindable<List<Integer>> listBindable = Bindable.listOf(Integer.class);
		Bindable<Map<String, List<Integer>>> mapBindable = getMapBindable(String.class, listBindable.getType());
		Bindable<List<Map<String, List<Integer>>>> target = getListBindable(mapBindable.getType());
		MockConfigurationPropertySource mockSource = new MockConfigurationPropertySource();
		mockSource.put("foo[0].a", "1,2,3");
		mockSource.put("foo[1].b", "4,5,6");
		this.sources.add(mockSource);
		List<Map<String, List<Integer>>> list = this.binder.bind("foo", target).get();
		assertThat(list.get(0).get("a")).containsExactly(1, 2, 3);
		assertThat(list.get(1).get("b")).containsExactly(4, 5, 6);
	}

	@Test
	void bindToMapWithNumberKeyAndCommaSeparated() {
		Bindable<List<String>> listBindable = Bindable.listOf(String.class);
		Bindable<Map<Integer, List<String>>> target = getMapBindable(Integer.class, listBindable.getType());
		MockConfigurationPropertySource mockSource = new MockConfigurationPropertySource();
		mockSource.put("foo[0]", "a,b,c");
		mockSource.put("foo[1]", "e,f,g");
		this.sources.add(mockSource);
		Map<Integer, List<String>> map = this.binder.bind("foo", target).get();
		assertThat(map.get(0)).containsExactly("a", "b", "c");
		assertThat(map.get(1)).containsExactly("e", "f", "g");
	}

	@Test
	void bindToMapWithNumberKeyAndIndexed() {
		Bindable<List<Integer>> listBindable = Bindable.listOf(Integer.class);
		Bindable<Map<Integer, List<Integer>>> target = getMapBindable(Integer.class, listBindable.getType());
		MockConfigurationPropertySource mockSource = new MockConfigurationPropertySource();
		mockSource.put("foo[0][0]", "8");
		mockSource.put("foo[0][1]", "9");
		this.sources.add(mockSource);
		Map<Integer, List<Integer>> map = this.binder.bind("foo", target).get();
		assertThat(map.get(0)).containsExactly(8, 9);
	}

	@Test
	void bindingWithSquareBracketMap() {
		MockConfigurationPropertySource source = new MockConfigurationPropertySource();
		source.put("foo.[x [B] y]", "[ball]");
		this.sources.add(source);
		Map<String, String> map = this.binder.bind("foo", STRING_STRING_MAP).get();
		assertThat(map).containsEntry("x [B] y", "[ball]");
	}

	@Test
	void nestedMapsShouldNotBindToNull() {
		MockConfigurationPropertySource source = new MockConfigurationPropertySource();
		source.put("foo.value", "one");
		source.put("foo.foos.foo1.value", "two");
		source.put("foo.foos.foo2.value", "three");
		this.sources.add(source);
		BindResult<NestableFoo> foo = this.binder.bind("foo", NestableFoo.class);
		assertThat(foo.get().getValue()).isNotNull();
		assertThat(foo.get().getFoos().get("foo1").getValue()).isEqualTo("two");
		assertThat(foo.get().getFoos().get("foo2").getValue()).isEqualTo("three");
	}

	@Test
	void bindToMapWithCustomConverter() {
		DefaultConversionService conversionService = new DefaultConversionService();
		conversionService.addConverter(new MapConverter());
		Binder binder = new Binder(this.sources, null, conversionService, null);
		MockConfigurationPropertySource source = new MockConfigurationPropertySource();
		source.put("foo", "a,b");
		this.sources.add(source);
		Map<String, String> map = binder.bind("foo", STRING_STRING_MAP).get();
		assertThat(map.get("a")).isNotNull();
		assertThat(map.get("b")).isNotNull();
	}

	@Test
	void bindToMapWithCustomConverterAndChildElements() {
		// gh-11892
		DefaultConversionService conversionService = new DefaultConversionService();
		conversionService.addConverter(new MapConverter());
		Binder binder = new Binder(this.sources, null, conversionService, null);
		MockConfigurationPropertySource source = new MockConfigurationPropertySource();
		source.put("foo", "boom");
		source.put("foo.a", "a");
		source.put("foo.b", "b");
		this.sources.add(source);
		Map<String, String> map = binder.bind("foo", STRING_STRING_MAP).get();
		assertThat(map.get("a")).isEqualTo("a");
		assertThat(map.get("b")).isEqualTo("b");
	}

	@Test
	void bindToMapWithNoConverterForValue() {
		MockConfigurationPropertySource source = new MockConfigurationPropertySource();
		source.put("foo", "a,b");
		this.sources.add(source);
		assertThatExceptionOfType(BindException.class).isThrownBy(() -> this.binder.bind("foo", STRING_STRING_MAP));
	}

	@Test
	@SuppressWarnings("rawtypes")
	void bindToMapWithPropertyEditorForKey() {
		// gh-12166
		MockConfigurationPropertySource source = new MockConfigurationPropertySource();
		source.put("foo.[java.lang.RuntimeException]", "bar");
		this.sources.add(source);
		Map<Class, String> map = this.binder.bind("foo", Bindable.mapOf(Class.class, String.class)).get();
		assertThat(map).containsExactly(entry(RuntimeException.class, "bar"));
	}

	@Test
	@SuppressWarnings("rawtypes")
	void bindToMapWithPropertyEditorForValue() {
		// gh-12166
		MockConfigurationPropertySource source = new MockConfigurationPropertySource();
		source.put("foo.bar", "java.lang.RuntimeException");
		this.sources.add(source);
		Map<String, Class> map = this.binder.bind("foo", Bindable.mapOf(String.class, Class.class)).get();
		assertThat(map).containsExactly(entry("bar", RuntimeException.class));
	}

	@Test
	void bindToMapWithNoDefaultConstructor() {
		MockConfigurationPropertySource source = new MockConfigurationPropertySource();
		source.put("foo.items.a", "b");
		this.sources.add(source);
		ExampleCustomNoDefaultConstructorBean result = this.binder
				.bind("foo", ExampleCustomNoDefaultConstructorBean.class).get();
		assertThat(result.getItems()).containsOnly(entry("foo", "bar"), entry("a", "b"));
	}

	@Test
	void bindToMapWithDefaultConstructor() {
		// gh-12322
		MockConfigurationPropertySource source = new MockConfigurationPropertySource();
		source.put("foo.items.a", "b");
		this.sources.add(source);
		ExampleCustomWithDefaultConstructorBean result = this.binder
				.bind("foo", ExampleCustomWithDefaultConstructorBean.class).get();
		assertThat(result.getItems()).containsExactly(entry("a", "b"));
	}

	@Test
	void bindToImmutableMapShouldReturnPopulatedMap() {
		MockConfigurationPropertySource source = new MockConfigurationPropertySource();
		source.put("foo.values.c", "d");
		source.put("foo.values.e", "f");
		this.sources.add(source);
		Map<String, String> result = this.binder
				.bind("foo.values", STRING_STRING_MAP.withExistingValue(Collections.singletonMap("a", "b"))).get();
		assertThat(result).hasSize(3);
		assertThat(result).containsExactly(entry("a", "b"), entry("c", "d"), entry("e", "f"));
	}

	@Test
	void bindToBeanWithExceptionInGetterForExistingValue() {
		MockConfigurationPropertySource source = new MockConfigurationPropertySource();
		source.put("foo.values.a", "b");
		this.sources.add(source);
		BeanWithGetterException result = this.binder.bind("foo", Bindable.of(BeanWithGetterException.class)).get();
		assertThat(result.getValues()).containsExactly(entry("a", "b"));
	}

	private <K, V> Bindable<Map<K, V>> getMapBindable(Class<K> keyGeneric, ResolvableType valueType) {
		ResolvableType keyType = ResolvableType.forClass(keyGeneric);
		return Bindable.of(ResolvableType.forClassWithGenerics(Map.class, keyType, valueType));
	}

	private <T> Bindable<List<T>> getListBindable(ResolvableType type) {
		return Bindable.of(ResolvableType.forClassWithGenerics(List.class, type));
	}

	static class Foo {

		private String pattern;

		Foo() {
		}

		Foo(String pattern) {
			this.pattern = pattern;
		}

		String getPattern() {
			return this.pattern;
		}

		void setPattern(String pattern) {
			this.pattern = pattern;
		}

	}

	static class NestableFoo {

		private Map<String, NestableFoo> foos = new LinkedHashMap<>();

		private String value;

		Map<String, NestableFoo> getFoos() {
			return this.foos;
		}

		String getValue() {
			return this.value;
		}

		void setValue(String value) {
			this.value = value;
		}

	}

	static class MapConverter implements Converter<String, Map<String, String>> {

		@Override
		public Map<String, String> convert(String s) {
			return StringUtils.commaDelimitedListToSet(s).stream().collect(Collectors.toMap((k) -> k, (k) -> ""));
		}

	}

	static class ExampleCustomNoDefaultConstructorBean {

		private MyCustomNoDefaultConstructorMap items = new MyCustomNoDefaultConstructorMap(
				Collections.singletonMap("foo", "bar"));

		MyCustomNoDefaultConstructorMap getItems() {
			return this.items;
		}

		void setItems(MyCustomNoDefaultConstructorMap items) {
			this.items = items;
		}

	}

	static class MyCustomNoDefaultConstructorMap extends HashMap<String, String> {

		MyCustomNoDefaultConstructorMap(Map<String, String> items) {
			putAll(items);
		}

	}

	static class ExampleCustomWithDefaultConstructorBean {

		private MyCustomWithDefaultConstructorMap items = new MyCustomWithDefaultConstructorMap();

		MyCustomWithDefaultConstructorMap getItems() {
			return this.items;
		}

		void setItems(MyCustomWithDefaultConstructorMap items) {
			this.items.clear();
			this.items.putAll(items);
		}

	}

	static class MyCustomWithDefaultConstructorMap extends HashMap<String, String> {

	}

	static class BeanWithGetterException {

		private Map<String, String> values;

		void setValues(Map<String, String> values) {
			this.values = values;
		}

		Map<String, String> getValues() {
			return Collections.unmodifiableMap(this.values);
		}

	}

}
=======
/*
 * Copyright 2012-2020 the original author or authors.
 *
 * Licensed under the Apache License, Version 2.0 (the "License");
 * you may not use this file except in compliance with the License.
 * You may obtain a copy of the License at
 *
 *      https://www.apache.org/licenses/LICENSE-2.0
 *
 * Unless required by applicable law or agreed to in writing, software
 * distributed under the License is distributed on an "AS IS" BASIS,
 * WITHOUT WARRANTIES OR CONDITIONS OF ANY KIND, either express or implied.
 * See the License for the specific language governing permissions and
 * limitations under the License.
 */

package org.springframework.boot.context.properties.bind;

import java.net.InetAddress;
import java.util.ArrayList;
import java.util.Collections;
import java.util.HashMap;
import java.util.LinkedHashMap;
import java.util.List;
import java.util.Map;
import java.util.Properties;
import java.util.stream.Collectors;

import org.junit.jupiter.api.Test;
import org.mockito.Answers;
import org.mockito.ArgumentCaptor;
import org.mockito.InOrder;

import org.springframework.boot.context.properties.bind.BinderTests.ExampleEnum;
import org.springframework.boot.context.properties.bind.BinderTests.JavaBean;
import org.springframework.boot.context.properties.source.ConfigurationPropertyName;
import org.springframework.boot.context.properties.source.ConfigurationPropertySource;
import org.springframework.boot.context.properties.source.MapConfigurationPropertySource;
import org.springframework.boot.context.properties.source.MockConfigurationPropertySource;
import org.springframework.core.ResolvableType;
import org.springframework.core.convert.converter.Converter;
import org.springframework.core.convert.support.DefaultConversionService;
import org.springframework.core.env.StandardEnvironment;
import org.springframework.test.context.support.TestPropertySourceUtils;
import org.springframework.util.StringUtils;

import static org.assertj.core.api.Assertions.assertThat;
import static org.assertj.core.api.Assertions.assertThatExceptionOfType;
import static org.assertj.core.api.Assertions.entry;
import static org.mockito.ArgumentMatchers.any;
import static org.mockito.ArgumentMatchers.eq;
import static org.mockito.ArgumentMatchers.isA;
import static org.mockito.Mockito.inOrder;
import static org.mockito.Mockito.mock;

/**
 * Tests for {@link MapBinder}.
 *
 * @author Phillip Webb
 * @author Madhura Bhave
 */
class MapBinderTests {

	private static final Bindable<Map<String, String>> STRING_STRING_MAP = Bindable.mapOf(String.class, String.class);

	private static final Bindable<Map<String, Integer>> STRING_INTEGER_MAP = Bindable.mapOf(String.class,
			Integer.class);

	private static final Bindable<Map<Integer, Integer>> INTEGER_INTEGER_MAP = Bindable.mapOf(Integer.class,
			Integer.class);

	private static final Bindable<Map<String, Object>> STRING_OBJECT_MAP = Bindable.mapOf(String.class, Object.class);

	private static final Bindable<Map<String, String[]>> STRING_ARRAY_MAP = Bindable.mapOf(String.class,
			String[].class);

	private final List<ConfigurationPropertySource> sources = new ArrayList<>();

	private Binder binder = new Binder(this.sources);

	@Test
	void bindToMapShouldReturnPopulatedMap() {
		MockConfigurationPropertySource source = new MockConfigurationPropertySource();
		source.put("foo.bar", "1");
		source.put("foo.[baz]", "2");
		source.put("foo[BiNg]", "3");
		this.sources.add(source);
		Map<String, String> result = this.binder.bind("foo", STRING_STRING_MAP).get();
		assertThat(result).hasSize(3);
		assertThat(result).containsEntry("bar", "1");
		assertThat(result).containsEntry("baz", "2");
		assertThat(result).containsEntry("BiNg", "3");
	}

	@Test
	@SuppressWarnings("unchecked")
	void bindToMapWithEmptyPrefix() {
		MockConfigurationPropertySource source = new MockConfigurationPropertySource();
		source.put("foo.bar", "1");
		this.sources.add(source);
		Map<String, Object> result = this.binder.bind("", STRING_OBJECT_MAP).get();
		assertThat((Map<String, Object>) result.get("foo")).containsEntry("bar", "1");
	}

	@Test
	void bindToMapShouldConvertMapValue() {
		MockConfigurationPropertySource source = new MockConfigurationPropertySource();
		source.put("foo.bar", "1");
		source.put("foo.[baz]", "2");
		source.put("foo[BiNg]", "3");
		source.put("faf.bar", "x");
		this.sources.add(source);
		Map<String, Integer> result = this.binder.bind("foo", STRING_INTEGER_MAP).get();
		assertThat(result).hasSize(3);
		assertThat(result).containsEntry("bar", 1);
		assertThat(result).containsEntry("baz", 2);
		assertThat(result).containsEntry("BiNg", 3);
	}

	@Test
	void bindToMapShouldBindToMapValue() {
		ResolvableType type = ResolvableType.forClassWithGenerics(Map.class, ResolvableType.forClass(String.class),
				STRING_INTEGER_MAP.getType());
		MockConfigurationPropertySource source = new MockConfigurationPropertySource();
		source.put("foo.bar.baz", "1");
		source.put("foo.bar.bin", "2");
		source.put("foo.far.baz", "3");
		source.put("foo.far.bin", "4");
		source.put("faf.far.bin", "x");
		this.sources.add(source);
		Map<String, Map<String, Integer>> result = this.binder
				.bind("foo", Bindable.<Map<String, Map<String, Integer>>>of(type)).get();
		assertThat(result).hasSize(2);
		assertThat(result.get("bar")).containsEntry("baz", 1).containsEntry("bin", 2);
		assertThat(result.get("far")).containsEntry("baz", 3).containsEntry("bin", 4);
	}

	@Test
	void bindToMapShouldBindNestedMapValue() {
		ResolvableType nestedType = ResolvableType.forClassWithGenerics(Map.class,
				ResolvableType.forClass(String.class), STRING_INTEGER_MAP.getType());
		ResolvableType type = ResolvableType.forClassWithGenerics(Map.class, ResolvableType.forClass(String.class),
				nestedType);
		MockConfigurationPropertySource source = new MockConfigurationPropertySource();
		source.put("foo.nested.bar.baz", "1");
		source.put("foo.nested.bar.bin", "2");
		source.put("foo.nested.far.baz", "3");
		source.put("foo.nested.far.bin", "4");
		source.put("faf.nested.far.bin", "x");
		this.sources.add(source);
		Bindable<Map<String, Map<String, Map<String, Integer>>>> target = Bindable.of(type);
		Map<String, Map<String, Map<String, Integer>>> result = this.binder.bind("foo", target).get();
		Map<String, Map<String, Integer>> nested = result.get("nested");
		assertThat(nested).hasSize(2);
		assertThat(nested.get("bar")).containsEntry("baz", 1).containsEntry("bin", 2);
		assertThat(nested.get("far")).containsEntry("baz", 3).containsEntry("bin", 4);
	}

	@Test
	@SuppressWarnings("unchecked")
	void bindToMapWhenMapValueIsObjectShouldBindNestedMapValue() {
		MockConfigurationPropertySource source = new MockConfigurationPropertySource();
		source.put("foo.nested.bar.baz", "1");
		source.put("foo.nested.bar.bin", "2");
		source.put("foo.nested.far.baz", "3");
		source.put("foo.nested.far.bin", "4");
		source.put("faf.nested.far.bin", "x");
		this.sources.add(source);
		Map<String, Object> result = this.binder.bind("foo", Bindable.mapOf(String.class, Object.class)).get();
		Map<String, Object> nested = (Map<String, Object>) result.get("nested");
		assertThat(nested).hasSize(2);
		Map<String, Object> bar = (Map<String, Object>) nested.get("bar");
		assertThat(bar).containsEntry("baz", "1").containsEntry("bin", "2");
		Map<String, Object> far = (Map<String, Object>) nested.get("far");
		assertThat(far).containsEntry("baz", "3").containsEntry("bin", "4");
	}

	@Test
	void bindToMapWhenMapValueIsObjectAndNoRootShouldBindNestedMapValue() {
		MockConfigurationPropertySource source = new MockConfigurationPropertySource();
		source.put("commit.id", "abcdefg");
		source.put("branch", "master");
		source.put("foo", "bar");
		this.sources.add(source);
		Map<String, Object> result = this.binder.bind("", Bindable.mapOf(String.class, Object.class)).get();
		assertThat(result.get("commit")).isEqualTo(Collections.singletonMap("id", "abcdefg"));
		assertThat(result.get("branch")).isEqualTo("master");
		assertThat(result.get("foo")).isEqualTo("bar");
	}

	@Test
	void bindToMapWhenEmptyRootNameShouldBindMap() {
		MockConfigurationPropertySource source = new MockConfigurationPropertySource();
		source.put("bar.baz", "1");
		source.put("bar.bin", "2");
		this.sources.add(source);
		Map<String, Integer> result = this.binder.bind("", STRING_INTEGER_MAP).get();
		assertThat(result).hasSize(2);
		assertThat(result).containsEntry("bar.baz", 1).containsEntry("bar.bin", 2);
	}

	@Test
	void bindToMapWhenMultipleCandidateShouldBindFirst() {
		MockConfigurationPropertySource source1 = new MockConfigurationPropertySource();
		source1.put("foo.bar", "1");
		source1.put("foo.baz", "2");
		this.sources.add(source1);
		MockConfigurationPropertySource source2 = new MockConfigurationPropertySource();
		source2.put("foo.baz", "3");
		source2.put("foo.bin", "4");
		this.sources.add(source2);
		Map<String, Integer> result = this.binder.bind("foo", STRING_INTEGER_MAP).get();
		assertThat(result).hasSize(3);
		assertThat(result).containsEntry("bar", 1);
		assertThat(result).containsEntry("baz", 2);
		assertThat(result).containsEntry("bin", 4);
	}

	@Test
	void bindToMapWhenMultipleInSameSourceCandidateShouldBindFirst() {
		Map<String, Object> map = new HashMap<>();
		map.put("foo.bar", "1");
		map.put("foo.b-az", "2");
		map.put("foo.ba-z", "3");
		map.put("foo.bin", "4");
		MapConfigurationPropertySource propertySource = new MapConfigurationPropertySource(map);
		this.sources.add(propertySource);
		Map<String, Integer> result = this.binder.bind("foo", STRING_INTEGER_MAP).get();
		assertThat(result).hasSize(4);
		assertThat(result).containsEntry("bar", 1);
		assertThat(result).containsEntry("b-az", 2);
		assertThat(result).containsEntry("ba-z", 3);
		assertThat(result).containsEntry("bin", 4);
	}

	@Test
	void bindToMapWhenHasExistingMapShouldReplaceOnlyNewContents() {
		this.sources.add(new MockConfigurationPropertySource("foo.bar", "1"));
		Map<String, Integer> existing = new HashMap<>();
		existing.put("bar", 1000);
		existing.put("baz", 1001);
		Bindable<Map<String, Integer>> target = STRING_INTEGER_MAP.withExistingValue(existing);
		Map<String, Integer> result = this.binder.bind("foo", target).get();
		assertThat(result).isExactlyInstanceOf(HashMap.class);
		assertThat(result).hasSize(2);
		assertThat(result).containsEntry("bar", 1);
		assertThat(result).containsEntry("baz", 1001);
	}

	@Test
	void bindToMapShouldRespectMapType() {
		this.sources.add(new MockConfigurationPropertySource("foo.bar", "1"));
		ResolvableType type = ResolvableType.forClassWithGenerics(HashMap.class, String.class, Integer.class);
		Object defaultMap = this.binder.bind("foo", STRING_INTEGER_MAP).get();
		Object customMap = this.binder.bind("foo", Bindable.of(type)).get();
		assertThat(customMap).isExactlyInstanceOf(HashMap.class).isNotInstanceOf(defaultMap.getClass());
	}

	@Test
	void bindToMapWhenNoValueShouldReturnUnbound() {
		this.sources.add(new MockConfigurationPropertySource("faf.bar", "1"));
		BindResult<Map<String, Integer>> result = this.binder.bind("foo", STRING_INTEGER_MAP);
		assertThat(result.isBound()).isFalse();
	}

	@Test
	void bindToMapShouldConvertKey() {
		MockConfigurationPropertySource source = new MockConfigurationPropertySource();
		source.put("foo[0]", "1");
		source.put("foo[1]", "2");
		source.put("foo[9]", "3");
		this.sources.add(source);
		Map<Integer, Integer> result = this.binder.bind("foo", INTEGER_INTEGER_MAP).get();
		assertThat(result).hasSize(3);
		assertThat(result).containsEntry(0, 1);
		assertThat(result).containsEntry(1, 2);
		assertThat(result).containsEntry(9, 3);
	}

	@Test
	void bindToMapShouldBeGreedyForStrings() {
		MockConfigurationPropertySource source = new MockConfigurationPropertySource();
		source.put("foo.aaa.bbb.ccc", "b");
		source.put("foo.bbb.ccc.ddd", "a");
		source.put("foo.ccc.ddd.eee", "r");
		this.sources.add(source);
		Map<String, String> result = this.binder.bind("foo", STRING_STRING_MAP).get();
		assertThat(result).hasSize(3);
		assertThat(result).containsEntry("aaa.bbb.ccc", "b");
		assertThat(result).containsEntry("bbb.ccc.ddd", "a");
		assertThat(result).containsEntry("ccc.ddd.eee", "r");
	}

	@Test
	void bindToMapShouldBeGreedyForScalars() {
		MockConfigurationPropertySource source = new MockConfigurationPropertySource();
		source.put("foo.aaa.bbb.ccc", "foo-bar");
		source.put("foo.bbb.ccc.ddd", "BAR_BAZ");
		source.put("foo.ccc.ddd.eee", "bazboo");
		this.sources.add(source);
		Map<String, ExampleEnum> result = this.binder.bind("foo", Bindable.mapOf(String.class, ExampleEnum.class))
				.get();
		assertThat(result).hasSize(3);
		assertThat(result).containsEntry("aaa.bbb.ccc", ExampleEnum.FOO_BAR);
		assertThat(result).containsEntry("bbb.ccc.ddd", ExampleEnum.BAR_BAZ);
		assertThat(result).containsEntry("ccc.ddd.eee", ExampleEnum.BAZ_BOO);
	}

	@Test
	void bindToMapWithPlaceholdersShouldBeGreedyForScalars() {
		StandardEnvironment environment = new StandardEnvironment();
		TestPropertySourceUtils.addInlinedPropertiesToEnvironment(environment, "foo=boo");
		MockConfigurationPropertySource source = new MockConfigurationPropertySource("foo.aaa.bbb.ccc", "baz-${foo}");
		this.sources.add(source);
		this.binder = new Binder(this.sources, new PropertySourcesPlaceholdersResolver(environment));
		Map<String, ExampleEnum> result = this.binder.bind("foo", Bindable.mapOf(String.class, ExampleEnum.class))
				.get();
		assertThat(result).containsEntry("aaa.bbb.ccc", ExampleEnum.BAZ_BOO);
	}

	@Test
	void bindToMapWithNoPropertiesShouldReturnUnbound() {
		this.binder = new Binder(this.sources);
		BindResult<Map<String, ExampleEnum>> result = this.binder.bind("foo",
				Bindable.mapOf(String.class, ExampleEnum.class));
		assertThat(result.isBound()).isFalse();
	}

	@Test
	void bindToMapShouldTriggerOnSuccess() {
		this.sources.add(new MockConfigurationPropertySource("foo.bar", "1", "line1"));
		BindHandler handler = mock(BindHandler.class, Answers.CALLS_REAL_METHODS);
		Bindable<Map<String, Integer>> target = STRING_INTEGER_MAP;
		this.binder.bind("foo", target, handler);
		InOrder ordered = inOrder(handler);
		ordered.verify(handler).onSuccess(eq(ConfigurationPropertyName.of("foo.bar")), eq(Bindable.of(Integer.class)),
				any(), eq(1));
		ordered.verify(handler).onSuccess(eq(ConfigurationPropertyName.of("foo")), eq(target), any(), isA(Map.class));
	}

	@Test
	void bindToMapStringArrayShouldTriggerOnSuccess() {
		this.sources.add(new MockConfigurationPropertySource("foo.bar", "a,b,c", "line1"));
		BindHandler handler = mock(BindHandler.class, Answers.CALLS_REAL_METHODS);
		Bindable<Map<String, String[]>> target = STRING_ARRAY_MAP;
		this.binder.bind("foo", target, handler);
		InOrder ordered = inOrder(handler);
		ArgumentCaptor<String[]> array = ArgumentCaptor.forClass(String[].class);
		ordered.verify(handler).onSuccess(eq(ConfigurationPropertyName.of("foo.bar")), eq(Bindable.of(String[].class)),
				any(), array.capture());
		assertThat(array.getValue()).containsExactly("a", "b", "c");
		ordered.verify(handler).onSuccess(eq(ConfigurationPropertyName.of("foo")), eq(target), any(), isA(Map.class));
	}

	@Test
	void bindToMapNonScalarCollectionShouldPopulateMap() {
		Bindable<List<JavaBean>> valueType = Bindable.listOf(JavaBean.class);
		Bindable<Map<String, List<JavaBean>>> target = getMapBindable(String.class, valueType.getType());
		MockConfigurationPropertySource source = new MockConfigurationPropertySource();
		source.put("foo.bar[0].value", "a");
		source.put("foo.bar[1].value", "b");
		source.put("foo.bar[2].value", "c");
		this.sources.add(source);
		Map<String, List<JavaBean>> map = this.binder.bind("foo", target).get();
		List<String> values = map.get("bar").stream().map(JavaBean::getValue).collect(Collectors.toList());
		assertThat(values).containsExactly("a", "b", "c");

	}

	@Test
	void bindToPropertiesShouldBeEquivalentToMapOfStringString() {
		this.sources.add(new MockConfigurationPropertySource("foo.bar.baz", "1", "line1"));
		Bindable<Properties> target = Bindable.of(Properties.class);
		Properties properties = this.binder.bind("foo", target).get();
		assertThat(properties.getProperty("bar.baz")).isEqualTo("1");
	}

	@Test
	void bindToMapShouldNotTreatClassWithStringConstructorAsScalar() {
		this.sources.add(new MockConfigurationPropertySource("foo.bar.pattern", "1", "line1"));
		Bindable<Map<String, Foo>> target = Bindable.mapOf(String.class, Foo.class);
		Map<String, Foo> map = this.binder.bind("foo", target).get();
		assertThat(map.get("bar").getPattern()).isEqualTo("1");
	}

	@Test
	void bindToMapStringArrayWithDotKeysShouldPreserveDot() {
		MockConfigurationPropertySource mockSource = new MockConfigurationPropertySource();
		mockSource.put("foo.bar.baz[0]", "a");
		mockSource.put("foo.bar.baz[1]", "b");
		mockSource.put("foo.bar.baz[2]", "c");
		this.sources.add(mockSource);
		Map<String, String[]> map = this.binder.bind("foo", STRING_ARRAY_MAP).get();
		assertThat(map.get("bar.baz")).containsExactly("a", "b", "c");
	}

	@Test
	void bindToMapStringArrayWithDotKeysAndCommaSeparatedShouldPreserveDot() {
		MockConfigurationPropertySource mockSource = new MockConfigurationPropertySource();
		mockSource.put("foo.bar.baz", "a,b,c");
		this.sources.add(mockSource);
		Map<String, String[]> map = this.binder.bind("foo", STRING_ARRAY_MAP).get();
		assertThat(map.get("bar.baz")).containsExactly("a", "b", "c");
	}

	@Test
	void bindToMapStringCollectionWithDotKeysShouldPreserveDot() {
		Bindable<List<String>> valueType = Bindable.listOf(String.class);
		Bindable<Map<String, List<String>>> target = getMapBindable(String.class, valueType.getType());
		MockConfigurationPropertySource mockSource = new MockConfigurationPropertySource();
		mockSource.put("foo.bar.baz[0]", "a");
		mockSource.put("foo.bar.baz[1]", "b");
		mockSource.put("foo.bar.baz[2]", "c");
		this.sources.add(mockSource);
		Map<String, List<String>> map = this.binder.bind("foo", target).get();
		List<String> values = map.get("bar.baz");
		assertThat(values).containsExactly("a", "b", "c");
	}

	@Test
	void bindToMapNonScalarCollectionWithDotKeysShouldBind() {
		Bindable<List<JavaBean>> valueType = Bindable.listOf(JavaBean.class);
		Bindable<Map<String, List<JavaBean>>> target = getMapBindable(String.class, valueType.getType());
		MockConfigurationPropertySource mockSource = new MockConfigurationPropertySource();
		mockSource.put("foo.bar.baz[0].value", "a");
		mockSource.put("foo.bar.baz[1].value", "b");
		mockSource.put("foo.bar.baz[2].value", "c");
		this.sources.add(mockSource);
		Map<String, List<JavaBean>> map = this.binder.bind("foo", target).get();
		List<String> values = map.get("bar.baz").stream().map(JavaBean::getValue).collect(Collectors.toList());
		assertThat(values).containsExactly("a", "b", "c");
	}

	@Test
	void bindToListOfMaps() {
		Bindable<List<Integer>> listBindable = Bindable.listOf(Integer.class);
		Bindable<Map<String, List<Integer>>> mapBindable = getMapBindable(String.class, listBindable.getType());
		Bindable<List<Map<String, List<Integer>>>> target = getListBindable(mapBindable.getType());
		MockConfigurationPropertySource mockSource = new MockConfigurationPropertySource();
		mockSource.put("foo[0].a", "1,2,3");
		mockSource.put("foo[1].b", "4,5,6");
		this.sources.add(mockSource);
		List<Map<String, List<Integer>>> list = this.binder.bind("foo", target).get();
		assertThat(list.get(0).get("a")).containsExactly(1, 2, 3);
		assertThat(list.get(1).get("b")).containsExactly(4, 5, 6);
	}

	@Test
	void bindToMapWithNumberKeyAndCommaSeparated() {
		Bindable<List<String>> listBindable = Bindable.listOf(String.class);
		Bindable<Map<Integer, List<String>>> target = getMapBindable(Integer.class, listBindable.getType());
		MockConfigurationPropertySource mockSource = new MockConfigurationPropertySource();
		mockSource.put("foo[0]", "a,b,c");
		mockSource.put("foo[1]", "e,f,g");
		this.sources.add(mockSource);
		Map<Integer, List<String>> map = this.binder.bind("foo", target).get();
		assertThat(map.get(0)).containsExactly("a", "b", "c");
		assertThat(map.get(1)).containsExactly("e", "f", "g");
	}

	@Test
	void bindToMapWithNumberKeyAndIndexed() {
		Bindable<List<Integer>> listBindable = Bindable.listOf(Integer.class);
		Bindable<Map<Integer, List<Integer>>> target = getMapBindable(Integer.class, listBindable.getType());
		MockConfigurationPropertySource mockSource = new MockConfigurationPropertySource();
		mockSource.put("foo[0][0]", "8");
		mockSource.put("foo[0][1]", "9");
		this.sources.add(mockSource);
		Map<Integer, List<Integer>> map = this.binder.bind("foo", target).get();
		assertThat(map.get(0)).containsExactly(8, 9);
	}

	@Test
	void bindingWithSquareBracketMap() {
		MockConfigurationPropertySource source = new MockConfigurationPropertySource();
		source.put("foo.[x [B] y]", "[ball]");
		this.sources.add(source);
		Map<String, String> map = this.binder.bind("foo", STRING_STRING_MAP).get();
		assertThat(map).containsEntry("x [B] y", "[ball]");
	}

	@Test
	void nestedMapsShouldNotBindToNull() {
		MockConfigurationPropertySource source = new MockConfigurationPropertySource();
		source.put("foo.value", "one");
		source.put("foo.foos.foo1.value", "two");
		source.put("foo.foos.foo2.value", "three");
		this.sources.add(source);
		BindResult<NestableFoo> foo = this.binder.bind("foo", NestableFoo.class);
		assertThat(foo.get().getValue()).isNotNull();
		assertThat(foo.get().getFoos().get("foo1").getValue()).isEqualTo("two");
		assertThat(foo.get().getFoos().get("foo2").getValue()).isEqualTo("three");
	}

	@Test
	void bindToMapWithCustomConverter() {
		DefaultConversionService conversionService = new DefaultConversionService();
		conversionService.addConverter(new MapConverter());
		Binder binder = new Binder(this.sources, null, conversionService, null);
		MockConfigurationPropertySource source = new MockConfigurationPropertySource();
		source.put("foo", "a,b");
		this.sources.add(source);
		Map<String, String> map = binder.bind("foo", STRING_STRING_MAP).get();
		assertThat(map.get("a")).isNotNull();
		assertThat(map.get("b")).isNotNull();
	}

	@Test
	void bindToMapWithCustomConverterAndChildElements() {
		// gh-11892
		DefaultConversionService conversionService = new DefaultConversionService();
		conversionService.addConverter(new MapConverter());
		Binder binder = new Binder(this.sources, null, conversionService, null);
		MockConfigurationPropertySource source = new MockConfigurationPropertySource();
		source.put("foo", "boom");
		source.put("foo.a", "a");
		source.put("foo.b", "b");
		this.sources.add(source);
		Map<String, String> map = binder.bind("foo", STRING_STRING_MAP).get();
		assertThat(map.get("a")).isEqualTo("a");
		assertThat(map.get("b")).isEqualTo("b");
	}

	@Test
	void bindToMapWithNoConverterForValue() {
		MockConfigurationPropertySource source = new MockConfigurationPropertySource();
		source.put("foo", "a,b");
		this.sources.add(source);
		assertThatExceptionOfType(BindException.class).isThrownBy(() -> this.binder.bind("foo", STRING_STRING_MAP));
	}

	@Test
	@SuppressWarnings("rawtypes")
	void bindToMapWithPropertyEditorForKey() {
		// gh-12166
		MockConfigurationPropertySource source = new MockConfigurationPropertySource();
		source.put("foo.[java.lang.RuntimeException]", "bar");
		this.sources.add(source);
		Map<Class, String> map = this.binder.bind("foo", Bindable.mapOf(Class.class, String.class)).get();
		assertThat(map).containsExactly(entry(RuntimeException.class, "bar"));
	}

	@Test
	@SuppressWarnings("rawtypes")
	void bindToMapWithPropertyEditorForValue() {
		// gh-12166
		MockConfigurationPropertySource source = new MockConfigurationPropertySource();
		source.put("foo.bar", "java.lang.RuntimeException");
		this.sources.add(source);
		Map<String, Class> map = this.binder.bind("foo", Bindable.mapOf(String.class, Class.class)).get();
		assertThat(map).containsExactly(entry("bar", RuntimeException.class));
	}

	@Test
	void bindToMapWithNoDefaultConstructor() {
		MockConfigurationPropertySource source = new MockConfigurationPropertySource();
		source.put("foo.items.a", "b");
		this.sources.add(source);
		ExampleCustomNoDefaultConstructorBean result = this.binder
				.bind("foo", ExampleCustomNoDefaultConstructorBean.class).get();
		assertThat(result.getItems()).containsOnly(entry("foo", "bar"), entry("a", "b"));
	}

	@Test
	void bindToMapWithDefaultConstructor() {
		// gh-12322
		MockConfigurationPropertySource source = new MockConfigurationPropertySource();
		source.put("foo.items.a", "b");
		this.sources.add(source);
		ExampleCustomWithDefaultConstructorBean result = this.binder
				.bind("foo", ExampleCustomWithDefaultConstructorBean.class).get();
		assertThat(result.getItems()).containsExactly(entry("a", "b"));
	}

	@Test
	void bindToImmutableMapShouldReturnPopulatedMap() {
		MockConfigurationPropertySource source = new MockConfigurationPropertySource();
		source.put("foo.values.c", "d");
		source.put("foo.values.e", "f");
		this.sources.add(source);
		Map<String, String> result = this.binder
				.bind("foo.values", STRING_STRING_MAP.withExistingValue(Collections.singletonMap("a", "b"))).get();
		assertThat(result).hasSize(3);
		assertThat(result).containsExactly(entry("a", "b"), entry("c", "d"), entry("e", "f"));
	}

	@Test
	void bindToBeanWithExceptionInGetterForExistingValue() {
		MockConfigurationPropertySource source = new MockConfigurationPropertySource();
		source.put("foo.values.a", "b");
		this.sources.add(source);
		BeanWithGetterException result = this.binder.bind("foo", Bindable.of(BeanWithGetterException.class)).get();
		assertThat(result.getValues()).containsExactly(entry("a", "b"));
	}

	@Test
	void bindToMapWithWildcardShouldConvertToTheRightType() {
		// gh-18767
		MockConfigurationPropertySource source = new MockConfigurationPropertySource();
		source.put("foo.addresses.localhost[0]", "127.0.0.1");
		source.put("foo.addresses.localhost[1]", "127.0.0.2");
		this.sources.add(source);
		MapWithWildcardProperties result = this.binder.bind("foo", Bindable.of(MapWithWildcardProperties.class)).get();
		assertThat(result.getAddresses().get("localhost").stream().map(InetAddress::getHostAddress))
				.containsExactly("127.0.0.1", "127.0.0.2");
	}

	private <K, V> Bindable<Map<K, V>> getMapBindable(Class<K> keyGeneric, ResolvableType valueType) {
		ResolvableType keyType = ResolvableType.forClass(keyGeneric);
		return Bindable.of(ResolvableType.forClassWithGenerics(Map.class, keyType, valueType));
	}

	private <T> Bindable<List<T>> getListBindable(ResolvableType type) {
		return Bindable.of(ResolvableType.forClassWithGenerics(List.class, type));
	}

	static class Foo {

		private String pattern;

		Foo() {
		}

		Foo(String pattern) {
			this.pattern = pattern;
		}

		String getPattern() {
			return this.pattern;
		}

		void setPattern(String pattern) {
			this.pattern = pattern;
		}

	}

	static class NestableFoo {

		private Map<String, NestableFoo> foos = new LinkedHashMap<>();

		private String value;

		Map<String, NestableFoo> getFoos() {
			return this.foos;
		}

		String getValue() {
			return this.value;
		}

		void setValue(String value) {
			this.value = value;
		}

	}

	static class MapConverter implements Converter<String, Map<String, String>> {

		@Override
		public Map<String, String> convert(String s) {
			return StringUtils.commaDelimitedListToSet(s).stream().collect(Collectors.toMap((k) -> k, (k) -> ""));
		}

	}

	static class ExampleCustomNoDefaultConstructorBean {

		private MyCustomNoDefaultConstructorMap items = new MyCustomNoDefaultConstructorMap(
				Collections.singletonMap("foo", "bar"));

		MyCustomNoDefaultConstructorMap getItems() {
			return this.items;
		}

		void setItems(MyCustomNoDefaultConstructorMap items) {
			this.items = items;
		}

	}

	static class MyCustomNoDefaultConstructorMap extends HashMap<String, String> {

		MyCustomNoDefaultConstructorMap(Map<String, String> items) {
			putAll(items);
		}

	}

	static class ExampleCustomWithDefaultConstructorBean {

		private MyCustomWithDefaultConstructorMap items = new MyCustomWithDefaultConstructorMap();

		MyCustomWithDefaultConstructorMap getItems() {
			return this.items;
		}

		void setItems(MyCustomWithDefaultConstructorMap items) {
			this.items.clear();
			this.items.putAll(items);
		}

	}

	static class MyCustomWithDefaultConstructorMap extends HashMap<String, String> {

	}

	static class BeanWithGetterException {

		private Map<String, String> values;

		void setValues(Map<String, String> values) {
			this.values = values;
		}

		Map<String, String> getValues() {
			return Collections.unmodifiableMap(this.values);
		}

	}

	static class MapWithWildcardProperties {

		private Map<String, ? extends List<? extends InetAddress>> addresses;

		Map<String, ? extends List<? extends InetAddress>> getAddresses() {
			return this.addresses;
		}

		void setAddresses(Map<String, ? extends List<? extends InetAddress>> addresses) {
			this.addresses = addresses;
		}

	}

}
>>>>>>> 6755b480
<|MERGE_RESOLUTION|>--- conflicted
+++ resolved
@@ -1,715 +1,3 @@
-<<<<<<< HEAD
-/*
- * Copyright 2012-2019 the original author or authors.
- *
- * Licensed under the Apache License, Version 2.0 (the "License");
- * you may not use this file except in compliance with the License.
- * You may obtain a copy of the License at
- *
- *      https://www.apache.org/licenses/LICENSE-2.0
- *
- * Unless required by applicable law or agreed to in writing, software
- * distributed under the License is distributed on an "AS IS" BASIS,
- * WITHOUT WARRANTIES OR CONDITIONS OF ANY KIND, either express or implied.
- * See the License for the specific language governing permissions and
- * limitations under the License.
- */
-
-package org.springframework.boot.context.properties.bind;
-
-import java.util.ArrayList;
-import java.util.Collections;
-import java.util.HashMap;
-import java.util.LinkedHashMap;
-import java.util.List;
-import java.util.Map;
-import java.util.Properties;
-import java.util.stream.Collectors;
-
-import org.junit.jupiter.api.Test;
-import org.mockito.Answers;
-import org.mockito.ArgumentCaptor;
-import org.mockito.InOrder;
-
-import org.springframework.boot.context.properties.bind.BinderTests.ExampleEnum;
-import org.springframework.boot.context.properties.bind.BinderTests.JavaBean;
-import org.springframework.boot.context.properties.source.ConfigurationPropertyName;
-import org.springframework.boot.context.properties.source.ConfigurationPropertySource;
-import org.springframework.boot.context.properties.source.MapConfigurationPropertySource;
-import org.springframework.boot.context.properties.source.MockConfigurationPropertySource;
-import org.springframework.core.ResolvableType;
-import org.springframework.core.convert.converter.Converter;
-import org.springframework.core.convert.support.DefaultConversionService;
-import org.springframework.core.env.StandardEnvironment;
-import org.springframework.test.context.support.TestPropertySourceUtils;
-import org.springframework.util.StringUtils;
-
-import static org.assertj.core.api.Assertions.assertThat;
-import static org.assertj.core.api.Assertions.assertThatExceptionOfType;
-import static org.assertj.core.api.Assertions.entry;
-import static org.mockito.ArgumentMatchers.any;
-import static org.mockito.ArgumentMatchers.eq;
-import static org.mockito.ArgumentMatchers.isA;
-import static org.mockito.Mockito.inOrder;
-import static org.mockito.Mockito.mock;
-
-/**
- * Tests for {@link MapBinder}.
- *
- * @author Phillip Webb
- * @author Madhura Bhave
- */
-class MapBinderTests {
-
-	private static final Bindable<Map<String, String>> STRING_STRING_MAP = Bindable.mapOf(String.class, String.class);
-
-	private static final Bindable<Map<String, Integer>> STRING_INTEGER_MAP = Bindable.mapOf(String.class,
-			Integer.class);
-
-	private static final Bindable<Map<Integer, Integer>> INTEGER_INTEGER_MAP = Bindable.mapOf(Integer.class,
-			Integer.class);
-
-	private static final Bindable<Map<String, Object>> STRING_OBJECT_MAP = Bindable.mapOf(String.class, Object.class);
-
-	private static final Bindable<Map<String, String[]>> STRING_ARRAY_MAP = Bindable.mapOf(String.class,
-			String[].class);
-
-	private final List<ConfigurationPropertySource> sources = new ArrayList<>();
-
-	private Binder binder = new Binder(this.sources);
-
-	@Test
-	void bindToMapShouldReturnPopulatedMap() {
-		MockConfigurationPropertySource source = new MockConfigurationPropertySource();
-		source.put("foo.bar", "1");
-		source.put("foo.[baz]", "2");
-		source.put("foo[BiNg]", "3");
-		this.sources.add(source);
-		Map<String, String> result = this.binder.bind("foo", STRING_STRING_MAP).get();
-		assertThat(result).hasSize(3);
-		assertThat(result).containsEntry("bar", "1");
-		assertThat(result).containsEntry("baz", "2");
-		assertThat(result).containsEntry("BiNg", "3");
-	}
-
-	@Test
-	@SuppressWarnings("unchecked")
-	void bindToMapWithEmptyPrefix() {
-		MockConfigurationPropertySource source = new MockConfigurationPropertySource();
-		source.put("foo.bar", "1");
-		this.sources.add(source);
-		Map<String, Object> result = this.binder.bind("", STRING_OBJECT_MAP).get();
-		assertThat((Map<String, Object>) result.get("foo")).containsEntry("bar", "1");
-	}
-
-	@Test
-	void bindToMapShouldConvertMapValue() {
-		MockConfigurationPropertySource source = new MockConfigurationPropertySource();
-		source.put("foo.bar", "1");
-		source.put("foo.[baz]", "2");
-		source.put("foo[BiNg]", "3");
-		source.put("faf.bar", "x");
-		this.sources.add(source);
-		Map<String, Integer> result = this.binder.bind("foo", STRING_INTEGER_MAP).get();
-		assertThat(result).hasSize(3);
-		assertThat(result).containsEntry("bar", 1);
-		assertThat(result).containsEntry("baz", 2);
-		assertThat(result).containsEntry("BiNg", 3);
-	}
-
-	@Test
-	void bindToMapShouldBindToMapValue() {
-		ResolvableType type = ResolvableType.forClassWithGenerics(Map.class, ResolvableType.forClass(String.class),
-				STRING_INTEGER_MAP.getType());
-		MockConfigurationPropertySource source = new MockConfigurationPropertySource();
-		source.put("foo.bar.baz", "1");
-		source.put("foo.bar.bin", "2");
-		source.put("foo.far.baz", "3");
-		source.put("foo.far.bin", "4");
-		source.put("faf.far.bin", "x");
-		this.sources.add(source);
-		Map<String, Map<String, Integer>> result = this.binder
-				.bind("foo", Bindable.<Map<String, Map<String, Integer>>>of(type)).get();
-		assertThat(result).hasSize(2);
-		assertThat(result.get("bar")).containsEntry("baz", 1).containsEntry("bin", 2);
-		assertThat(result.get("far")).containsEntry("baz", 3).containsEntry("bin", 4);
-	}
-
-	@Test
-	void bindToMapShouldBindNestedMapValue() {
-		ResolvableType nestedType = ResolvableType.forClassWithGenerics(Map.class,
-				ResolvableType.forClass(String.class), STRING_INTEGER_MAP.getType());
-		ResolvableType type = ResolvableType.forClassWithGenerics(Map.class, ResolvableType.forClass(String.class),
-				nestedType);
-		MockConfigurationPropertySource source = new MockConfigurationPropertySource();
-		source.put("foo.nested.bar.baz", "1");
-		source.put("foo.nested.bar.bin", "2");
-		source.put("foo.nested.far.baz", "3");
-		source.put("foo.nested.far.bin", "4");
-		source.put("faf.nested.far.bin", "x");
-		this.sources.add(source);
-		Bindable<Map<String, Map<String, Map<String, Integer>>>> target = Bindable.of(type);
-		Map<String, Map<String, Map<String, Integer>>> result = this.binder.bind("foo", target).get();
-		Map<String, Map<String, Integer>> nested = result.get("nested");
-		assertThat(nested).hasSize(2);
-		assertThat(nested.get("bar")).containsEntry("baz", 1).containsEntry("bin", 2);
-		assertThat(nested.get("far")).containsEntry("baz", 3).containsEntry("bin", 4);
-	}
-
-	@Test
-	@SuppressWarnings("unchecked")
-	void bindToMapWhenMapValueIsObjectShouldBindNestedMapValue() {
-		MockConfigurationPropertySource source = new MockConfigurationPropertySource();
-		source.put("foo.nested.bar.baz", "1");
-		source.put("foo.nested.bar.bin", "2");
-		source.put("foo.nested.far.baz", "3");
-		source.put("foo.nested.far.bin", "4");
-		source.put("faf.nested.far.bin", "x");
-		this.sources.add(source);
-		Map<String, Object> result = this.binder.bind("foo", Bindable.mapOf(String.class, Object.class)).get();
-		Map<String, Object> nested = (Map<String, Object>) result.get("nested");
-		assertThat(nested).hasSize(2);
-		Map<String, Object> bar = (Map<String, Object>) nested.get("bar");
-		assertThat(bar).containsEntry("baz", "1").containsEntry("bin", "2");
-		Map<String, Object> far = (Map<String, Object>) nested.get("far");
-		assertThat(far).containsEntry("baz", "3").containsEntry("bin", "4");
-	}
-
-	@Test
-	void bindToMapWhenMapValueIsObjectAndNoRootShouldBindNestedMapValue() {
-		MockConfigurationPropertySource source = new MockConfigurationPropertySource();
-		source.put("commit.id", "abcdefg");
-		source.put("branch", "master");
-		source.put("foo", "bar");
-		this.sources.add(source);
-		Map<String, Object> result = this.binder.bind("", Bindable.mapOf(String.class, Object.class)).get();
-		assertThat(result.get("commit")).isEqualTo(Collections.singletonMap("id", "abcdefg"));
-		assertThat(result.get("branch")).isEqualTo("master");
-		assertThat(result.get("foo")).isEqualTo("bar");
-	}
-
-	@Test
-	void bindToMapWhenEmptyRootNameShouldBindMap() {
-		MockConfigurationPropertySource source = new MockConfigurationPropertySource();
-		source.put("bar.baz", "1");
-		source.put("bar.bin", "2");
-		this.sources.add(source);
-		Map<String, Integer> result = this.binder.bind("", STRING_INTEGER_MAP).get();
-		assertThat(result).hasSize(2);
-		assertThat(result).containsEntry("bar.baz", 1).containsEntry("bar.bin", 2);
-	}
-
-	@Test
-	void bindToMapWhenMultipleCandidateShouldBindFirst() {
-		MockConfigurationPropertySource source1 = new MockConfigurationPropertySource();
-		source1.put("foo.bar", "1");
-		source1.put("foo.baz", "2");
-		this.sources.add(source1);
-		MockConfigurationPropertySource source2 = new MockConfigurationPropertySource();
-		source2.put("foo.baz", "3");
-		source2.put("foo.bin", "4");
-		this.sources.add(source2);
-		Map<String, Integer> result = this.binder.bind("foo", STRING_INTEGER_MAP).get();
-		assertThat(result).hasSize(3);
-		assertThat(result).containsEntry("bar", 1);
-		assertThat(result).containsEntry("baz", 2);
-		assertThat(result).containsEntry("bin", 4);
-	}
-
-	@Test
-	void bindToMapWhenMultipleInSameSourceCandidateShouldBindFirst() {
-		Map<String, Object> map = new HashMap<>();
-		map.put("foo.bar", "1");
-		map.put("foo.b-az", "2");
-		map.put("foo.ba-z", "3");
-		map.put("foo.bin", "4");
-		MapConfigurationPropertySource propertySource = new MapConfigurationPropertySource(map);
-		this.sources.add(propertySource);
-		Map<String, Integer> result = this.binder.bind("foo", STRING_INTEGER_MAP).get();
-		assertThat(result).hasSize(4);
-		assertThat(result).containsEntry("bar", 1);
-		assertThat(result).containsEntry("b-az", 2);
-		assertThat(result).containsEntry("ba-z", 3);
-		assertThat(result).containsEntry("bin", 4);
-	}
-
-	@Test
-	void bindToMapWhenHasExistingMapShouldReplaceOnlyNewContents() {
-		this.sources.add(new MockConfigurationPropertySource("foo.bar", "1"));
-		Map<String, Integer> existing = new HashMap<>();
-		existing.put("bar", 1000);
-		existing.put("baz", 1001);
-		Bindable<Map<String, Integer>> target = STRING_INTEGER_MAP.withExistingValue(existing);
-		Map<String, Integer> result = this.binder.bind("foo", target).get();
-		assertThat(result).isExactlyInstanceOf(HashMap.class);
-		assertThat(result).hasSize(2);
-		assertThat(result).containsEntry("bar", 1);
-		assertThat(result).containsEntry("baz", 1001);
-	}
-
-	@Test
-	void bindToMapShouldRespectMapType() {
-		this.sources.add(new MockConfigurationPropertySource("foo.bar", "1"));
-		ResolvableType type = ResolvableType.forClassWithGenerics(HashMap.class, String.class, Integer.class);
-		Object defaultMap = this.binder.bind("foo", STRING_INTEGER_MAP).get();
-		Object customMap = this.binder.bind("foo", Bindable.of(type)).get();
-		assertThat(customMap).isExactlyInstanceOf(HashMap.class).isNotInstanceOf(defaultMap.getClass());
-	}
-
-	@Test
-	void bindToMapWhenNoValueShouldReturnUnbound() {
-		this.sources.add(new MockConfigurationPropertySource("faf.bar", "1"));
-		BindResult<Map<String, Integer>> result = this.binder.bind("foo", STRING_INTEGER_MAP);
-		assertThat(result.isBound()).isFalse();
-	}
-
-	@Test
-	void bindToMapShouldConvertKey() {
-		MockConfigurationPropertySource source = new MockConfigurationPropertySource();
-		source.put("foo[0]", "1");
-		source.put("foo[1]", "2");
-		source.put("foo[9]", "3");
-		this.sources.add(source);
-		Map<Integer, Integer> result = this.binder.bind("foo", INTEGER_INTEGER_MAP).get();
-		assertThat(result).hasSize(3);
-		assertThat(result).containsEntry(0, 1);
-		assertThat(result).containsEntry(1, 2);
-		assertThat(result).containsEntry(9, 3);
-	}
-
-	@Test
-	void bindToMapShouldBeGreedyForStrings() {
-		MockConfigurationPropertySource source = new MockConfigurationPropertySource();
-		source.put("foo.aaa.bbb.ccc", "b");
-		source.put("foo.bbb.ccc.ddd", "a");
-		source.put("foo.ccc.ddd.eee", "r");
-		this.sources.add(source);
-		Map<String, String> result = this.binder.bind("foo", STRING_STRING_MAP).get();
-		assertThat(result).hasSize(3);
-		assertThat(result).containsEntry("aaa.bbb.ccc", "b");
-		assertThat(result).containsEntry("bbb.ccc.ddd", "a");
-		assertThat(result).containsEntry("ccc.ddd.eee", "r");
-	}
-
-	@Test
-	void bindToMapShouldBeGreedyForScalars() {
-		MockConfigurationPropertySource source = new MockConfigurationPropertySource();
-		source.put("foo.aaa.bbb.ccc", "foo-bar");
-		source.put("foo.bbb.ccc.ddd", "BAR_BAZ");
-		source.put("foo.ccc.ddd.eee", "bazboo");
-		this.sources.add(source);
-		Map<String, ExampleEnum> result = this.binder.bind("foo", Bindable.mapOf(String.class, ExampleEnum.class))
-				.get();
-		assertThat(result).hasSize(3);
-		assertThat(result).containsEntry("aaa.bbb.ccc", ExampleEnum.FOO_BAR);
-		assertThat(result).containsEntry("bbb.ccc.ddd", ExampleEnum.BAR_BAZ);
-		assertThat(result).containsEntry("ccc.ddd.eee", ExampleEnum.BAZ_BOO);
-	}
-
-	@Test
-	void bindToMapWithPlaceholdersShouldBeGreedyForScalars() {
-		StandardEnvironment environment = new StandardEnvironment();
-		TestPropertySourceUtils.addInlinedPropertiesToEnvironment(environment, "foo=boo");
-		MockConfigurationPropertySource source = new MockConfigurationPropertySource("foo.aaa.bbb.ccc", "baz-${foo}");
-		this.sources.add(source);
-		this.binder = new Binder(this.sources, new PropertySourcesPlaceholdersResolver(environment));
-		Map<String, ExampleEnum> result = this.binder.bind("foo", Bindable.mapOf(String.class, ExampleEnum.class))
-				.get();
-		assertThat(result).containsEntry("aaa.bbb.ccc", ExampleEnum.BAZ_BOO);
-	}
-
-	@Test
-	void bindToMapWithNoPropertiesShouldReturnUnbound() {
-		this.binder = new Binder(this.sources);
-		BindResult<Map<String, ExampleEnum>> result = this.binder.bind("foo",
-				Bindable.mapOf(String.class, ExampleEnum.class));
-		assertThat(result.isBound()).isFalse();
-	}
-
-	@Test
-	void bindToMapShouldTriggerOnSuccess() {
-		this.sources.add(new MockConfigurationPropertySource("foo.bar", "1", "line1"));
-		BindHandler handler = mock(BindHandler.class, Answers.CALLS_REAL_METHODS);
-		Bindable<Map<String, Integer>> target = STRING_INTEGER_MAP;
-		this.binder.bind("foo", target, handler);
-		InOrder ordered = inOrder(handler);
-		ordered.verify(handler).onSuccess(eq(ConfigurationPropertyName.of("foo.bar")), eq(Bindable.of(Integer.class)),
-				any(), eq(1));
-		ordered.verify(handler).onSuccess(eq(ConfigurationPropertyName.of("foo")), eq(target), any(), isA(Map.class));
-	}
-
-	@Test
-	void bindToMapStringArrayShouldTriggerOnSuccess() {
-		this.sources.add(new MockConfigurationPropertySource("foo.bar", "a,b,c", "line1"));
-		BindHandler handler = mock(BindHandler.class, Answers.CALLS_REAL_METHODS);
-		Bindable<Map<String, String[]>> target = STRING_ARRAY_MAP;
-		this.binder.bind("foo", target, handler);
-		InOrder ordered = inOrder(handler);
-		ArgumentCaptor<String[]> array = ArgumentCaptor.forClass(String[].class);
-		ordered.verify(handler).onSuccess(eq(ConfigurationPropertyName.of("foo.bar")), eq(Bindable.of(String[].class)),
-				any(), array.capture());
-		assertThat(array.getValue()).containsExactly("a", "b", "c");
-		ordered.verify(handler).onSuccess(eq(ConfigurationPropertyName.of("foo")), eq(target), any(), isA(Map.class));
-	}
-
-	@Test
-	void bindToMapNonScalarCollectionShouldPopulateMap() {
-		Bindable<List<JavaBean>> valueType = Bindable.listOf(JavaBean.class);
-		Bindable<Map<String, List<JavaBean>>> target = getMapBindable(String.class, valueType.getType());
-		MockConfigurationPropertySource source = new MockConfigurationPropertySource();
-		source.put("foo.bar[0].value", "a");
-		source.put("foo.bar[1].value", "b");
-		source.put("foo.bar[2].value", "c");
-		this.sources.add(source);
-		Map<String, List<JavaBean>> map = this.binder.bind("foo", target).get();
-		List<String> values = map.get("bar").stream().map(JavaBean::getValue).collect(Collectors.toList());
-		assertThat(values).containsExactly("a", "b", "c");
-
-	}
-
-	@Test
-	void bindToPropertiesShouldBeEquivalentToMapOfStringString() {
-		this.sources.add(new MockConfigurationPropertySource("foo.bar.baz", "1", "line1"));
-		Bindable<Properties> target = Bindable.of(Properties.class);
-		Properties properties = this.binder.bind("foo", target).get();
-		assertThat(properties.getProperty("bar.baz")).isEqualTo("1");
-	}
-
-	@Test
-	void bindToMapShouldNotTreatClassWithStringConstructorAsScalar() {
-		this.sources.add(new MockConfigurationPropertySource("foo.bar.pattern", "1", "line1"));
-		Bindable<Map<String, Foo>> target = Bindable.mapOf(String.class, Foo.class);
-		Map<String, Foo> map = this.binder.bind("foo", target).get();
-		assertThat(map.get("bar").getPattern()).isEqualTo("1");
-	}
-
-	@Test
-	void bindToMapStringArrayWithDotKeysShouldPreserveDot() {
-		MockConfigurationPropertySource mockSource = new MockConfigurationPropertySource();
-		mockSource.put("foo.bar.baz[0]", "a");
-		mockSource.put("foo.bar.baz[1]", "b");
-		mockSource.put("foo.bar.baz[2]", "c");
-		this.sources.add(mockSource);
-		Map<String, String[]> map = this.binder.bind("foo", STRING_ARRAY_MAP).get();
-		assertThat(map.get("bar.baz")).containsExactly("a", "b", "c");
-	}
-
-	@Test
-	void bindToMapStringArrayWithDotKeysAndCommaSeparatedShouldPreserveDot() {
-		MockConfigurationPropertySource mockSource = new MockConfigurationPropertySource();
-		mockSource.put("foo.bar.baz", "a,b,c");
-		this.sources.add(mockSource);
-		Map<String, String[]> map = this.binder.bind("foo", STRING_ARRAY_MAP).get();
-		assertThat(map.get("bar.baz")).containsExactly("a", "b", "c");
-	}
-
-	@Test
-	void bindToMapStringCollectionWithDotKeysShouldPreserveDot() {
-		Bindable<List<String>> valueType = Bindable.listOf(String.class);
-		Bindable<Map<String, List<String>>> target = getMapBindable(String.class, valueType.getType());
-		MockConfigurationPropertySource mockSource = new MockConfigurationPropertySource();
-		mockSource.put("foo.bar.baz[0]", "a");
-		mockSource.put("foo.bar.baz[1]", "b");
-		mockSource.put("foo.bar.baz[2]", "c");
-		this.sources.add(mockSource);
-		Map<String, List<String>> map = this.binder.bind("foo", target).get();
-		List<String> values = map.get("bar.baz");
-		assertThat(values).containsExactly("a", "b", "c");
-	}
-
-	@Test
-	void bindToMapNonScalarCollectionWithDotKeysShouldBind() {
-		Bindable<List<JavaBean>> valueType = Bindable.listOf(JavaBean.class);
-		Bindable<Map<String, List<JavaBean>>> target = getMapBindable(String.class, valueType.getType());
-		MockConfigurationPropertySource mockSource = new MockConfigurationPropertySource();
-		mockSource.put("foo.bar.baz[0].value", "a");
-		mockSource.put("foo.bar.baz[1].value", "b");
-		mockSource.put("foo.bar.baz[2].value", "c");
-		this.sources.add(mockSource);
-		Map<String, List<JavaBean>> map = this.binder.bind("foo", target).get();
-		List<String> values = map.get("bar.baz").stream().map(JavaBean::getValue).collect(Collectors.toList());
-		assertThat(values).containsExactly("a", "b", "c");
-	}
-
-	@Test
-	void bindToListOfMaps() {
-		Bindable<List<Integer>> listBindable = Bindable.listOf(Integer.class);
-		Bindable<Map<String, List<Integer>>> mapBindable = getMapBindable(String.class, listBindable.getType());
-		Bindable<List<Map<String, List<Integer>>>> target = getListBindable(mapBindable.getType());
-		MockConfigurationPropertySource mockSource = new MockConfigurationPropertySource();
-		mockSource.put("foo[0].a", "1,2,3");
-		mockSource.put("foo[1].b", "4,5,6");
-		this.sources.add(mockSource);
-		List<Map<String, List<Integer>>> list = this.binder.bind("foo", target).get();
-		assertThat(list.get(0).get("a")).containsExactly(1, 2, 3);
-		assertThat(list.get(1).get("b")).containsExactly(4, 5, 6);
-	}
-
-	@Test
-	void bindToMapWithNumberKeyAndCommaSeparated() {
-		Bindable<List<String>> listBindable = Bindable.listOf(String.class);
-		Bindable<Map<Integer, List<String>>> target = getMapBindable(Integer.class, listBindable.getType());
-		MockConfigurationPropertySource mockSource = new MockConfigurationPropertySource();
-		mockSource.put("foo[0]", "a,b,c");
-		mockSource.put("foo[1]", "e,f,g");
-		this.sources.add(mockSource);
-		Map<Integer, List<String>> map = this.binder.bind("foo", target).get();
-		assertThat(map.get(0)).containsExactly("a", "b", "c");
-		assertThat(map.get(1)).containsExactly("e", "f", "g");
-	}
-
-	@Test
-	void bindToMapWithNumberKeyAndIndexed() {
-		Bindable<List<Integer>> listBindable = Bindable.listOf(Integer.class);
-		Bindable<Map<Integer, List<Integer>>> target = getMapBindable(Integer.class, listBindable.getType());
-		MockConfigurationPropertySource mockSource = new MockConfigurationPropertySource();
-		mockSource.put("foo[0][0]", "8");
-		mockSource.put("foo[0][1]", "9");
-		this.sources.add(mockSource);
-		Map<Integer, List<Integer>> map = this.binder.bind("foo", target).get();
-		assertThat(map.get(0)).containsExactly(8, 9);
-	}
-
-	@Test
-	void bindingWithSquareBracketMap() {
-		MockConfigurationPropertySource source = new MockConfigurationPropertySource();
-		source.put("foo.[x [B] y]", "[ball]");
-		this.sources.add(source);
-		Map<String, String> map = this.binder.bind("foo", STRING_STRING_MAP).get();
-		assertThat(map).containsEntry("x [B] y", "[ball]");
-	}
-
-	@Test
-	void nestedMapsShouldNotBindToNull() {
-		MockConfigurationPropertySource source = new MockConfigurationPropertySource();
-		source.put("foo.value", "one");
-		source.put("foo.foos.foo1.value", "two");
-		source.put("foo.foos.foo2.value", "three");
-		this.sources.add(source);
-		BindResult<NestableFoo> foo = this.binder.bind("foo", NestableFoo.class);
-		assertThat(foo.get().getValue()).isNotNull();
-		assertThat(foo.get().getFoos().get("foo1").getValue()).isEqualTo("two");
-		assertThat(foo.get().getFoos().get("foo2").getValue()).isEqualTo("three");
-	}
-
-	@Test
-	void bindToMapWithCustomConverter() {
-		DefaultConversionService conversionService = new DefaultConversionService();
-		conversionService.addConverter(new MapConverter());
-		Binder binder = new Binder(this.sources, null, conversionService, null);
-		MockConfigurationPropertySource source = new MockConfigurationPropertySource();
-		source.put("foo", "a,b");
-		this.sources.add(source);
-		Map<String, String> map = binder.bind("foo", STRING_STRING_MAP).get();
-		assertThat(map.get("a")).isNotNull();
-		assertThat(map.get("b")).isNotNull();
-	}
-
-	@Test
-	void bindToMapWithCustomConverterAndChildElements() {
-		// gh-11892
-		DefaultConversionService conversionService = new DefaultConversionService();
-		conversionService.addConverter(new MapConverter());
-		Binder binder = new Binder(this.sources, null, conversionService, null);
-		MockConfigurationPropertySource source = new MockConfigurationPropertySource();
-		source.put("foo", "boom");
-		source.put("foo.a", "a");
-		source.put("foo.b", "b");
-		this.sources.add(source);
-		Map<String, String> map = binder.bind("foo", STRING_STRING_MAP).get();
-		assertThat(map.get("a")).isEqualTo("a");
-		assertThat(map.get("b")).isEqualTo("b");
-	}
-
-	@Test
-	void bindToMapWithNoConverterForValue() {
-		MockConfigurationPropertySource source = new MockConfigurationPropertySource();
-		source.put("foo", "a,b");
-		this.sources.add(source);
-		assertThatExceptionOfType(BindException.class).isThrownBy(() -> this.binder.bind("foo", STRING_STRING_MAP));
-	}
-
-	@Test
-	@SuppressWarnings("rawtypes")
-	void bindToMapWithPropertyEditorForKey() {
-		// gh-12166
-		MockConfigurationPropertySource source = new MockConfigurationPropertySource();
-		source.put("foo.[java.lang.RuntimeException]", "bar");
-		this.sources.add(source);
-		Map<Class, String> map = this.binder.bind("foo", Bindable.mapOf(Class.class, String.class)).get();
-		assertThat(map).containsExactly(entry(RuntimeException.class, "bar"));
-	}
-
-	@Test
-	@SuppressWarnings("rawtypes")
-	void bindToMapWithPropertyEditorForValue() {
-		// gh-12166
-		MockConfigurationPropertySource source = new MockConfigurationPropertySource();
-		source.put("foo.bar", "java.lang.RuntimeException");
-		this.sources.add(source);
-		Map<String, Class> map = this.binder.bind("foo", Bindable.mapOf(String.class, Class.class)).get();
-		assertThat(map).containsExactly(entry("bar", RuntimeException.class));
-	}
-
-	@Test
-	void bindToMapWithNoDefaultConstructor() {
-		MockConfigurationPropertySource source = new MockConfigurationPropertySource();
-		source.put("foo.items.a", "b");
-		this.sources.add(source);
-		ExampleCustomNoDefaultConstructorBean result = this.binder
-				.bind("foo", ExampleCustomNoDefaultConstructorBean.class).get();
-		assertThat(result.getItems()).containsOnly(entry("foo", "bar"), entry("a", "b"));
-	}
-
-	@Test
-	void bindToMapWithDefaultConstructor() {
-		// gh-12322
-		MockConfigurationPropertySource source = new MockConfigurationPropertySource();
-		source.put("foo.items.a", "b");
-		this.sources.add(source);
-		ExampleCustomWithDefaultConstructorBean result = this.binder
-				.bind("foo", ExampleCustomWithDefaultConstructorBean.class).get();
-		assertThat(result.getItems()).containsExactly(entry("a", "b"));
-	}
-
-	@Test
-	void bindToImmutableMapShouldReturnPopulatedMap() {
-		MockConfigurationPropertySource source = new MockConfigurationPropertySource();
-		source.put("foo.values.c", "d");
-		source.put("foo.values.e", "f");
-		this.sources.add(source);
-		Map<String, String> result = this.binder
-				.bind("foo.values", STRING_STRING_MAP.withExistingValue(Collections.singletonMap("a", "b"))).get();
-		assertThat(result).hasSize(3);
-		assertThat(result).containsExactly(entry("a", "b"), entry("c", "d"), entry("e", "f"));
-	}
-
-	@Test
-	void bindToBeanWithExceptionInGetterForExistingValue() {
-		MockConfigurationPropertySource source = new MockConfigurationPropertySource();
-		source.put("foo.values.a", "b");
-		this.sources.add(source);
-		BeanWithGetterException result = this.binder.bind("foo", Bindable.of(BeanWithGetterException.class)).get();
-		assertThat(result.getValues()).containsExactly(entry("a", "b"));
-	}
-
-	private <K, V> Bindable<Map<K, V>> getMapBindable(Class<K> keyGeneric, ResolvableType valueType) {
-		ResolvableType keyType = ResolvableType.forClass(keyGeneric);
-		return Bindable.of(ResolvableType.forClassWithGenerics(Map.class, keyType, valueType));
-	}
-
-	private <T> Bindable<List<T>> getListBindable(ResolvableType type) {
-		return Bindable.of(ResolvableType.forClassWithGenerics(List.class, type));
-	}
-
-	static class Foo {
-
-		private String pattern;
-
-		Foo() {
-		}
-
-		Foo(String pattern) {
-			this.pattern = pattern;
-		}
-
-		String getPattern() {
-			return this.pattern;
-		}
-
-		void setPattern(String pattern) {
-			this.pattern = pattern;
-		}
-
-	}
-
-	static class NestableFoo {
-
-		private Map<String, NestableFoo> foos = new LinkedHashMap<>();
-
-		private String value;
-
-		Map<String, NestableFoo> getFoos() {
-			return this.foos;
-		}
-
-		String getValue() {
-			return this.value;
-		}
-
-		void setValue(String value) {
-			this.value = value;
-		}
-
-	}
-
-	static class MapConverter implements Converter<String, Map<String, String>> {
-
-		@Override
-		public Map<String, String> convert(String s) {
-			return StringUtils.commaDelimitedListToSet(s).stream().collect(Collectors.toMap((k) -> k, (k) -> ""));
-		}
-
-	}
-
-	static class ExampleCustomNoDefaultConstructorBean {
-
-		private MyCustomNoDefaultConstructorMap items = new MyCustomNoDefaultConstructorMap(
-				Collections.singletonMap("foo", "bar"));
-
-		MyCustomNoDefaultConstructorMap getItems() {
-			return this.items;
-		}
-
-		void setItems(MyCustomNoDefaultConstructorMap items) {
-			this.items = items;
-		}
-
-	}
-
-	static class MyCustomNoDefaultConstructorMap extends HashMap<String, String> {
-
-		MyCustomNoDefaultConstructorMap(Map<String, String> items) {
-			putAll(items);
-		}
-
-	}
-
-	static class ExampleCustomWithDefaultConstructorBean {
-
-		private MyCustomWithDefaultConstructorMap items = new MyCustomWithDefaultConstructorMap();
-
-		MyCustomWithDefaultConstructorMap getItems() {
-			return this.items;
-		}
-
-		void setItems(MyCustomWithDefaultConstructorMap items) {
-			this.items.clear();
-			this.items.putAll(items);
-		}
-
-	}
-
-	static class MyCustomWithDefaultConstructorMap extends HashMap<String, String> {
-
-	}
-
-	static class BeanWithGetterException {
-
-		private Map<String, String> values;
-
-		void setValues(Map<String, String> values) {
-			this.values = values;
-		}
-
-		Map<String, String> getValues() {
-			return Collections.unmodifiableMap(this.values);
-		}
-
-	}
-
-}
-=======
 /*
  * Copyright 2012-2020 the original author or authors.
  *
@@ -1446,5 +734,4 @@
 
 	}
 
-}
->>>>>>> 6755b480
+}