--- conflicted
+++ resolved
@@ -1,205 +1,3 @@
-<<<<<<< HEAD
-/*
- * Copyright 2012-2019 the original author or authors.
- *
- * Licensed under the Apache License, Version 2.0 (the "License");
- * you may not use this file except in compliance with the License.
- * You may obtain a copy of the License at
- *
- *      https://www.apache.org/licenses/LICENSE-2.0
- *
- * Unless required by applicable law or agreed to in writing, software
- * distributed under the License is distributed on an "AS IS" BASIS,
- * WITHOUT WARRANTIES OR CONDITIONS OF ANY KIND, either express or implied.
- * See the License for the specific language governing permissions and
- * limitations under the License.
- */
-
-package org.springframework.boot.context.properties.bind;
-
-import java.lang.annotation.Annotation;
-import java.lang.annotation.Retention;
-import java.lang.annotation.RetentionPolicy;
-
-import org.junit.jupiter.api.Test;
-
-import org.springframework.context.annotation.Bean;
-import org.springframework.core.ResolvableType;
-import org.springframework.core.annotation.AnnotationUtils;
-
-import static org.assertj.core.api.Assertions.assertThat;
-import static org.assertj.core.api.Assertions.assertThatIllegalArgumentException;
-import static org.mockito.Mockito.mock;
-
-/**
- * Tests for {@link Bindable}.
- *
- * @author Phillip Webb
- * @author Madhura Bhave
- */
-class BindableTests {
-
-	@Test
-	void ofClassWhenTypeIsNullShouldThrowException() {
-		assertThatIllegalArgumentException().isThrownBy(() -> Bindable.of((Class<?>) null))
-				.withMessageContaining("Type must not be null");
-	}
-
-	@Test
-	void ofTypeWhenTypeIsNullShouldThrowException() {
-		assertThatIllegalArgumentException().isThrownBy(() -> Bindable.of((ResolvableType) null))
-				.withMessageContaining("Type must not be null");
-	}
-
-	@Test
-	void ofClassShouldSetType() {
-		assertThat(Bindable.of(String.class).getType()).isEqualTo(ResolvableType.forClass(String.class));
-	}
-
-	@Test
-	void ofTypeShouldSetType() {
-		ResolvableType type = ResolvableType.forClass(String.class);
-		assertThat(Bindable.of(type).getType()).isEqualTo(type);
-	}
-
-	@Test
-	void ofInstanceShouldSetTypeAndExistingValue() {
-		String instance = "foo";
-		ResolvableType type = ResolvableType.forClass(String.class);
-		assertThat(Bindable.ofInstance(instance).getType()).isEqualTo(type);
-		assertThat(Bindable.ofInstance(instance).getValue().get()).isEqualTo("foo");
-	}
-
-	@Test
-	void ofClassWithExistingValueShouldSetTypeAndExistingValue() {
-		assertThat(Bindable.of(String.class).withExistingValue("foo").getValue().get()).isEqualTo("foo");
-	}
-
-	@Test
-	void ofTypeWithExistingValueShouldSetTypeAndExistingValue() {
-		assertThat(Bindable.of(ResolvableType.forClass(String.class)).withExistingValue("foo").getValue().get())
-				.isEqualTo("foo");
-	}
-
-	@Test
-	void ofTypeWhenExistingValueIsNotInstanceOfTypeShouldThrowException() {
-		assertThatIllegalArgumentException()
-				.isThrownBy(() -> Bindable.of(ResolvableType.forClass(String.class)).withExistingValue(123))
-				.withMessageContaining("ExistingValue must be an instance of " + String.class.getName());
-	}
-
-	@Test
-	void ofTypeWhenPrimitiveWithExistingValueWrapperShouldNotThrowException() {
-		Bindable<Integer> bindable = Bindable.<Integer>of(ResolvableType.forClass(int.class)).withExistingValue(123);
-		assertThat(bindable.getType().resolve()).isEqualTo(int.class);
-		assertThat(bindable.getValue().get()).isEqualTo(123);
-	}
-
-	@Test
-	void getBoxedTypeWhenNotBoxedShouldReturnType() {
-		Bindable<String> bindable = Bindable.of(String.class);
-		assertThat(bindable.getBoxedType()).isEqualTo(ResolvableType.forClass(String.class));
-	}
-
-	@Test
-	void getBoxedTypeWhenPrimitiveShouldReturnBoxedType() {
-		Bindable<Integer> bindable = Bindable.of(int.class);
-		assertThat(bindable.getType()).isEqualTo(ResolvableType.forClass(int.class));
-		assertThat(bindable.getBoxedType()).isEqualTo(ResolvableType.forClass(Integer.class));
-	}
-
-	@Test
-	void getBoxedTypeWhenPrimitiveArrayShouldReturnBoxedType() {
-		Bindable<int[]> bindable = Bindable.of(int[].class);
-		assertThat(bindable.getType().getComponentType()).isEqualTo(ResolvableType.forClass(int.class));
-		assertThat(bindable.getBoxedType().isArray()).isTrue();
-		assertThat(bindable.getBoxedType().getComponentType()).isEqualTo(ResolvableType.forClass(Integer.class));
-	}
-
-	@Test
-	void getAnnotationsShouldReturnEmptyArray() {
-		assertThat(Bindable.of(String.class).getAnnotations()).isEmpty();
-	}
-
-	@Test
-	void withAnnotationsShouldSetAnnotations() {
-		Annotation annotation = mock(Annotation.class);
-		assertThat(Bindable.of(String.class).withAnnotations(annotation).getAnnotations()).containsExactly(annotation);
-	}
-
-	@Test
-	void getAnnotationWhenMatchShouldReturnAnnotation() {
-		Test annotation = AnnotationUtils.synthesizeAnnotation(Test.class);
-		assertThat(Bindable.of(String.class).withAnnotations(annotation).getAnnotation(Test.class))
-				.isSameAs(annotation);
-	}
-
-	@Test
-	void getAnnotationWhenNoMatchShouldReturnNull() {
-		Test annotation = AnnotationUtils.synthesizeAnnotation(Test.class);
-		assertThat(Bindable.of(String.class).withAnnotations(annotation).getAnnotation(Bean.class)).isNull();
-	}
-
-	@Test
-	void toStringShouldShowDetails() {
-		Annotation annotation = AnnotationUtils.synthesizeAnnotation(TestAnnotation.class);
-		Bindable<String> bindable = Bindable.of(String.class).withExistingValue("foo").withAnnotations(annotation);
-		System.out.println(bindable.toString());
-		assertThat(bindable.toString())
-				.contains("type = java.lang.String, " + "value = 'provided', annotations = array<Annotation>["
-						+ "@org.springframework.boot.context.properties.bind." + "BindableTests$TestAnnotation()]");
-	}
-
-	@Test
-	void equalsAndHashCode() {
-		Annotation annotation = AnnotationUtils.synthesizeAnnotation(TestAnnotation.class);
-		Bindable<String> bindable1 = Bindable.of(String.class).withExistingValue("foo").withAnnotations(annotation);
-		Bindable<String> bindable2 = Bindable.of(String.class).withExistingValue("foo").withAnnotations(annotation);
-		Bindable<String> bindable3 = Bindable.of(String.class).withExistingValue("fof").withAnnotations(annotation);
-		assertThat(bindable1.hashCode()).isEqualTo(bindable2.hashCode());
-		assertThat(bindable1).isEqualTo(bindable1).isEqualTo(bindable2);
-		assertThat(bindable1).isEqualTo(bindable3);
-	}
-
-	@Retention(RetentionPolicy.RUNTIME)
-	@interface TestAnnotation {
-
-	}
-
-	static class TestNewInstance {
-
-		private String foo = "hello world";
-
-		String getFoo() {
-			return this.foo;
-		}
-
-		void setFoo(String foo) {
-			this.foo = foo;
-		}
-
-	}
-
-	static class TestNewInstanceWithNoDefaultConstructor {
-
-		TestNewInstanceWithNoDefaultConstructor(String foo) {
-			this.foo = foo;
-		}
-
-		private String foo = "hello world";
-
-		String getFoo() {
-			return this.foo;
-		}
-
-		void setFoo(String foo) {
-			this.foo = foo;
-		}
-
-	}
-
-}
-=======
 /*
  * Copyright 2012-2021 the original author or authors.
  *
@@ -397,5 +195,4 @@
 
 	}
 
-}
->>>>>>> 6755b480
+}