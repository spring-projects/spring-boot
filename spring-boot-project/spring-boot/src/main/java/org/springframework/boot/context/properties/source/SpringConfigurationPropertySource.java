<<<<<<< HEAD
/*
 * Copyright 2012-2019 the original author or authors.
 *
 * Licensed under the Apache License, Version 2.0 (the "License");
 * you may not use this file except in compliance with the License.
 * You may obtain a copy of the License at
 *
 *      https://www.apache.org/licenses/LICENSE-2.0
 *
 * Unless required by applicable law or agreed to in writing, software
 * distributed under the License is distributed on an "AS IS" BASIS,
 * WITHOUT WARRANTIES OR CONDITIONS OF ANY KIND, either express or implied.
 * See the License for the specific language governing permissions and
 * limitations under the License.
 */

package org.springframework.boot.context.properties.source;

import java.util.Map;
import java.util.Random;
import java.util.function.Function;

import org.springframework.boot.origin.Origin;
import org.springframework.boot.origin.PropertySourceOrigin;
import org.springframework.core.env.EnumerablePropertySource;
import org.springframework.core.env.PropertySource;
import org.springframework.core.env.StandardEnvironment;
import org.springframework.core.env.SystemEnvironmentPropertySource;
import org.springframework.util.Assert;
import org.springframework.util.ObjectUtils;

/**
 * {@link ConfigurationPropertySource} backed by a non-enumerable Spring
 * {@link PropertySource} or a restricted {@link EnumerablePropertySource} implementation
 * (such as a security restricted {@code systemEnvironment} source). A
 * {@link PropertySource} is adapted with the help of a {@link PropertyMapper} which
 * provides the mapping rules for individual properties.
 * <p>
 * Each {@link ConfigurationPropertySource#getConfigurationProperty
 * getConfigurationProperty} call attempts to
 * {@link PropertyMapper#map(ConfigurationPropertyName) map} the
 * {@link ConfigurationPropertyName} to one or more {@code String} based names. This
 * allows fast property resolution for well formed property sources.
 * <p>
 * When possible the {@link SpringIterableConfigurationPropertySource} will be used in
 * preference to this implementation since it supports full "relaxed" style resolution.
 *
 * @author Phillip Webb
 * @author Madhura Bhave
 * @see #from(PropertySource)
 * @see PropertyMapper
 * @see SpringIterableConfigurationPropertySource
 */
class SpringConfigurationPropertySource implements ConfigurationPropertySource {

	private static final ConfigurationPropertyName RANDOM = ConfigurationPropertyName.of("random");

	private final PropertySource<?> propertySource;

	private final PropertyMapper mapper;

	private final Function<ConfigurationPropertyName, ConfigurationPropertyState> containsDescendantOf;

	/**
	 * Create a new {@link SpringConfigurationPropertySource} implementation.
	 * @param propertySource the source property source
	 * @param mapper the property mapper
	 * @param containsDescendantOf function used to implement
	 * {@link #containsDescendantOf(ConfigurationPropertyName)} (may be {@code null})
	 */
	SpringConfigurationPropertySource(PropertySource<?> propertySource, PropertyMapper mapper,
			Function<ConfigurationPropertyName, ConfigurationPropertyState> containsDescendantOf) {
		Assert.notNull(propertySource, "PropertySource must not be null");
		Assert.notNull(mapper, "Mapper must not be null");
		this.propertySource = propertySource;
		this.mapper = (mapper instanceof DelegatingPropertyMapper) ? mapper : new DelegatingPropertyMapper(mapper);
		this.containsDescendantOf = (containsDescendantOf != null) ? containsDescendantOf
				: (n) -> ConfigurationPropertyState.UNKNOWN;
	}

	@Override
	public ConfigurationProperty getConfigurationProperty(ConfigurationPropertyName name) {
		PropertyMapping[] mappings = getMapper().map(name);
		return find(mappings, name);
	}

	@Override
	public ConfigurationPropertyState containsDescendantOf(ConfigurationPropertyName name) {
		return this.containsDescendantOf.apply(name);
	}

	@Override
	public Object getUnderlyingSource() {
		return this.propertySource;
	}

	protected final ConfigurationProperty find(PropertyMapping[] mappings, ConfigurationPropertyName name) {
		for (PropertyMapping candidate : mappings) {
			if (candidate.isApplicable(name)) {
				ConfigurationProperty result = find(candidate);
				if (result != null) {
					return result;
				}
			}
		}
		return null;
	}

	private ConfigurationProperty find(PropertyMapping mapping) {
		String propertySourceName = mapping.getPropertySourceName();
		Object value = getPropertySource().getProperty(propertySourceName);
		if (value == null) {
			return null;
		}
		ConfigurationPropertyName configurationPropertyName = mapping.getConfigurationPropertyName();
		Origin origin = PropertySourceOrigin.get(this.propertySource, propertySourceName);
		return ConfigurationProperty.of(configurationPropertyName, value, origin);
	}

	protected PropertySource<?> getPropertySource() {
		return this.propertySource;
	}

	protected final PropertyMapper getMapper() {
		return this.mapper;
	}

	@Override
	public String toString() {
		return this.propertySource.toString();
	}

	/**
	 * Create a new {@link SpringConfigurationPropertySource} for the specified
	 * {@link PropertySource}.
	 * @param source the source Spring {@link PropertySource}
	 * @return a {@link SpringConfigurationPropertySource} or
	 * {@link SpringIterableConfigurationPropertySource} instance
	 */
	static SpringConfigurationPropertySource from(PropertySource<?> source) {
		Assert.notNull(source, "Source must not be null");
		PropertyMapper mapper = getPropertyMapper(source);
		if (isFullEnumerable(source)) {
			return new SpringIterableConfigurationPropertySource((EnumerablePropertySource<?>) source, mapper);
		}
		return new SpringConfigurationPropertySource(source, mapper, getContainsDescendantOfForSource(source));
	}

	private static PropertyMapper getPropertyMapper(PropertySource<?> source) {
		if (source instanceof SystemEnvironmentPropertySource && hasSystemEnvironmentName(source)) {
			return new DelegatingPropertyMapper(SystemEnvironmentPropertyMapper.INSTANCE,
					DefaultPropertyMapper.INSTANCE);
		}
		return new DelegatingPropertyMapper(DefaultPropertyMapper.INSTANCE);
	}

	private static boolean hasSystemEnvironmentName(PropertySource<?> source) {
		String name = source.getName();
		return StandardEnvironment.SYSTEM_ENVIRONMENT_PROPERTY_SOURCE_NAME.equals(name)
				|| name.endsWith("-" + StandardEnvironment.SYSTEM_ENVIRONMENT_PROPERTY_SOURCE_NAME);
	}

	private static boolean isFullEnumerable(PropertySource<?> source) {
		PropertySource<?> rootSource = getRootSource(source);
		if (rootSource.getSource() instanceof Map) {
			// Check we're not security restricted
			try {
				((Map<?, ?>) rootSource.getSource()).size();
			}
			catch (UnsupportedOperationException ex) {
				return false;
			}
		}
		return (source instanceof EnumerablePropertySource);
	}

	private static PropertySource<?> getRootSource(PropertySource<?> source) {
		while (source.getSource() != null && source.getSource() instanceof PropertySource) {
			source = (PropertySource<?>) source.getSource();
		}
		return source;
	}

	private static Function<ConfigurationPropertyName, ConfigurationPropertyState> getContainsDescendantOfForSource(
			PropertySource<?> source) {
		if (source.getSource() instanceof Random) {
			return SpringConfigurationPropertySource::containsDescendantOfForRandom;
		}
		return null;
	}

	private static ConfigurationPropertyState containsDescendantOfForRandom(ConfigurationPropertyName name) {
		if (name.isAncestorOf(RANDOM) || name.equals(RANDOM)) {
			return ConfigurationPropertyState.PRESENT;
		}
		return ConfigurationPropertyState.ABSENT;
	}

	/**
	 * {@link PropertyMapper} that delegates to other {@link PropertyMapper}s and also
	 * swallows exceptions when the mapping fails.
	 */
	private static class DelegatingPropertyMapper implements PropertyMapper {

		private static final PropertyMapping[] NONE = {};

		private final PropertyMapper first;

		private final PropertyMapper second;

		DelegatingPropertyMapper(PropertyMapper first) {
			this(first, null);
		}

		DelegatingPropertyMapper(PropertyMapper first, PropertyMapper second) {
			this.first = first;
			this.second = second;
		}

		@Override
		public PropertyMapping[] map(ConfigurationPropertyName configurationPropertyName) {
			PropertyMapping[] first = map(this.first, configurationPropertyName);
			PropertyMapping[] second = map(this.second, configurationPropertyName);
			return merge(first, second);
		}

		private PropertyMapping[] map(PropertyMapper mapper, ConfigurationPropertyName configurationPropertyName) {
			try {
				return (mapper != null) ? mapper.map(configurationPropertyName) : NONE;
			}
			catch (Exception ex) {
				return NONE;
			}
		}

		@Override
		public PropertyMapping[] map(String propertySourceName) {
			PropertyMapping[] first = map(this.first, propertySourceName);
			PropertyMapping[] second = map(this.second, propertySourceName);
			return merge(first, second);
		}

		private PropertyMapping[] map(PropertyMapper mapper, String propertySourceName) {
			try {
				return (mapper != null) ? mapper.map(propertySourceName) : NONE;
			}
			catch (Exception ex) {
				return NONE;
			}
		}

		private PropertyMapping[] merge(PropertyMapping[] first, PropertyMapping[] second) {
			if (ObjectUtils.isEmpty(second)) {
				return first;
			}
			if (ObjectUtils.isEmpty(first)) {
				return second;
			}
			PropertyMapping[] merged = new PropertyMapping[first.length + second.length];
			System.arraycopy(first, 0, merged, 0, first.length);
			System.arraycopy(second, 0, merged, first.length, second.length);
			return merged;
		}

	}

}
=======
/*
 * Copyright 2012-2020 the original author or authors.
 *
 * Licensed under the Apache License, Version 2.0 (the "License");
 * you may not use this file except in compliance with the License.
 * You may obtain a copy of the License at
 *
 *      https://www.apache.org/licenses/LICENSE-2.0
 *
 * Unless required by applicable law or agreed to in writing, software
 * distributed under the License is distributed on an "AS IS" BASIS,
 * WITHOUT WARRANTIES OR CONDITIONS OF ANY KIND, either express or implied.
 * See the License for the specific language governing permissions and
 * limitations under the License.
 */

package org.springframework.boot.context.properties.source;

import java.util.Map;
import java.util.Random;

import org.springframework.boot.context.properties.source.ConfigurationPropertyName.Form;
import org.springframework.boot.origin.Origin;
import org.springframework.boot.origin.PropertySourceOrigin;
import org.springframework.core.env.EnumerablePropertySource;
import org.springframework.core.env.PropertySource;
import org.springframework.core.env.StandardEnvironment;
import org.springframework.core.env.SystemEnvironmentPropertySource;
import org.springframework.util.Assert;

/**
 * {@link ConfigurationPropertySource} backed by a non-enumerable Spring
 * {@link PropertySource} or a restricted {@link EnumerablePropertySource} implementation
 * (such as a security restricted {@code systemEnvironment} source). A
 * {@link PropertySource} is adapted with the help of a {@link PropertyMapper} which
 * provides the mapping rules for individual properties.
 * <p>
 * Each {@link ConfigurationPropertySource#getConfigurationProperty
 * getConfigurationProperty} call attempts to
 * {@link PropertyMapper#map(ConfigurationPropertyName) map} the
 * {@link ConfigurationPropertyName} to one or more {@code String} based names. This
 * allows fast property resolution for well formed property sources.
 * <p>
 * When possible the {@link SpringIterableConfigurationPropertySource} will be used in
 * preference to this implementation since it supports full "relaxed" style resolution.
 *
 * @author Phillip Webb
 * @author Madhura Bhave
 * @see #from(PropertySource)
 * @see PropertyMapper
 * @see SpringIterableConfigurationPropertySource
 */
class SpringConfigurationPropertySource implements ConfigurationPropertySource {

	private static final PropertyMapper[] DEFAULT_MAPPERS = { DefaultPropertyMapper.INSTANCE };

	private static final PropertyMapper[] SYSTEM_ENVIRONMENT_MAPPERS = { SystemEnvironmentPropertyMapper.INSTANCE,
			DefaultPropertyMapper.INSTANCE };

	private final PropertySource<?> propertySource;

	private final PropertyMapper[] mappers;

	/**
	 * Create a new {@link SpringConfigurationPropertySource} implementation.
	 * @param propertySource the source property source
	 * @param mappers the property mappers
	 */
	SpringConfigurationPropertySource(PropertySource<?> propertySource, PropertyMapper... mappers) {
		Assert.notNull(propertySource, "PropertySource must not be null");
		Assert.isTrue(mappers.length > 0, "Mappers must contain at least one item");
		this.propertySource = propertySource;
		this.mappers = mappers;
	}

	@Override
	public ConfigurationProperty getConfigurationProperty(ConfigurationPropertyName name) {
		if (name == null) {
			return null;
		}
		for (PropertyMapper mapper : this.mappers) {
			try {
				for (String candidate : mapper.map(name)) {
					Object value = getPropertySource().getProperty(candidate);
					if (value != null) {
						Origin origin = PropertySourceOrigin.get(getPropertySource(), candidate);
						return ConfigurationProperty.of(name, value, origin);
					}
				}
			}
			catch (Exception ex) {
			}
		}
		return null;
	}

	@Override
	public ConfigurationPropertyState containsDescendantOf(ConfigurationPropertyName name) {
		PropertySource<?> source = getPropertySource();
		if (source.getSource() instanceof Random) {
			return containsDescendantOfForRandom("random", name);
		}
		if (source.getSource() instanceof PropertySource<?>
				&& ((PropertySource<?>) source.getSource()).getSource() instanceof Random) {
			// Assume wrapped random sources use the source name as the prefix
			return containsDescendantOfForRandom(source.getName(), name);
		}
		return ConfigurationPropertyState.UNKNOWN;
	}

	private static ConfigurationPropertyState containsDescendantOfForRandom(String prefix,
			ConfigurationPropertyName name) {
		if (name.getNumberOfElements() > 1 && name.getElement(0, Form.DASHED).equals(prefix)) {
			return ConfigurationPropertyState.PRESENT;
		}
		return ConfigurationPropertyState.ABSENT;
	}

	@Override
	public Object getUnderlyingSource() {
		return this.propertySource;
	}

	protected PropertySource<?> getPropertySource() {
		return this.propertySource;
	}

	protected final PropertyMapper[] getMappers() {
		return this.mappers;
	}

	@Override
	public String toString() {
		return this.propertySource.toString();
	}

	/**
	 * Create a new {@link SpringConfigurationPropertySource} for the specified
	 * {@link PropertySource}.
	 * @param source the source Spring {@link PropertySource}
	 * @return a {@link SpringConfigurationPropertySource} or
	 * {@link SpringIterableConfigurationPropertySource} instance
	 */
	static SpringConfigurationPropertySource from(PropertySource<?> source) {
		Assert.notNull(source, "Source must not be null");
		PropertyMapper[] mappers = getPropertyMappers(source);
		if (isFullEnumerable(source)) {
			return new SpringIterableConfigurationPropertySource((EnumerablePropertySource<?>) source, mappers);
		}
		return new SpringConfigurationPropertySource(source, mappers);
	}

	private static PropertyMapper[] getPropertyMappers(PropertySource<?> source) {
		if (source instanceof SystemEnvironmentPropertySource && hasSystemEnvironmentName(source)) {
			return SYSTEM_ENVIRONMENT_MAPPERS;
		}
		return DEFAULT_MAPPERS;
	}

	private static boolean hasSystemEnvironmentName(PropertySource<?> source) {
		String name = source.getName();
		return StandardEnvironment.SYSTEM_ENVIRONMENT_PROPERTY_SOURCE_NAME.equals(name)
				|| name.endsWith("-" + StandardEnvironment.SYSTEM_ENVIRONMENT_PROPERTY_SOURCE_NAME);
	}

	private static boolean isFullEnumerable(PropertySource<?> source) {
		PropertySource<?> rootSource = getRootSource(source);
		if (rootSource.getSource() instanceof Map) {
			// Check we're not security restricted
			try {
				((Map<?, ?>) rootSource.getSource()).size();
			}
			catch (UnsupportedOperationException ex) {
				return false;
			}
		}
		return (source instanceof EnumerablePropertySource);
	}

	private static PropertySource<?> getRootSource(PropertySource<?> source) {
		while (source.getSource() != null && source.getSource() instanceof PropertySource) {
			source = (PropertySource<?>) source.getSource();
		}
		return source;
	}

}
>>>>>>> 6755b480
<|MERGE_RESOLUTION|>--- conflicted
+++ resolved
@@ -1,272 +1,3 @@
-<<<<<<< HEAD
-/*
- * Copyright 2012-2019 the original author or authors.
- *
- * Licensed under the Apache License, Version 2.0 (the "License");
- * you may not use this file except in compliance with the License.
- * You may obtain a copy of the License at
- *
- *      https://www.apache.org/licenses/LICENSE-2.0
- *
- * Unless required by applicable law or agreed to in writing, software
- * distributed under the License is distributed on an "AS IS" BASIS,
- * WITHOUT WARRANTIES OR CONDITIONS OF ANY KIND, either express or implied.
- * See the License for the specific language governing permissions and
- * limitations under the License.
- */
-
-package org.springframework.boot.context.properties.source;
-
-import java.util.Map;
-import java.util.Random;
-import java.util.function.Function;
-
-import org.springframework.boot.origin.Origin;
-import org.springframework.boot.origin.PropertySourceOrigin;
-import org.springframework.core.env.EnumerablePropertySource;
-import org.springframework.core.env.PropertySource;
-import org.springframework.core.env.StandardEnvironment;
-import org.springframework.core.env.SystemEnvironmentPropertySource;
-import org.springframework.util.Assert;
-import org.springframework.util.ObjectUtils;
-
-/**
- * {@link ConfigurationPropertySource} backed by a non-enumerable Spring
- * {@link PropertySource} or a restricted {@link EnumerablePropertySource} implementation
- * (such as a security restricted {@code systemEnvironment} source). A
- * {@link PropertySource} is adapted with the help of a {@link PropertyMapper} which
- * provides the mapping rules for individual properties.
- * <p>
- * Each {@link ConfigurationPropertySource#getConfigurationProperty
- * getConfigurationProperty} call attempts to
- * {@link PropertyMapper#map(ConfigurationPropertyName) map} the
- * {@link ConfigurationPropertyName} to one or more {@code String} based names. This
- * allows fast property resolution for well formed property sources.
- * <p>
- * When possible the {@link SpringIterableConfigurationPropertySource} will be used in
- * preference to this implementation since it supports full "relaxed" style resolution.
- *
- * @author Phillip Webb
- * @author Madhura Bhave
- * @see #from(PropertySource)
- * @see PropertyMapper
- * @see SpringIterableConfigurationPropertySource
- */
-class SpringConfigurationPropertySource implements ConfigurationPropertySource {
-
-	private static final ConfigurationPropertyName RANDOM = ConfigurationPropertyName.of("random");
-
-	private final PropertySource<?> propertySource;
-
-	private final PropertyMapper mapper;
-
-	private final Function<ConfigurationPropertyName, ConfigurationPropertyState> containsDescendantOf;
-
-	/**
-	 * Create a new {@link SpringConfigurationPropertySource} implementation.
-	 * @param propertySource the source property source
-	 * @param mapper the property mapper
-	 * @param containsDescendantOf function used to implement
-	 * {@link #containsDescendantOf(ConfigurationPropertyName)} (may be {@code null})
-	 */
-	SpringConfigurationPropertySource(PropertySource<?> propertySource, PropertyMapper mapper,
-			Function<ConfigurationPropertyName, ConfigurationPropertyState> containsDescendantOf) {
-		Assert.notNull(propertySource, "PropertySource must not be null");
-		Assert.notNull(mapper, "Mapper must not be null");
-		this.propertySource = propertySource;
-		this.mapper = (mapper instanceof DelegatingPropertyMapper) ? mapper : new DelegatingPropertyMapper(mapper);
-		this.containsDescendantOf = (containsDescendantOf != null) ? containsDescendantOf
-				: (n) -> ConfigurationPropertyState.UNKNOWN;
-	}
-
-	@Override
-	public ConfigurationProperty getConfigurationProperty(ConfigurationPropertyName name) {
-		PropertyMapping[] mappings = getMapper().map(name);
-		return find(mappings, name);
-	}
-
-	@Override
-	public ConfigurationPropertyState containsDescendantOf(ConfigurationPropertyName name) {
-		return this.containsDescendantOf.apply(name);
-	}
-
-	@Override
-	public Object getUnderlyingSource() {
-		return this.propertySource;
-	}
-
-	protected final ConfigurationProperty find(PropertyMapping[] mappings, ConfigurationPropertyName name) {
-		for (PropertyMapping candidate : mappings) {
-			if (candidate.isApplicable(name)) {
-				ConfigurationProperty result = find(candidate);
-				if (result != null) {
-					return result;
-				}
-			}
-		}
-		return null;
-	}
-
-	private ConfigurationProperty find(PropertyMapping mapping) {
-		String propertySourceName = mapping.getPropertySourceName();
-		Object value = getPropertySource().getProperty(propertySourceName);
-		if (value == null) {
-			return null;
-		}
-		ConfigurationPropertyName configurationPropertyName = mapping.getConfigurationPropertyName();
-		Origin origin = PropertySourceOrigin.get(this.propertySource, propertySourceName);
-		return ConfigurationProperty.of(configurationPropertyName, value, origin);
-	}
-
-	protected PropertySource<?> getPropertySource() {
-		return this.propertySource;
-	}
-
-	protected final PropertyMapper getMapper() {
-		return this.mapper;
-	}
-
-	@Override
-	public String toString() {
-		return this.propertySource.toString();
-	}
-
-	/**
-	 * Create a new {@link SpringConfigurationPropertySource} for the specified
-	 * {@link PropertySource}.
-	 * @param source the source Spring {@link PropertySource}
-	 * @return a {@link SpringConfigurationPropertySource} or
-	 * {@link SpringIterableConfigurationPropertySource} instance
-	 */
-	static SpringConfigurationPropertySource from(PropertySource<?> source) {
-		Assert.notNull(source, "Source must not be null");
-		PropertyMapper mapper = getPropertyMapper(source);
-		if (isFullEnumerable(source)) {
-			return new SpringIterableConfigurationPropertySource((EnumerablePropertySource<?>) source, mapper);
-		}
-		return new SpringConfigurationPropertySource(source, mapper, getContainsDescendantOfForSource(source));
-	}
-
-	private static PropertyMapper getPropertyMapper(PropertySource<?> source) {
-		if (source instanceof SystemEnvironmentPropertySource && hasSystemEnvironmentName(source)) {
-			return new DelegatingPropertyMapper(SystemEnvironmentPropertyMapper.INSTANCE,
-					DefaultPropertyMapper.INSTANCE);
-		}
-		return new DelegatingPropertyMapper(DefaultPropertyMapper.INSTANCE);
-	}
-
-	private static boolean hasSystemEnvironmentName(PropertySource<?> source) {
-		String name = source.getName();
-		return StandardEnvironment.SYSTEM_ENVIRONMENT_PROPERTY_SOURCE_NAME.equals(name)
-				|| name.endsWith("-" + StandardEnvironment.SYSTEM_ENVIRONMENT_PROPERTY_SOURCE_NAME);
-	}
-
-	private static boolean isFullEnumerable(PropertySource<?> source) {
-		PropertySource<?> rootSource = getRootSource(source);
-		if (rootSource.getSource() instanceof Map) {
-			// Check we're not security restricted
-			try {
-				((Map<?, ?>) rootSource.getSource()).size();
-			}
-			catch (UnsupportedOperationException ex) {
-				return false;
-			}
-		}
-		return (source instanceof EnumerablePropertySource);
-	}
-
-	private static PropertySource<?> getRootSource(PropertySource<?> source) {
-		while (source.getSource() != null && source.getSource() instanceof PropertySource) {
-			source = (PropertySource<?>) source.getSource();
-		}
-		return source;
-	}
-
-	private static Function<ConfigurationPropertyName, ConfigurationPropertyState> getContainsDescendantOfForSource(
-			PropertySource<?> source) {
-		if (source.getSource() instanceof Random) {
-			return SpringConfigurationPropertySource::containsDescendantOfForRandom;
-		}
-		return null;
-	}
-
-	private static ConfigurationPropertyState containsDescendantOfForRandom(ConfigurationPropertyName name) {
-		if (name.isAncestorOf(RANDOM) || name.equals(RANDOM)) {
-			return ConfigurationPropertyState.PRESENT;
-		}
-		return ConfigurationPropertyState.ABSENT;
-	}
-
-	/**
-	 * {@link PropertyMapper} that delegates to other {@link PropertyMapper}s and also
-	 * swallows exceptions when the mapping fails.
-	 */
-	private static class DelegatingPropertyMapper implements PropertyMapper {
-
-		private static final PropertyMapping[] NONE = {};
-
-		private final PropertyMapper first;
-
-		private final PropertyMapper second;
-
-		DelegatingPropertyMapper(PropertyMapper first) {
-			this(first, null);
-		}
-
-		DelegatingPropertyMapper(PropertyMapper first, PropertyMapper second) {
-			this.first = first;
-			this.second = second;
-		}
-
-		@Override
-		public PropertyMapping[] map(ConfigurationPropertyName configurationPropertyName) {
-			PropertyMapping[] first = map(this.first, configurationPropertyName);
-			PropertyMapping[] second = map(this.second, configurationPropertyName);
-			return merge(first, second);
-		}
-
-		private PropertyMapping[] map(PropertyMapper mapper, ConfigurationPropertyName configurationPropertyName) {
-			try {
-				return (mapper != null) ? mapper.map(configurationPropertyName) : NONE;
-			}
-			catch (Exception ex) {
-				return NONE;
-			}
-		}
-
-		@Override
-		public PropertyMapping[] map(String propertySourceName) {
-			PropertyMapping[] first = map(this.first, propertySourceName);
-			PropertyMapping[] second = map(this.second, propertySourceName);
-			return merge(first, second);
-		}
-
-		private PropertyMapping[] map(PropertyMapper mapper, String propertySourceName) {
-			try {
-				return (mapper != null) ? mapper.map(propertySourceName) : NONE;
-			}
-			catch (Exception ex) {
-				return NONE;
-			}
-		}
-
-		private PropertyMapping[] merge(PropertyMapping[] first, PropertyMapping[] second) {
-			if (ObjectUtils.isEmpty(second)) {
-				return first;
-			}
-			if (ObjectUtils.isEmpty(first)) {
-				return second;
-			}
-			PropertyMapping[] merged = new PropertyMapping[first.length + second.length];
-			System.arraycopy(first, 0, merged, 0, first.length);
-			System.arraycopy(second, 0, merged, first.length, second.length);
-			return merged;
-		}
-
-	}
-
-}
-=======
 /*
  * Copyright 2012-2020 the original author or authors.
  *
@@ -453,5 +184,4 @@
 		return source;
 	}
 
-}
->>>>>>> 6755b480
+}