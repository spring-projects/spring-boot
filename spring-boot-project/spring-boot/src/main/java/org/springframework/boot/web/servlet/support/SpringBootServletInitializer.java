<<<<<<< HEAD
/*
 * Copyright 2012-2019 the original author or authors.
 *
 * Licensed under the Apache License, Version 2.0 (the "License");
 * you may not use this file except in compliance with the License.
 * You may obtain a copy of the License at
 *
 *      https://www.apache.org/licenses/LICENSE-2.0
 *
 * Unless required by applicable law or agreed to in writing, software
 * distributed under the License is distributed on an "AS IS" BASIS,
 * WITHOUT WARRANTIES OR CONDITIONS OF ANY KIND, either express or implied.
 * See the License for the specific language governing permissions and
 * limitations under the License.
 */

package org.springframework.boot.web.servlet.support;

import java.util.Collections;

import javax.servlet.Filter;
import javax.servlet.Servlet;
import javax.servlet.ServletContext;
import javax.servlet.ServletContextEvent;
import javax.servlet.ServletException;

import org.apache.commons.logging.Log;
import org.apache.commons.logging.LogFactory;

import org.springframework.boot.SpringApplication;
import org.springframework.boot.builder.ParentContextApplicationContextInitializer;
import org.springframework.boot.builder.SpringApplicationBuilder;
import org.springframework.boot.context.event.ApplicationEnvironmentPreparedEvent;
import org.springframework.boot.web.servlet.ServletContextInitializer;
import org.springframework.boot.web.servlet.context.AnnotationConfigServletWebServerApplicationContext;
import org.springframework.context.ApplicationContext;
import org.springframework.context.ApplicationListener;
import org.springframework.context.annotation.Configuration;
import org.springframework.core.Ordered;
import org.springframework.core.annotation.MergedAnnotations;
import org.springframework.core.annotation.MergedAnnotations.SearchStrategy;
import org.springframework.core.env.ConfigurableEnvironment;
import org.springframework.util.Assert;
import org.springframework.web.WebApplicationInitializer;
import org.springframework.web.context.ConfigurableWebEnvironment;
import org.springframework.web.context.ContextLoaderListener;
import org.springframework.web.context.WebApplicationContext;

/**
 * An opinionated {@link WebApplicationInitializer} to run a {@link SpringApplication}
 * from a traditional WAR deployment. Binds {@link Servlet}, {@link Filter} and
 * {@link ServletContextInitializer} beans from the application context to the server.
 * <p>
 * To configure the application either override the
 * {@link #configure(SpringApplicationBuilder)} method (calling
 * {@link SpringApplicationBuilder#sources(Class...)}) or make the initializer itself a
 * {@code @Configuration}. If you are using {@link SpringBootServletInitializer} in
 * combination with other {@link WebApplicationInitializer WebApplicationInitializers} you
 * might also want to add an {@code @Ordered} annotation to configure a specific startup
 * order.
 * <p>
 * Note that a WebApplicationInitializer is only needed if you are building a war file and
 * deploying it. If you prefer to run an embedded web server then you won't need this at
 * all.
 *
 * @author Dave Syer
 * @author Phillip Webb
 * @author Andy Wilkinson
 * @since 2.0.0
 * @see #configure(SpringApplicationBuilder)
 */
public abstract class SpringBootServletInitializer implements WebApplicationInitializer {

	protected Log logger; // Don't initialize early

	private boolean registerErrorPageFilter = true;

	/**
	 * Set if the {@link ErrorPageFilter} should be registered. Set to {@code false} if
	 * error page mappings should be handled via the server and not Spring Boot.
	 * @param registerErrorPageFilter if the {@link ErrorPageFilter} should be registered.
	 */
	protected final void setRegisterErrorPageFilter(boolean registerErrorPageFilter) {
		this.registerErrorPageFilter = registerErrorPageFilter;
	}

	@Override
	public void onStartup(ServletContext servletContext) throws ServletException {
		// Logger initialization is deferred in case an ordered
		// LogServletContextInitializer is being used
		this.logger = LogFactory.getLog(getClass());
		WebApplicationContext rootAppContext = createRootApplicationContext(servletContext);
		if (rootAppContext != null) {
			servletContext.addListener(new ContextLoaderListener(rootAppContext) {
				@Override
				public void contextInitialized(ServletContextEvent event) {
					// no-op because the application context is already initialized
				}
			});
		}
		else {
			this.logger.debug("No ContextLoaderListener registered, as " + "createRootApplicationContext() did not "
					+ "return an application context");
		}
	}

	protected WebApplicationContext createRootApplicationContext(ServletContext servletContext) {
		SpringApplicationBuilder builder = createSpringApplicationBuilder();
		builder.main(getClass());
		ApplicationContext parent = getExistingRootWebApplicationContext(servletContext);
		if (parent != null) {
			this.logger.info("Root context already created (using as parent).");
			servletContext.setAttribute(WebApplicationContext.ROOT_WEB_APPLICATION_CONTEXT_ATTRIBUTE, null);
			builder.initializers(new ParentContextApplicationContextInitializer(parent));
		}
		builder.initializers(new ServletContextApplicationContextInitializer(servletContext));
		builder.contextClass(AnnotationConfigServletWebServerApplicationContext.class);
		builder = configure(builder);
		builder.listeners(new WebEnvironmentPropertySourceInitializer(servletContext));
		SpringApplication application = builder.build();
		if (application.getAllSources().isEmpty()
				&& MergedAnnotations.from(getClass(), SearchStrategy.EXHAUSTIVE).isPresent(Configuration.class)) {
			application.addPrimarySources(Collections.singleton(getClass()));
		}
		Assert.state(!application.getAllSources().isEmpty(),
				"No SpringApplication sources have been defined. Either override the "
						+ "configure method or add an @Configuration annotation");
		// Ensure error pages are registered
		if (this.registerErrorPageFilter) {
			application.addPrimarySources(Collections.singleton(ErrorPageFilterConfiguration.class));
		}
		return run(application);
	}

	/**
	 * Returns the {@code SpringApplicationBuilder} that is used to configure and create
	 * the {@link SpringApplication}. The default implementation returns a new
	 * {@code SpringApplicationBuilder} in its default state.
	 * @return the {@code SpringApplicationBuilder}.
	 * @since 1.3.0
	 */
	protected SpringApplicationBuilder createSpringApplicationBuilder() {
		return new SpringApplicationBuilder();
	}

	/**
	 * Called to run a fully configured {@link SpringApplication}.
	 * @param application the application to run
	 * @return the {@link WebApplicationContext}
	 */
	protected WebApplicationContext run(SpringApplication application) {
		return (WebApplicationContext) application.run();
	}

	private ApplicationContext getExistingRootWebApplicationContext(ServletContext servletContext) {
		Object context = servletContext.getAttribute(WebApplicationContext.ROOT_WEB_APPLICATION_CONTEXT_ATTRIBUTE);
		if (context instanceof ApplicationContext) {
			return (ApplicationContext) context;
		}
		return null;
	}

	/**
	 * Configure the application. Normally all you would need to do is to add sources
	 * (e.g. config classes) because other settings have sensible defaults. You might
	 * choose (for instance) to add default command line arguments, or set an active
	 * Spring profile.
	 * @param builder a builder for the application context
	 * @return the application builder
	 * @see SpringApplicationBuilder
	 */
	protected SpringApplicationBuilder configure(SpringApplicationBuilder builder) {
		return builder;
	}

	private static final class WebEnvironmentPropertySourceInitializer
			implements ApplicationListener<ApplicationEnvironmentPreparedEvent>, Ordered {

		private final ServletContext servletContext;

		private WebEnvironmentPropertySourceInitializer(ServletContext servletContext) {
			this.servletContext = servletContext;
		}

		@Override
		public void onApplicationEvent(ApplicationEnvironmentPreparedEvent event) {
			ConfigurableEnvironment environment = event.getEnvironment();
			if (environment instanceof ConfigurableWebEnvironment) {
				((ConfigurableWebEnvironment) environment).initPropertySources(this.servletContext, null);
			}
		}

		@Override
		public int getOrder() {
			return Ordered.HIGHEST_PRECEDENCE;
		}

	}

}
=======
/*
 * Copyright 2012-2020 the original author or authors.
 *
 * Licensed under the Apache License, Version 2.0 (the "License");
 * you may not use this file except in compliance with the License.
 * You may obtain a copy of the License at
 *
 *      https://www.apache.org/licenses/LICENSE-2.0
 *
 * Unless required by applicable law or agreed to in writing, software
 * distributed under the License is distributed on an "AS IS" BASIS,
 * WITHOUT WARRANTIES OR CONDITIONS OF ANY KIND, either express or implied.
 * See the License for the specific language governing permissions and
 * limitations under the License.
 */

package org.springframework.boot.web.servlet.support;

import java.sql.Driver;
import java.sql.DriverManager;
import java.sql.SQLException;
import java.util.Collections;

import javax.servlet.Filter;
import javax.servlet.Servlet;
import javax.servlet.ServletContext;
import javax.servlet.ServletContextEvent;
import javax.servlet.ServletException;

import org.apache.commons.logging.Log;
import org.apache.commons.logging.LogFactory;

import org.springframework.boot.SpringApplication;
import org.springframework.boot.builder.ParentContextApplicationContextInitializer;
import org.springframework.boot.builder.SpringApplicationBuilder;
import org.springframework.boot.context.event.ApplicationEnvironmentPreparedEvent;
import org.springframework.boot.web.servlet.ServletContextInitializer;
import org.springframework.boot.web.servlet.context.AnnotationConfigServletWebServerApplicationContext;
import org.springframework.context.ApplicationContext;
import org.springframework.context.ApplicationListener;
import org.springframework.context.annotation.Configuration;
import org.springframework.core.Ordered;
import org.springframework.core.annotation.MergedAnnotations;
import org.springframework.core.annotation.MergedAnnotations.SearchStrategy;
import org.springframework.core.env.ConfigurableEnvironment;
import org.springframework.util.Assert;
import org.springframework.web.WebApplicationInitializer;
import org.springframework.web.context.ConfigurableWebEnvironment;
import org.springframework.web.context.ContextLoaderListener;
import org.springframework.web.context.WebApplicationContext;

/**
 * An opinionated {@link WebApplicationInitializer} to run a {@link SpringApplication}
 * from a traditional WAR deployment. Binds {@link Servlet}, {@link Filter} and
 * {@link ServletContextInitializer} beans from the application context to the server.
 * <p>
 * To configure the application either override the
 * {@link #configure(SpringApplicationBuilder)} method (calling
 * {@link SpringApplicationBuilder#sources(Class...)}) or make the initializer itself a
 * {@code @Configuration}. If you are using {@link SpringBootServletInitializer} in
 * combination with other {@link WebApplicationInitializer WebApplicationInitializers} you
 * might also want to add an {@code @Ordered} annotation to configure a specific startup
 * order.
 * <p>
 * Note that a WebApplicationInitializer is only needed if you are building a war file and
 * deploying it. If you prefer to run an embedded web server then you won't need this at
 * all.
 *
 * @author Dave Syer
 * @author Phillip Webb
 * @author Andy Wilkinson
 * @since 2.0.0
 * @see #configure(SpringApplicationBuilder)
 */
public abstract class SpringBootServletInitializer implements WebApplicationInitializer {

	protected Log logger; // Don't initialize early

	private boolean registerErrorPageFilter = true;

	/**
	 * Set if the {@link ErrorPageFilter} should be registered. Set to {@code false} if
	 * error page mappings should be handled via the server and not Spring Boot.
	 * @param registerErrorPageFilter if the {@link ErrorPageFilter} should be registered.
	 */
	protected final void setRegisterErrorPageFilter(boolean registerErrorPageFilter) {
		this.registerErrorPageFilter = registerErrorPageFilter;
	}

	@Override
	public void onStartup(ServletContext servletContext) throws ServletException {
		// Logger initialization is deferred in case an ordered
		// LogServletContextInitializer is being used
		this.logger = LogFactory.getLog(getClass());
		WebApplicationContext rootApplicationContext = createRootApplicationContext(servletContext);
		if (rootApplicationContext != null) {
			servletContext.addListener(new SpringBootContextLoaderListener(rootApplicationContext, servletContext));
		}
		else {
			this.logger.debug("No ContextLoaderListener registered, as createRootApplicationContext() did not "
					+ "return an application context");
		}
	}

	/**
	 * Deregisters the JDBC drivers that were registered by the application represented by
	 * the given {@code servletContext}. The default implementation
	 * {@link DriverManager#deregisterDriver(Driver) deregisters} every {@link Driver}
	 * that was loaded by the {@link ServletContext#getClassLoader web application's class
	 * loader}.
	 * @param servletContext the web application's servlet context
	 * @since 2.3.0
	 */
	protected void deregisterJdbcDrivers(ServletContext servletContext) {
		for (Driver driver : Collections.list(DriverManager.getDrivers())) {
			if (driver.getClass().getClassLoader() == servletContext.getClassLoader()) {
				try {
					DriverManager.deregisterDriver(driver);
				}
				catch (SQLException ex) {
					// Continue
				}
			}
		}
	}

	protected WebApplicationContext createRootApplicationContext(ServletContext servletContext) {
		SpringApplicationBuilder builder = createSpringApplicationBuilder();
		builder.main(getClass());
		ApplicationContext parent = getExistingRootWebApplicationContext(servletContext);
		if (parent != null) {
			this.logger.info("Root context already created (using as parent).");
			servletContext.setAttribute(WebApplicationContext.ROOT_WEB_APPLICATION_CONTEXT_ATTRIBUTE, null);
			builder.initializers(new ParentContextApplicationContextInitializer(parent));
		}
		builder.initializers(new ServletContextApplicationContextInitializer(servletContext));
		builder.contextFactory((webApplicationType) -> new AnnotationConfigServletWebServerApplicationContext());
		builder = configure(builder);
		builder.listeners(new WebEnvironmentPropertySourceInitializer(servletContext));
		SpringApplication application = builder.build();
		if (application.getAllSources().isEmpty()
				&& MergedAnnotations.from(getClass(), SearchStrategy.TYPE_HIERARCHY).isPresent(Configuration.class)) {
			application.addPrimarySources(Collections.singleton(getClass()));
		}
		Assert.state(!application.getAllSources().isEmpty(),
				"No SpringApplication sources have been defined. Either override the "
						+ "configure method or add an @Configuration annotation");
		// Ensure error pages are registered
		if (this.registerErrorPageFilter) {
			application.addPrimarySources(Collections.singleton(ErrorPageFilterConfiguration.class));
		}
		application.setRegisterShutdownHook(false);
		return run(application);
	}

	/**
	 * Returns the {@code SpringApplicationBuilder} that is used to configure and create
	 * the {@link SpringApplication}. The default implementation returns a new
	 * {@code SpringApplicationBuilder} in its default state.
	 * @return the {@code SpringApplicationBuilder}.
	 * @since 1.3.0
	 */
	protected SpringApplicationBuilder createSpringApplicationBuilder() {
		return new SpringApplicationBuilder();
	}

	/**
	 * Called to run a fully configured {@link SpringApplication}.
	 * @param application the application to run
	 * @return the {@link WebApplicationContext}
	 */
	protected WebApplicationContext run(SpringApplication application) {
		return (WebApplicationContext) application.run();
	}

	private ApplicationContext getExistingRootWebApplicationContext(ServletContext servletContext) {
		Object context = servletContext.getAttribute(WebApplicationContext.ROOT_WEB_APPLICATION_CONTEXT_ATTRIBUTE);
		if (context instanceof ApplicationContext) {
			return (ApplicationContext) context;
		}
		return null;
	}

	/**
	 * Configure the application. Normally all you would need to do is to add sources
	 * (e.g. config classes) because other settings have sensible defaults. You might
	 * choose (for instance) to add default command line arguments, or set an active
	 * Spring profile.
	 * @param builder a builder for the application context
	 * @return the application builder
	 * @see SpringApplicationBuilder
	 */
	protected SpringApplicationBuilder configure(SpringApplicationBuilder builder) {
		return builder;
	}

	/**
	 * {@link ApplicationListener} to trigger
	 * {@link ConfigurableWebEnvironment#initPropertySources(ServletContext, javax.servlet.ServletConfig)}.
	 */
	private static final class WebEnvironmentPropertySourceInitializer
			implements ApplicationListener<ApplicationEnvironmentPreparedEvent>, Ordered {

		private final ServletContext servletContext;

		private WebEnvironmentPropertySourceInitializer(ServletContext servletContext) {
			this.servletContext = servletContext;
		}

		@Override
		public void onApplicationEvent(ApplicationEnvironmentPreparedEvent event) {
			ConfigurableEnvironment environment = event.getEnvironment();
			if (environment instanceof ConfigurableWebEnvironment) {
				((ConfigurableWebEnvironment) environment).initPropertySources(this.servletContext, null);
			}
		}

		@Override
		public int getOrder() {
			return Ordered.HIGHEST_PRECEDENCE;
		}

	}

	/**
	 * {@link ContextLoaderListener} for the initialized context.
	 */
	private class SpringBootContextLoaderListener extends ContextLoaderListener {

		private final ServletContext servletContext;

		SpringBootContextLoaderListener(WebApplicationContext applicationContext, ServletContext servletContext) {
			super(applicationContext);
			this.servletContext = servletContext;
		}

		@Override
		public void contextInitialized(ServletContextEvent event) {
			// no-op because the application context is already initialized
		}

		@Override
		public void contextDestroyed(ServletContextEvent event) {
			try {
				super.contextDestroyed(event);
			}
			finally {
				// Use original context so that the classloader can be accessed
				deregisterJdbcDrivers(this.servletContext);
			}
		}

	}

}
>>>>>>> 6755b480
<|MERGE_RESOLUTION|>--- conflicted
+++ resolved
@@ -1,6 +1,5 @@
-<<<<<<< HEAD
 /*
- * Copyright 2012-2019 the original author or authors.
+ * Copyright 2012-2020 the original author or authors.
  *
  * Licensed under the Apache License, Version 2.0 (the "License");
  * you may not use this file except in compliance with the License.
@@ -17,6 +16,9 @@
 
 package org.springframework.boot.web.servlet.support;
 
+import java.sql.Driver;
+import java.sql.DriverManager;
+import java.sql.SQLException;
 import java.util.Collections;
 
 import javax.servlet.Filter;
@@ -90,210 +92,6 @@
 		// Logger initialization is deferred in case an ordered
 		// LogServletContextInitializer is being used
 		this.logger = LogFactory.getLog(getClass());
-		WebApplicationContext rootAppContext = createRootApplicationContext(servletContext);
-		if (rootAppContext != null) {
-			servletContext.addListener(new ContextLoaderListener(rootAppContext) {
-				@Override
-				public void contextInitialized(ServletContextEvent event) {
-					// no-op because the application context is already initialized
-				}
-			});
-		}
-		else {
-			this.logger.debug("No ContextLoaderListener registered, as " + "createRootApplicationContext() did not "
-					+ "return an application context");
-		}
-	}
-
-	protected WebApplicationContext createRootApplicationContext(ServletContext servletContext) {
-		SpringApplicationBuilder builder = createSpringApplicationBuilder();
-		builder.main(getClass());
-		ApplicationContext parent = getExistingRootWebApplicationContext(servletContext);
-		if (parent != null) {
-			this.logger.info("Root context already created (using as parent).");
-			servletContext.setAttribute(WebApplicationContext.ROOT_WEB_APPLICATION_CONTEXT_ATTRIBUTE, null);
-			builder.initializers(new ParentContextApplicationContextInitializer(parent));
-		}
-		builder.initializers(new ServletContextApplicationContextInitializer(servletContext));
-		builder.contextClass(AnnotationConfigServletWebServerApplicationContext.class);
-		builder = configure(builder);
-		builder.listeners(new WebEnvironmentPropertySourceInitializer(servletContext));
-		SpringApplication application = builder.build();
-		if (application.getAllSources().isEmpty()
-				&& MergedAnnotations.from(getClass(), SearchStrategy.EXHAUSTIVE).isPresent(Configuration.class)) {
-			application.addPrimarySources(Collections.singleton(getClass()));
-		}
-		Assert.state(!application.getAllSources().isEmpty(),
-				"No SpringApplication sources have been defined. Either override the "
-						+ "configure method or add an @Configuration annotation");
-		// Ensure error pages are registered
-		if (this.registerErrorPageFilter) {
-			application.addPrimarySources(Collections.singleton(ErrorPageFilterConfiguration.class));
-		}
-		return run(application);
-	}
-
-	/**
-	 * Returns the {@code SpringApplicationBuilder} that is used to configure and create
-	 * the {@link SpringApplication}. The default implementation returns a new
-	 * {@code SpringApplicationBuilder} in its default state.
-	 * @return the {@code SpringApplicationBuilder}.
-	 * @since 1.3.0
-	 */
-	protected SpringApplicationBuilder createSpringApplicationBuilder() {
-		return new SpringApplicationBuilder();
-	}
-
-	/**
-	 * Called to run a fully configured {@link SpringApplication}.
-	 * @param application the application to run
-	 * @return the {@link WebApplicationContext}
-	 */
-	protected WebApplicationContext run(SpringApplication application) {
-		return (WebApplicationContext) application.run();
-	}
-
-	private ApplicationContext getExistingRootWebApplicationContext(ServletContext servletContext) {
-		Object context = servletContext.getAttribute(WebApplicationContext.ROOT_WEB_APPLICATION_CONTEXT_ATTRIBUTE);
-		if (context instanceof ApplicationContext) {
-			return (ApplicationContext) context;
-		}
-		return null;
-	}
-
-	/**
-	 * Configure the application. Normally all you would need to do is to add sources
-	 * (e.g. config classes) because other settings have sensible defaults. You might
-	 * choose (for instance) to add default command line arguments, or set an active
-	 * Spring profile.
-	 * @param builder a builder for the application context
-	 * @return the application builder
-	 * @see SpringApplicationBuilder
-	 */
-	protected SpringApplicationBuilder configure(SpringApplicationBuilder builder) {
-		return builder;
-	}
-
-	private static final class WebEnvironmentPropertySourceInitializer
-			implements ApplicationListener<ApplicationEnvironmentPreparedEvent>, Ordered {
-
-		private final ServletContext servletContext;
-
-		private WebEnvironmentPropertySourceInitializer(ServletContext servletContext) {
-			this.servletContext = servletContext;
-		}
-
-		@Override
-		public void onApplicationEvent(ApplicationEnvironmentPreparedEvent event) {
-			ConfigurableEnvironment environment = event.getEnvironment();
-			if (environment instanceof ConfigurableWebEnvironment) {
-				((ConfigurableWebEnvironment) environment).initPropertySources(this.servletContext, null);
-			}
-		}
-
-		@Override
-		public int getOrder() {
-			return Ordered.HIGHEST_PRECEDENCE;
-		}
-
-	}
-
-}
-=======
-/*
- * Copyright 2012-2020 the original author or authors.
- *
- * Licensed under the Apache License, Version 2.0 (the "License");
- * you may not use this file except in compliance with the License.
- * You may obtain a copy of the License at
- *
- *      https://www.apache.org/licenses/LICENSE-2.0
- *
- * Unless required by applicable law or agreed to in writing, software
- * distributed under the License is distributed on an "AS IS" BASIS,
- * WITHOUT WARRANTIES OR CONDITIONS OF ANY KIND, either express or implied.
- * See the License for the specific language governing permissions and
- * limitations under the License.
- */
-
-package org.springframework.boot.web.servlet.support;
-
-import java.sql.Driver;
-import java.sql.DriverManager;
-import java.sql.SQLException;
-import java.util.Collections;
-
-import javax.servlet.Filter;
-import javax.servlet.Servlet;
-import javax.servlet.ServletContext;
-import javax.servlet.ServletContextEvent;
-import javax.servlet.ServletException;
-
-import org.apache.commons.logging.Log;
-import org.apache.commons.logging.LogFactory;
-
-import org.springframework.boot.SpringApplication;
-import org.springframework.boot.builder.ParentContextApplicationContextInitializer;
-import org.springframework.boot.builder.SpringApplicationBuilder;
-import org.springframework.boot.context.event.ApplicationEnvironmentPreparedEvent;
-import org.springframework.boot.web.servlet.ServletContextInitializer;
-import org.springframework.boot.web.servlet.context.AnnotationConfigServletWebServerApplicationContext;
-import org.springframework.context.ApplicationContext;
-import org.springframework.context.ApplicationListener;
-import org.springframework.context.annotation.Configuration;
-import org.springframework.core.Ordered;
-import org.springframework.core.annotation.MergedAnnotations;
-import org.springframework.core.annotation.MergedAnnotations.SearchStrategy;
-import org.springframework.core.env.ConfigurableEnvironment;
-import org.springframework.util.Assert;
-import org.springframework.web.WebApplicationInitializer;
-import org.springframework.web.context.ConfigurableWebEnvironment;
-import org.springframework.web.context.ContextLoaderListener;
-import org.springframework.web.context.WebApplicationContext;
-
-/**
- * An opinionated {@link WebApplicationInitializer} to run a {@link SpringApplication}
- * from a traditional WAR deployment. Binds {@link Servlet}, {@link Filter} and
- * {@link ServletContextInitializer} beans from the application context to the server.
- * <p>
- * To configure the application either override the
- * {@link #configure(SpringApplicationBuilder)} method (calling
- * {@link SpringApplicationBuilder#sources(Class...)}) or make the initializer itself a
- * {@code @Configuration}. If you are using {@link SpringBootServletInitializer} in
- * combination with other {@link WebApplicationInitializer WebApplicationInitializers} you
- * might also want to add an {@code @Ordered} annotation to configure a specific startup
- * order.
- * <p>
- * Note that a WebApplicationInitializer is only needed if you are building a war file and
- * deploying it. If you prefer to run an embedded web server then you won't need this at
- * all.
- *
- * @author Dave Syer
- * @author Phillip Webb
- * @author Andy Wilkinson
- * @since 2.0.0
- * @see #configure(SpringApplicationBuilder)
- */
-public abstract class SpringBootServletInitializer implements WebApplicationInitializer {
-
-	protected Log logger; // Don't initialize early
-
-	private boolean registerErrorPageFilter = true;
-
-	/**
-	 * Set if the {@link ErrorPageFilter} should be registered. Set to {@code false} if
-	 * error page mappings should be handled via the server and not Spring Boot.
-	 * @param registerErrorPageFilter if the {@link ErrorPageFilter} should be registered.
-	 */
-	protected final void setRegisterErrorPageFilter(boolean registerErrorPageFilter) {
-		this.registerErrorPageFilter = registerErrorPageFilter;
-	}
-
-	@Override
-	public void onStartup(ServletContext servletContext) throws ServletException {
-		// Logger initialization is deferred in case an ordered
-		// LogServletContextInitializer is being used
-		this.logger = LogFactory.getLog(getClass());
 		WebApplicationContext rootApplicationContext = createRootApplicationContext(servletContext);
 		if (rootApplicationContext != null) {
 			servletContext.addListener(new SpringBootContextLoaderListener(rootApplicationContext, servletContext));
@@ -454,5 +252,4 @@
 
 	}
 
-}
->>>>>>> 6755b480
+}