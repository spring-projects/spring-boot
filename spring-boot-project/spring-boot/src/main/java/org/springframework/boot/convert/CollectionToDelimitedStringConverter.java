--- conflicted
+++ resolved
@@ -1,91 +1,3 @@
-<<<<<<< HEAD
-/*
- * Copyright 2012-2019 the original author or authors.
- *
- * Licensed under the Apache License, Version 2.0 (the "License");
- * you may not use this file except in compliance with the License.
- * You may obtain a copy of the License at
- *
- *      https://www.apache.org/licenses/LICENSE-2.0
- *
- * Unless required by applicable law or agreed to in writing, software
- * distributed under the License is distributed on an "AS IS" BASIS,
- * WITHOUT WARRANTIES OR CONDITIONS OF ANY KIND, either express or implied.
- * See the License for the specific language governing permissions and
- * limitations under the License.
- */
-
-package org.springframework.boot.convert;
-
-import java.util.Collection;
-import java.util.Collections;
-import java.util.Set;
-import java.util.stream.Collectors;
-
-import org.springframework.core.convert.ConversionService;
-import org.springframework.core.convert.TypeDescriptor;
-import org.springframework.core.convert.converter.ConditionalGenericConverter;
-
-/**
- * Converts a Collection to a delimited String.
- *
- * @author Phillip Webb
- */
-final class CollectionToDelimitedStringConverter implements ConditionalGenericConverter {
-
-	private final ConversionService conversionService;
-
-	CollectionToDelimitedStringConverter(ConversionService conversionService) {
-		this.conversionService = conversionService;
-	}
-
-	@Override
-	public Set<ConvertiblePair> getConvertibleTypes() {
-		return Collections.singleton(new ConvertiblePair(Collection.class, String.class));
-	}
-
-	@Override
-	public boolean matches(TypeDescriptor sourceType, TypeDescriptor targetType) {
-		TypeDescriptor sourceElementType = sourceType.getElementTypeDescriptor();
-		if (targetType == null || sourceElementType == null) {
-			return true;
-		}
-		if (this.conversionService.canConvert(sourceElementType, targetType)
-				|| sourceElementType.getType().isAssignableFrom(targetType.getType())) {
-			return true;
-		}
-		return false;
-	}
-
-	@Override
-	public Object convert(Object source, TypeDescriptor sourceType, TypeDescriptor targetType) {
-		if (source == null) {
-			return null;
-		}
-		Collection<?> sourceCollection = (Collection<?>) source;
-		return convert(sourceCollection, sourceType, targetType);
-	}
-
-	private Object convert(Collection<?> source, TypeDescriptor sourceType, TypeDescriptor targetType) {
-		if (source.isEmpty()) {
-			return "";
-		}
-		return source.stream().map((element) -> convertElement(element, sourceType, targetType))
-				.collect(Collectors.joining(getDelimiter(sourceType)));
-	}
-
-	private CharSequence getDelimiter(TypeDescriptor sourceType) {
-		Delimiter annotation = sourceType.getAnnotation(Delimiter.class);
-		return (annotation != null) ? annotation.value() : ",";
-	}
-
-	private String convertElement(Object element, TypeDescriptor sourceType, TypeDescriptor targetType) {
-		return String.valueOf(
-				this.conversionService.convert(element, sourceType.elementTypeDescriptor(element), targetType));
-	}
-
-}
-=======
 /*
  * Copyright 2012-2019 the original author or authors.
  *
@@ -168,5 +80,4 @@
 				this.conversionService.convert(element, sourceType.elementTypeDescriptor(element), targetType));
 	}
 
-}
->>>>>>> 6755b480
+}