<<<<<<< HEAD
/*
 * Copyright 2012-2018 the original author or authors.
 *
 * Licensed under the Apache License, Version 2.0 (the "License");
 * you may not use this file except in compliance with the License.
 * You may obtain a copy of the License at
 *
 *      https://www.apache.org/licenses/LICENSE-2.0
 *
 * Unless required by applicable law or agreed to in writing, software
 * distributed under the License is distributed on an "AS IS" BASIS,
 * WITHOUT WARRANTIES OR CONDITIONS OF ANY KIND, either express or implied.
 * See the License for the specific language governing permissions and
 * limitations under the License.
 */

package org.springframework.boot.web.context;

import org.springframework.boot.web.server.WebServer;
import org.springframework.context.ApplicationContext;

/**
 * Interface to be implemented by {@link ApplicationContext application contexts} that
 * create and manage the lifecycle of an embedded {@link WebServer}.
 *
 * @author Phillip Webb
 * @since 2.0.0
 */
public interface WebServerApplicationContext extends ApplicationContext {

	/**
	 * Returns the {@link WebServer} that was created by the context or {@code null} if
	 * the server has not yet been created.
	 * @return the web server
	 */
	WebServer getWebServer();

	/**
	 * Returns the namespace of the web server application context or {@code null} if no
	 * namespace has been set. Used for disambiguation when multiple web servers are
	 * running in the same application (for example a management context running on a
	 * different port).
	 * @return the server namespace
	 */
	String getServerNamespace();

}
=======
/*
 * Copyright 2012-2019 the original author or authors.
 *
 * Licensed under the Apache License, Version 2.0 (the "License");
 * you may not use this file except in compliance with the License.
 * You may obtain a copy of the License at
 *
 *      https://www.apache.org/licenses/LICENSE-2.0
 *
 * Unless required by applicable law or agreed to in writing, software
 * distributed under the License is distributed on an "AS IS" BASIS,
 * WITHOUT WARRANTIES OR CONDITIONS OF ANY KIND, either express or implied.
 * See the License for the specific language governing permissions and
 * limitations under the License.
 */

package org.springframework.boot.web.context;

import org.springframework.boot.web.server.WebServer;
import org.springframework.context.ApplicationContext;
import org.springframework.util.ObjectUtils;

/**
 * Interface to be implemented by {@link ApplicationContext application contexts} that
 * create and manage the lifecycle of an embedded {@link WebServer}.
 *
 * @author Phillip Webb
 * @since 2.0.0
 */
public interface WebServerApplicationContext extends ApplicationContext {

	/**
	 * Returns the {@link WebServer} that was created by the context or {@code null} if
	 * the server has not yet been created.
	 * @return the web server
	 */
	WebServer getWebServer();

	/**
	 * Returns the namespace of the web server application context or {@code null} if no
	 * namespace has been set. Used for disambiguation when multiple web servers are
	 * running in the same application (for example a management context running on a
	 * different port).
	 * @return the server namespace
	 */
	String getServerNamespace();

	/**
	 * Returns {@code true} if the specified context is a
	 * {@link WebServerApplicationContext} with a matching server namespace.
	 * @param context the context to check
	 * @param serverNamespace the server namespace to match against
	 * @return {@code true} if the server namespace of the context matches
	 * @since 2.1.8
	 */
	static boolean hasServerNamespace(ApplicationContext context, String serverNamespace) {
		return (context instanceof WebServerApplicationContext) && ObjectUtils
				.nullSafeEquals(((WebServerApplicationContext) context).getServerNamespace(), serverNamespace);
	}

}
>>>>>>> 6755b480
<|MERGE_RESOLUTION|>--- conflicted
+++ resolved
@@ -1,52 +1,3 @@
-<<<<<<< HEAD
-/*
- * Copyright 2012-2018 the original author or authors.
- *
- * Licensed under the Apache License, Version 2.0 (the "License");
- * you may not use this file except in compliance with the License.
- * You may obtain a copy of the License at
- *
- *      https://www.apache.org/licenses/LICENSE-2.0
- *
- * Unless required by applicable law or agreed to in writing, software
- * distributed under the License is distributed on an "AS IS" BASIS,
- * WITHOUT WARRANTIES OR CONDITIONS OF ANY KIND, either express or implied.
- * See the License for the specific language governing permissions and
- * limitations under the License.
- */
-
-package org.springframework.boot.web.context;
-
-import org.springframework.boot.web.server.WebServer;
-import org.springframework.context.ApplicationContext;
-
-/**
- * Interface to be implemented by {@link ApplicationContext application contexts} that
- * create and manage the lifecycle of an embedded {@link WebServer}.
- *
- * @author Phillip Webb
- * @since 2.0.0
- */
-public interface WebServerApplicationContext extends ApplicationContext {
-
-	/**
-	 * Returns the {@link WebServer} that was created by the context or {@code null} if
-	 * the server has not yet been created.
-	 * @return the web server
-	 */
-	WebServer getWebServer();
-
-	/**
-	 * Returns the namespace of the web server application context or {@code null} if no
-	 * namespace has been set. Used for disambiguation when multiple web servers are
-	 * running in the same application (for example a management context running on a
-	 * different port).
-	 * @return the server namespace
-	 */
-	String getServerNamespace();
-
-}
-=======
 /*
  * Copyright 2012-2019 the original author or authors.
  *
@@ -107,5 +58,4 @@
 				.nullSafeEquals(((WebServerApplicationContext) context).getServerNamespace(), serverNamespace);
 	}
 
-}
->>>>>>> 6755b480
+}