--- conflicted
+++ resolved
@@ -1,150 +1,3 @@
-<<<<<<< HEAD
-/*
- * Copyright 2012-2019 the original author or authors.
- *
- * Licensed under the Apache License, Version 2.0 (the "License");
- * you may not use this file except in compliance with the License.
- * You may obtain a copy of the License at
- *
- *      https://www.apache.org/licenses/LICENSE-2.0
- *
- * Unless required by applicable law or agreed to in writing, software
- * distributed under the License is distributed on an "AS IS" BASIS,
- * WITHOUT WARRANTIES OR CONDITIONS OF ANY KIND, either express or implied.
- * See the License for the specific language governing permissions and
- * limitations under the License.
- */
-
-package org.springframework.boot.info;
-
-import java.time.Instant;
-import java.util.Iterator;
-import java.util.Map;
-import java.util.Properties;
-
-import org.springframework.core.env.PropertiesPropertySource;
-import org.springframework.core.env.PropertySource;
-import org.springframework.util.Assert;
-
-/**
- * Base class for components exposing unstructured data with dedicated methods for well
- * known keys.
- *
- * @author Stephane Nicoll
- * @since 1.4.0
- */
-public class InfoProperties implements Iterable<InfoProperties.Entry> {
-
-	private final Properties entries;
-
-	/**
-	 * Create an instance with the specified entries.
-	 * @param entries the information to expose
-	 */
-	public InfoProperties(Properties entries) {
-		Assert.notNull(entries, "Entries must not be null");
-		this.entries = copy(entries);
-	}
-
-	/**
-	 * Return the value of the specified property or {@code null}.
-	 * @param key the key of the property
-	 * @return the property value
-	 */
-	public String get(String key) {
-		return this.entries.getProperty(key);
-	}
-
-	/**
-	 * Return the value of the specified property as an {@link Instant} or {@code null} if
-	 * the value is not a valid {@link Long} representation of an epoch time.
-	 * @param key the key of the property
-	 * @return the property value
-	 */
-	public Instant getInstant(String key) {
-		String s = get(key);
-		if (s != null) {
-			try {
-				return Instant.ofEpochMilli(Long.parseLong(s));
-			}
-			catch (NumberFormatException ex) {
-				// Not valid epoch time
-			}
-		}
-		return null;
-	}
-
-	@Override
-	public Iterator<Entry> iterator() {
-		return new PropertiesIterator(this.entries);
-	}
-
-	/**
-	 * Return a {@link PropertySource} of this instance.
-	 * @return a {@link PropertySource}
-	 */
-	public PropertySource<?> toPropertySource() {
-		return new PropertiesPropertySource(getClass().getSimpleName(), copy(this.entries));
-	}
-
-	private Properties copy(Properties properties) {
-		Properties copy = new Properties();
-		copy.putAll(properties);
-		return copy;
-	}
-
-	private final class PropertiesIterator implements Iterator<Entry> {
-
-		private final Iterator<Map.Entry<Object, Object>> iterator;
-
-		private PropertiesIterator(Properties properties) {
-			this.iterator = properties.entrySet().iterator();
-		}
-
-		@Override
-		public boolean hasNext() {
-			return this.iterator.hasNext();
-		}
-
-		@Override
-		public Entry next() {
-			Map.Entry<Object, Object> entry = this.iterator.next();
-			return new Entry((String) entry.getKey(), (String) entry.getValue());
-		}
-
-		@Override
-		public void remove() {
-			throw new UnsupportedOperationException("InfoProperties are immutable.");
-		}
-
-	}
-
-	/**
-	 * Property entry.
-	 */
-	public final class Entry {
-
-		private final String key;
-
-		private final String value;
-
-		private Entry(String key, String value) {
-			this.key = key;
-			this.value = value;
-		}
-
-		public String getKey() {
-			return this.key;
-		}
-
-		public String getValue() {
-			return this.value;
-		}
-
-	}
-
-}
-=======
 /*
  * Copyright 2012-2020 the original author or authors.
  *
@@ -289,5 +142,4 @@
 
 	}
 
-}
->>>>>>> 6755b480
+}