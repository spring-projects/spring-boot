--- conflicted
+++ resolved
@@ -1,112 +1,3 @@
-<<<<<<< HEAD
-/*
- * Copyright 2012-2019 the original author or authors.
- *
- * Licensed under the Apache License, Version 2.0 (the "License");
- * you may not use this file except in compliance with the License.
- * You may obtain a copy of the License at
- *
- *      https://www.apache.org/licenses/LICENSE-2.0
- *
- * Unless required by applicable law or agreed to in writing, software
- * distributed under the License is distributed on an "AS IS" BASIS,
- * WITHOUT WARRANTIES OR CONDITIONS OF ANY KIND, either express or implied.
- * See the License for the specific language governing permissions and
- * limitations under the License.
- */
-
-package org.springframework.boot;
-
-import java.util.ArrayList;
-import java.util.Collection;
-import java.util.List;
-
-import org.apache.commons.logging.Log;
-
-import org.springframework.context.ConfigurableApplicationContext;
-import org.springframework.core.env.ConfigurableEnvironment;
-import org.springframework.util.ReflectionUtils;
-
-/**
- * A collection of {@link SpringApplicationRunListener}.
- *
- * @author Phillip Webb
- */
-class SpringApplicationRunListeners {
-
-	private final Log log;
-
-	private final List<SpringApplicationRunListener> listeners;
-
-	SpringApplicationRunListeners(Log log, Collection<? extends SpringApplicationRunListener> listeners) {
-		this.log = log;
-		this.listeners = new ArrayList<>(listeners);
-	}
-
-	void starting() {
-		for (SpringApplicationRunListener listener : this.listeners) {
-			listener.starting();
-		}
-	}
-
-	void environmentPrepared(ConfigurableEnvironment environment) {
-		for (SpringApplicationRunListener listener : this.listeners) {
-			listener.environmentPrepared(environment);
-		}
-	}
-
-	void contextPrepared(ConfigurableApplicationContext context) {
-		for (SpringApplicationRunListener listener : this.listeners) {
-			listener.contextPrepared(context);
-		}
-	}
-
-	void contextLoaded(ConfigurableApplicationContext context) {
-		for (SpringApplicationRunListener listener : this.listeners) {
-			listener.contextLoaded(context);
-		}
-	}
-
-	void started(ConfigurableApplicationContext context) {
-		for (SpringApplicationRunListener listener : this.listeners) {
-			listener.started(context);
-		}
-	}
-
-	void running(ConfigurableApplicationContext context) {
-		for (SpringApplicationRunListener listener : this.listeners) {
-			listener.running(context);
-		}
-	}
-
-	void failed(ConfigurableApplicationContext context, Throwable exception) {
-		for (SpringApplicationRunListener listener : this.listeners) {
-			callFailedListener(listener, context, exception);
-		}
-	}
-
-	private void callFailedListener(SpringApplicationRunListener listener, ConfigurableApplicationContext context,
-			Throwable exception) {
-		try {
-			listener.failed(context, exception);
-		}
-		catch (Throwable ex) {
-			if (exception == null) {
-				ReflectionUtils.rethrowRuntimeException(ex);
-			}
-			if (this.log.isDebugEnabled()) {
-				this.log.error("Error handling failed", ex);
-			}
-			else {
-				String message = ex.getMessage();
-				message = (message != null) ? message : "no error message";
-				this.log.warn("Error handling failed (" + message + ")");
-			}
-		}
-	}
-
-}
-=======
 /*
  * Copyright 2012-2020 the original author or authors.
  *
@@ -230,5 +121,4 @@
 		step.end();
 	}
 
-}
->>>>>>> 6755b480
+}