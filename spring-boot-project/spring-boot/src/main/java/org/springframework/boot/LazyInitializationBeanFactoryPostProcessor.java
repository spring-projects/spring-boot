<<<<<<< HEAD
/*
 * Copyright 2012-2019 the original author or authors.
 *
 * Licensed under the Apache License, Version 2.0 (the "License");
 * you may not use this file except in compliance with the License.
 * You may obtain a copy of the License at
 *
 *      https://www.apache.org/licenses/LICENSE-2.0
 *
 * Unless required by applicable law or agreed to in writing, software
 * distributed under the License is distributed on an "AS IS" BASIS,
 * WITHOUT WARRANTIES OR CONDITIONS OF ANY KIND, either express or implied.
 * See the License for the specific language governing permissions and
 * limitations under the License.
 */

package org.springframework.boot;

import org.springframework.beans.BeansException;
import org.springframework.beans.factory.config.BeanDefinition;
import org.springframework.beans.factory.config.BeanFactoryPostProcessor;
import org.springframework.beans.factory.config.ConfigurableListableBeanFactory;
import org.springframework.beans.factory.support.AbstractBeanDefinition;
import org.springframework.core.Ordered;

/**
 * {@link BeanFactoryPostProcessor} to set the lazy attribute on bean definition.
 *
 * @author Andy Wilkinson
 * @author Madhura Bhave
 * @since 2.2.0
 */
public final class LazyInitializationBeanFactoryPostProcessor implements BeanFactoryPostProcessor, Ordered {

	@Override
	public void postProcessBeanFactory(ConfigurableListableBeanFactory beanFactory) throws BeansException {
		for (String name : beanFactory.getBeanDefinitionNames()) {
			BeanDefinition beanDefinition = beanFactory.getBeanDefinition(name);
			if (beanDefinition instanceof AbstractBeanDefinition) {
				Boolean lazyInit = ((AbstractBeanDefinition) beanDefinition).getLazyInit();
				if (lazyInit != null && !lazyInit) {
					continue;
				}
			}
			beanDefinition.setLazyInit(true);
		}
	}

	@Override
	public int getOrder() {
		return Ordered.HIGHEST_PRECEDENCE;
	}

}
=======
/*
 * Copyright 2012-2019 the original author or authors.
 *
 * Licensed under the Apache License, Version 2.0 (the "License");
 * you may not use this file except in compliance with the License.
 * You may obtain a copy of the License at
 *
 *      https://www.apache.org/licenses/LICENSE-2.0
 *
 * Unless required by applicable law or agreed to in writing, software
 * distributed under the License is distributed on an "AS IS" BASIS,
 * WITHOUT WARRANTIES OR CONDITIONS OF ANY KIND, either express or implied.
 * See the License for the specific language governing permissions and
 * limitations under the License.
 */

package org.springframework.boot;

import java.util.Collection;

import org.springframework.beans.BeansException;
import org.springframework.beans.factory.NoSuchBeanDefinitionException;
import org.springframework.beans.factory.config.BeanDefinition;
import org.springframework.beans.factory.config.BeanFactoryPostProcessor;
import org.springframework.beans.factory.config.ConfigurableListableBeanFactory;
import org.springframework.beans.factory.support.AbstractBeanDefinition;
import org.springframework.core.Ordered;

/**
 * {@link BeanFactoryPostProcessor} to set lazy-init on bean definitions that are not
 * {@link LazyInitializationExcludeFilter excluded} and have not already had a value
 * explicitly set.
 *
 * @author Andy Wilkinson
 * @author Madhura Bhave
 * @author Tyler Van Gorder
 * @author Phillip Webb
 * @since 2.2.0
 * @see LazyInitializationExcludeFilter
 */
public final class LazyInitializationBeanFactoryPostProcessor implements BeanFactoryPostProcessor, Ordered {

	@Override
	public void postProcessBeanFactory(ConfigurableListableBeanFactory beanFactory) throws BeansException {
		// Take care not to force the eager init of factory beans when getting filters
		Collection<LazyInitializationExcludeFilter> filters = beanFactory
				.getBeansOfType(LazyInitializationExcludeFilter.class, false, false).values();
		for (String beanName : beanFactory.getBeanDefinitionNames()) {
			BeanDefinition beanDefinition = beanFactory.getBeanDefinition(beanName);
			if (beanDefinition instanceof AbstractBeanDefinition) {
				postProcess(beanFactory, filters, beanName, (AbstractBeanDefinition) beanDefinition);
			}
		}
	}

	private void postProcess(ConfigurableListableBeanFactory beanFactory,
			Collection<LazyInitializationExcludeFilter> filters, String beanName,
			AbstractBeanDefinition beanDefinition) {
		Boolean lazyInit = beanDefinition.getLazyInit();
		if (lazyInit != null) {
			return;
		}
		Class<?> beanType = getBeanType(beanFactory, beanName);
		if (!isExcluded(filters, beanName, beanDefinition, beanType)) {
			beanDefinition.setLazyInit(true);
		}
	}

	private Class<?> getBeanType(ConfigurableListableBeanFactory beanFactory, String beanName) {
		try {
			return beanFactory.getType(beanName, false);
		}
		catch (NoSuchBeanDefinitionException ex) {
			return null;
		}
	}

	private boolean isExcluded(Collection<LazyInitializationExcludeFilter> filters, String beanName,
			AbstractBeanDefinition beanDefinition, Class<?> beanType) {
		if (beanType != null) {
			for (LazyInitializationExcludeFilter filter : filters) {
				if (filter.isExcluded(beanName, beanDefinition, beanType)) {
					return true;
				}
			}
		}
		return false;
	}

	@Override
	public int getOrder() {
		return Ordered.HIGHEST_PRECEDENCE;
	}

}
>>>>>>> 6755b480
<|MERGE_RESOLUTION|>--- conflicted
+++ resolved
@@ -1,59 +1,3 @@
-<<<<<<< HEAD
-/*
- * Copyright 2012-2019 the original author or authors.
- *
- * Licensed under the Apache License, Version 2.0 (the "License");
- * you may not use this file except in compliance with the License.
- * You may obtain a copy of the License at
- *
- *      https://www.apache.org/licenses/LICENSE-2.0
- *
- * Unless required by applicable law or agreed to in writing, software
- * distributed under the License is distributed on an "AS IS" BASIS,
- * WITHOUT WARRANTIES OR CONDITIONS OF ANY KIND, either express or implied.
- * See the License for the specific language governing permissions and
- * limitations under the License.
- */
-
-package org.springframework.boot;
-
-import org.springframework.beans.BeansException;
-import org.springframework.beans.factory.config.BeanDefinition;
-import org.springframework.beans.factory.config.BeanFactoryPostProcessor;
-import org.springframework.beans.factory.config.ConfigurableListableBeanFactory;
-import org.springframework.beans.factory.support.AbstractBeanDefinition;
-import org.springframework.core.Ordered;
-
-/**
- * {@link BeanFactoryPostProcessor} to set the lazy attribute on bean definition.
- *
- * @author Andy Wilkinson
- * @author Madhura Bhave
- * @since 2.2.0
- */
-public final class LazyInitializationBeanFactoryPostProcessor implements BeanFactoryPostProcessor, Ordered {
-
-	@Override
-	public void postProcessBeanFactory(ConfigurableListableBeanFactory beanFactory) throws BeansException {
-		for (String name : beanFactory.getBeanDefinitionNames()) {
-			BeanDefinition beanDefinition = beanFactory.getBeanDefinition(name);
-			if (beanDefinition instanceof AbstractBeanDefinition) {
-				Boolean lazyInit = ((AbstractBeanDefinition) beanDefinition).getLazyInit();
-				if (lazyInit != null && !lazyInit) {
-					continue;
-				}
-			}
-			beanDefinition.setLazyInit(true);
-		}
-	}
-
-	@Override
-	public int getOrder() {
-		return Ordered.HIGHEST_PRECEDENCE;
-	}
-
-}
-=======
 /*
  * Copyright 2012-2019 the original author or authors.
  *
@@ -148,5 +92,4 @@
 		return Ordered.HIGHEST_PRECEDENCE;
 	}
 
-}
->>>>>>> 6755b480
+}