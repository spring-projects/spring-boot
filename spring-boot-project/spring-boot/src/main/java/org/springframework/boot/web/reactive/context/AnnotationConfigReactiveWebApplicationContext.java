--- conflicted
+++ resolved
@@ -1,333 +1,3 @@
-<<<<<<< HEAD
-/*
- * Copyright 2012-2019 the original author or authors.
- *
- * Licensed under the Apache License, Version 2.0 (the "License");
- * you may not use this file except in compliance with the License.
- * You may obtain a copy of the License at
- *
- *      https://www.apache.org/licenses/LICENSE-2.0
- *
- * Unless required by applicable law or agreed to in writing, software
- * distributed under the License is distributed on an "AS IS" BASIS,
- * WITHOUT WARRANTIES OR CONDITIONS OF ANY KIND, either express or implied.
- * See the License for the specific language governing permissions and
- * limitations under the License.
- */
-
-package org.springframework.boot.web.reactive.context;
-
-import org.springframework.beans.factory.support.BeanNameGenerator;
-import org.springframework.beans.factory.support.DefaultListableBeanFactory;
-import org.springframework.context.annotation.AnnotatedBeanDefinitionReader;
-import org.springframework.context.annotation.AnnotationConfigApplicationContext;
-import org.springframework.context.annotation.ClassPathBeanDefinitionScanner;
-import org.springframework.context.annotation.Configuration;
-import org.springframework.context.annotation.ImportResource;
-import org.springframework.context.annotation.ScopeMetadataResolver;
-import org.springframework.core.env.ConfigurableEnvironment;
-import org.springframework.core.io.Resource;
-import org.springframework.lang.Nullable;
-import org.springframework.stereotype.Component;
-
-/**
- * {@link ConfigurableReactiveWebApplicationContext} that accepts annotated classes as
- * input - in particular {@link Configuration @Configuration}-annotated classes, but also
- * plain {@link Component @Component} classes and JSR-330 compliant classes using
- * {@code javax.inject} annotations. Allows for registering classes one by one (specifying
- * class names as config location) as well as for classpath scanning (specifying base
- * packages as config location).
- * <p>
- * Note: In case of multiple {@code @Configuration} classes, later {@code @Bean}
- * definitions will override ones defined in earlier loaded files. This can be leveraged
- * to deliberately override certain bean definitions via an extra Configuration class.
- *
- * @author Phillip Webb
- * @author Stephane Nicoll
- * @since 2.0.0
- * @see AnnotationConfigApplicationContext
- */
-public class AnnotationConfigReactiveWebApplicationContext extends AnnotationConfigApplicationContext
-		implements ConfigurableReactiveWebApplicationContext {
-
-	/**
-	 * Create a new AnnotationConfigReactiveWebApplicationContext that needs to be
-	 * populated through {@link #register} calls and then manually {@linkplain #refresh
-	 * refreshed}.
-	 */
-	public AnnotationConfigReactiveWebApplicationContext() {
-	}
-
-	/**
-	 * Create a new AnnotationConfigApplicationContext with the given
-	 * DefaultListableBeanFactory.
-	 * @param beanFactory the DefaultListableBeanFactory instance to use for this context
-	 * @since 2.2.0
-	 */
-	public AnnotationConfigReactiveWebApplicationContext(DefaultListableBeanFactory beanFactory) {
-		super(beanFactory);
-	}
-
-	/**
-	 * Create a new AnnotationConfigApplicationContext, deriving bean definitions from the
-	 * given annotated classes and automatically refreshing the context.
-	 * @param annotatedClasses one or more annotated classes, e.g.
-	 * {@link Configuration @Configuration} classes
-	 * @since 2.2.0
-	 */
-	public AnnotationConfigReactiveWebApplicationContext(Class<?>... annotatedClasses) {
-		super(annotatedClasses);
-	}
-
-	/**
-	 * Create a new AnnotationConfigApplicationContext, scanning for bean definitions in
-	 * the given packages and automatically refreshing the context.
-	 * @param basePackages the packages to check for annotated classes
-	 * @since 2.2.0
-	 */
-	public AnnotationConfigReactiveWebApplicationContext(String... basePackages) {
-		super(basePackages);
-	}
-
-	@Override
-	protected ConfigurableEnvironment createEnvironment() {
-		return new StandardReactiveWebEnvironment();
-	}
-
-	@Override
-	protected Resource getResourceByPath(String path) {
-		// We must be careful not to expose classpath resources
-		return new FilteredReactiveWebContextResource(path);
-	}
-
-	/**
-	 * Return the custom {@link BeanNameGenerator} for use with
-	 * {@link AnnotatedBeanDefinitionReader} and/or
-	 * {@link ClassPathBeanDefinitionScanner}, if any.
-	 * @return the bean name generator
-	 * @deprecated since 2.2.0 since this class no longer extends
-	 * {@code AbstractRefreshableConfigApplicationContext}
-	 */
-	@Deprecated
-	protected final BeanNameGenerator getBeanNameGenerator() {
-		throw new UnsupportedOperationException();
-	}
-
-	/**
-	 * Return the custom {@link ScopeMetadataResolver} for use with
-	 * {@link AnnotatedBeanDefinitionReader} and/or
-	 * {@link ClassPathBeanDefinitionScanner}, if any.
-	 * @return the scope metadata resolver
-	 * @deprecated since 2.2.0 since this class no longer extends
-	 * {@code AbstractRefreshableConfigApplicationContext}
-	 */
-	@Deprecated
-	protected ScopeMetadataResolver getScopeMetadataResolver() {
-		throw new UnsupportedOperationException();
-	}
-
-	/**
-	 * Register a {@link org.springframework.beans.factory.config.BeanDefinition} for any
-	 * classes specified by {@link #register(Class...)} and scan any packages specified by
-	 * {@link #scan(String...)}.
-	 * <p>
-	 * For any values specified by {@link #setConfigLocation(String)} or
-	 * {@link #setConfigLocations(String[])}, attempt first to load each location as a
-	 * class, registering a {@code BeanDefinition} if class loading is successful, and if
-	 * class loading fails (i.e. a {@code ClassNotFoundException} is raised), assume the
-	 * value is a package and attempt to scan it for annotated classes.
-	 * <p>
-	 * Enables the default set of annotation configuration post processors, such that
-	 * {@code @Autowired}, {@code @Required}, and associated annotations can be used.
-	 * <p>
-	 * Configuration class bean definitions are registered with generated bean definition
-	 * names unless the {@code value} attribute is provided to the stereotype annotation.
-	 * @param beanFactory the bean factory to load bean definitions into
-	 * @see #register(Class...)
-	 * @see #scan(String...)
-	 * @see #setConfigLocation(String)
-	 * @see #setConfigLocations(String[])
-	 * @see AnnotatedBeanDefinitionReader
-	 * @see ClassPathBeanDefinitionScanner
-	 * @deprecated since 2.2.0 since this class no longer extends
-	 * {@code AbstractRefreshableConfigApplicationContext}
-	 */
-	@Deprecated
-	protected void loadBeanDefinitions(DefaultListableBeanFactory beanFactory) {
-		throw new UnsupportedOperationException();
-	}
-
-	/**
-	 * Build an {@link AnnotatedBeanDefinitionReader} for the given bean factory.
-	 * <p>
-	 * This should be pre-configured with the {@code Environment} (if desired) but not
-	 * with a {@code BeanNameGenerator} or {@code ScopeMetadataResolver} yet.
-	 * @param beanFactory the bean factory to load bean definitions into
-	 * @return the annotated bean definition reader
-	 * @see #getEnvironment()
-	 * @see #getBeanNameGenerator()
-	 * @see #getScopeMetadataResolver()
-	 * @deprecated since 2.2.0 since this class no longer extends
-	 * {@code AbstractRefreshableConfigApplicationContext}
-	 */
-	@Deprecated
-	protected AnnotatedBeanDefinitionReader getAnnotatedBeanDefinitionReader(DefaultListableBeanFactory beanFactory) {
-		throw new UnsupportedOperationException();
-	}
-
-	/**
-	 * Build a {@link ClassPathBeanDefinitionScanner} for the given bean factory.
-	 * <p>
-	 * This should be pre-configured with the {@code Environment} (if desired) but not
-	 * with a {@code BeanNameGenerator} or {@code ScopeMetadataResolver} yet.
-	 * @param beanFactory the bean factory to load bean definitions into
-	 * @return the class path bean definition scanner
-	 * @see #getEnvironment()
-	 * @see #getBeanNameGenerator()
-	 * @see #getScopeMetadataResolver()
-	 * @deprecated since 2.2.0 since this class no longer extends
-	 * {@code AbstractRefreshableConfigApplicationContext}
-	 */
-	@Deprecated
-	protected ClassPathBeanDefinitionScanner getClassPathBeanDefinitionScanner(DefaultListableBeanFactory beanFactory) {
-		throw new UnsupportedOperationException();
-	}
-
-	/**
-	 * Set the config locations for this application context in init-param style, i.e.
-	 * with distinct locations separated by commas, semicolons or whitespace.
-	 * <p>
-	 * If not set, the implementation may use a default as appropriate.
-	 * @param location the config location
-	 * @deprecated since 2.2.0 since this class no longer extends
-	 * {@code AbstractRefreshableConfigApplicationContext}. Use
-	 * {@link ImportResource @ImportResource} instead.
-	 */
-	@Deprecated
-	public void setConfigLocation(String location) {
-		throw new UnsupportedOperationException();
-	}
-
-	/**
-	 * Set the config locations for this application context.
-	 * <p>
-	 * If not set, the implementation may use a default as appropriate.
-	 * @param locations the config locations
-	 * @deprecated since 2.2.0 since this class no longer extends
-	 * {@code AbstractRefreshableConfigApplicationContext}. Use
-	 * {@link ImportResource @ImportResource} instead.
-	 */
-	@Deprecated
-	public void setConfigLocations(@Nullable String... locations) {
-		throw new UnsupportedOperationException();
-	}
-
-	/**
-	 * Return an array of resource locations, referring to the XML bean definition files
-	 * that this context should be built with. Can also include location patterns, which
-	 * will get resolved via a ResourcePatternResolver.
-	 * <p>
-	 * The default implementation returns {@code null}. Subclasses can override this to
-	 * provide a set of resource locations to load bean definitions from.
-	 * @return an array of resource locations, or {@code null} if none
-	 * @see #getResources
-	 * @see #getResourcePatternResolver
-	 * @deprecated since 2.2.0 since this class no longer extends
-	 * {@code AbstractRefreshableConfigApplicationContext}.
-	 */
-	@Deprecated
-	protected String[] getConfigLocations() {
-		throw new UnsupportedOperationException();
-	}
-
-	/**
-	 * Return the default config locations to use, for the case where no explicit config
-	 * locations have been specified.
-	 * <p>
-	 * The default implementation returns {@code null}, requiring explicit config
-	 * locations.
-	 * @return an array of default config locations, if any
-	 * @see #setConfigLocations
-	 * @deprecated since 2.2.0 since this class no longer extends
-	 * {@code AbstractRefreshableConfigApplicationContext}.
-	 */
-	@Deprecated
-	protected String[] getDefaultConfigLocations() {
-		throw new UnsupportedOperationException();
-	}
-
-	/**
-	 * Resolve the given path, replacing placeholders with corresponding environment
-	 * property values if necessary. Applied to config locations.
-	 * @param path the original file path
-	 * @return the resolved file path
-	 * @see org.springframework.core.env.Environment#resolveRequiredPlaceholders(String)
-	 * @deprecated since 2.2.0 since this class no longer extends
-	 * {@code AbstractRefreshableConfigApplicationContext}.
-	 */
-	@Deprecated
-	protected String resolvePath(String path) {
-		throw new UnsupportedOperationException();
-	}
-
-	/**
-	 * Determine whether this context currently holds a bean factory, i.e. has been
-	 * refreshed at least once and not been closed yet.
-	 * @return {@code true} if the context holds a bean factory
-	 * @deprecated since 2.2.0 since this class no longer extends
-	 * {@code AbstractRefreshableConfigApplicationContext}.
-	 */
-	@Deprecated
-	protected final boolean hasBeanFactory() {
-		return true;
-	}
-
-	/**
-	 * Create an internal bean factory for this context. Called for each
-	 * {@link #refresh()} attempt.
-	 * <p>
-	 * The default implementation creates a
-	 * {@link org.springframework.beans.factory.support.DefaultListableBeanFactory} with
-	 * the {@linkplain #getInternalParentBeanFactory() internal bean factory} of this
-	 * context's parent as parent bean factory. Can be overridden in subclasses, for
-	 * example to customize DefaultListableBeanFactory's settings.
-	 * @return the bean factory for this context
-	 * @see org.springframework.beans.factory.support.DefaultListableBeanFactory#setAllowBeanDefinitionOverriding
-	 * @see org.springframework.beans.factory.support.DefaultListableBeanFactory#setAllowEagerClassLoading
-	 * @see org.springframework.beans.factory.support.DefaultListableBeanFactory#setAllowCircularReferences
-	 * @see org.springframework.beans.factory.support.DefaultListableBeanFactory#setAllowRawInjectionDespiteWrapping
-	 * @deprecated since 2.2.0 since this class no longer extends
-	 * {@code AbstractRefreshableConfigApplicationContext}.
-	 */
-	@Deprecated
-	protected DefaultListableBeanFactory createBeanFactory() {
-		throw new UnsupportedOperationException();
-	}
-
-	/**
-	 * Customize the internal bean factory used by this context. Called for each
-	 * {@link #refresh()} attempt.
-	 * <p>
-	 * The default implementation applies this context's
-	 * {@linkplain #setAllowBeanDefinitionOverriding "allowBeanDefinitionOverriding"} and
-	 * {@linkplain #setAllowCircularReferences "allowCircularReferences"} settings, if
-	 * specified. Can be overridden in subclasses to customize any of
-	 * {@link DefaultListableBeanFactory}'s settings.
-	 * @param beanFactory the newly created bean factory for this context
-	 * @see DefaultListableBeanFactory#setAllowBeanDefinitionOverriding
-	 * @see DefaultListableBeanFactory#setAllowCircularReferences
-	 * @see DefaultListableBeanFactory#setAllowRawInjectionDespiteWrapping
-	 * @see DefaultListableBeanFactory#setAllowEagerClassLoading
-	 * @deprecated since 2.2.0 since this class no longer extends
-	 * {@code AbstractRefreshableConfigApplicationContext}.
-	 */
-	@Deprecated
-	protected void customizeBeanFactory(DefaultListableBeanFactory beanFactory) {
-		throw new UnsupportedOperationException();
-	}
-
-}
-=======
 /*
  * Copyright 2012-2020 the original author or authors.
  *
@@ -423,5 +93,4 @@
 		return new FilteredReactiveWebContextResource(path);
 	}
 
-}
->>>>>>> 6755b480
+}