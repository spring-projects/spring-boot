--- conflicted
+++ resolved
@@ -1,110 +1,3 @@
-<<<<<<< HEAD
-/*
- * Copyright 2012-2019 the original author or authors.
- *
- * Licensed under the Apache License, Version 2.0 (the "License");
- * you may not use this file except in compliance with the License.
- * You may obtain a copy of the License at
- *
- *      https://www.apache.org/licenses/LICENSE-2.0
- *
- * Unless required by applicable law or agreed to in writing, software
- * distributed under the License is distributed on an "AS IS" BASIS,
- * WITHOUT WARRANTIES OR CONDITIONS OF ANY KIND, either express or implied.
- * See the License for the specific language governing permissions and
- * limitations under the License.
- */
-
-package org.springframework.boot.jdbc;
-
-import javax.annotation.PostConstruct;
-import javax.sql.DataSource;
-
-import org.springframework.core.io.ResourceLoader;
-import org.springframework.jdbc.datasource.init.DatabasePopulatorUtils;
-import org.springframework.jdbc.datasource.init.ResourceDatabasePopulator;
-import org.springframework.jdbc.support.JdbcUtils;
-import org.springframework.jdbc.support.MetaDataAccessException;
-import org.springframework.util.Assert;
-
-/**
- * Base class used for {@link DataSource} initialization.
- *
- * @author Vedran Pavic
- * @author Stephane Nicoll
- * @since 1.5.0
- */
-public abstract class AbstractDataSourceInitializer {
-
-	private static final String PLATFORM_PLACEHOLDER = "@@platform@@";
-
-	private final DataSource dataSource;
-
-	private final ResourceLoader resourceLoader;
-
-	protected AbstractDataSourceInitializer(DataSource dataSource, ResourceLoader resourceLoader) {
-		Assert.notNull(dataSource, "DataSource must not be null");
-		Assert.notNull(resourceLoader, "ResourceLoader must not be null");
-		this.dataSource = dataSource;
-		this.resourceLoader = resourceLoader;
-	}
-
-	@PostConstruct
-	protected void initialize() {
-		if (!isEnabled()) {
-			return;
-		}
-		ResourceDatabasePopulator populator = new ResourceDatabasePopulator();
-		String schemaLocation = getSchemaLocation();
-		if (schemaLocation.contains(PLATFORM_PLACEHOLDER)) {
-			String platform = getDatabaseName();
-			schemaLocation = schemaLocation.replace(PLATFORM_PLACEHOLDER, platform);
-		}
-		populator.addScript(this.resourceLoader.getResource(schemaLocation));
-		populator.setContinueOnError(true);
-		customize(populator);
-		DatabasePopulatorUtils.execute(populator, this.dataSource);
-	}
-
-	private boolean isEnabled() {
-		if (getMode() == DataSourceInitializationMode.NEVER) {
-			return false;
-		}
-		if (getMode() == DataSourceInitializationMode.EMBEDDED
-				&& !EmbeddedDatabaseConnection.isEmbedded(this.dataSource)) {
-			return false;
-		}
-		return true;
-	}
-
-	/**
-	 * Customize the {@link ResourceDatabasePopulator}.
-	 * @param populator the configured database populator
-	 */
-	protected void customize(ResourceDatabasePopulator populator) {
-	}
-
-	protected abstract DataSourceInitializationMode getMode();
-
-	protected abstract String getSchemaLocation();
-
-	protected String getDatabaseName() {
-		try {
-			String productName = JdbcUtils.commonDatabaseName(
-					JdbcUtils.extractDatabaseMetaData(this.dataSource, "getDatabaseProductName").toString());
-			DatabaseDriver databaseDriver = DatabaseDriver.fromProductName(productName);
-			if (databaseDriver == DatabaseDriver.UNKNOWN) {
-				throw new IllegalStateException("Unable to detect database type");
-			}
-			return databaseDriver.getId();
-		}
-		catch (MetaDataAccessException ex) {
-			throw new IllegalStateException("Unable to detect database type", ex);
-		}
-	}
-
-}
-=======
 /*
  * Copyright 2012-2020 the original author or authors.
  *
@@ -212,5 +105,4 @@
 		}
 	}
 
-}
->>>>>>> 6755b480
+}