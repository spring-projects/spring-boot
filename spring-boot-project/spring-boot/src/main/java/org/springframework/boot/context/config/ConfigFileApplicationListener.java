<<<<<<< HEAD
/*
 * Copyright 2012-2019 the original author or authors.
 *
 * Licensed under the Apache License, Version 2.0 (the "License");
 * you may not use this file except in compliance with the License.
 * You may obtain a copy of the License at
 *
 *      https://www.apache.org/licenses/LICENSE-2.0
 *
 * Unless required by applicable law or agreed to in writing, software
 * distributed under the License is distributed on an "AS IS" BASIS,
 * WITHOUT WARRANTIES OR CONDITIONS OF ANY KIND, either express or implied.
 * See the License for the specific language governing permissions and
 * limitations under the License.
 */

package org.springframework.boot.context.config;

import java.io.IOException;
import java.util.ArrayList;
import java.util.Arrays;
import java.util.Collections;
import java.util.Deque;
import java.util.HashMap;
import java.util.HashSet;
import java.util.LinkedHashMap;
import java.util.LinkedHashSet;
import java.util.LinkedList;
import java.util.List;
import java.util.Map;
import java.util.Set;
import java.util.function.BiConsumer;
import java.util.stream.Collectors;

import org.apache.commons.logging.Log;

import org.springframework.beans.BeansException;
import org.springframework.beans.factory.config.BeanFactoryPostProcessor;
import org.springframework.beans.factory.config.ConfigurableListableBeanFactory;
import org.springframework.boot.SpringApplication;
import org.springframework.boot.context.event.ApplicationEnvironmentPreparedEvent;
import org.springframework.boot.context.event.ApplicationPreparedEvent;
import org.springframework.boot.context.properties.bind.Bindable;
import org.springframework.boot.context.properties.bind.Binder;
import org.springframework.boot.context.properties.bind.PropertySourcesPlaceholdersResolver;
import org.springframework.boot.context.properties.source.ConfigurationPropertySources;
import org.springframework.boot.env.EnvironmentPostProcessor;
import org.springframework.boot.env.PropertySourceLoader;
import org.springframework.boot.env.RandomValuePropertySource;
import org.springframework.boot.logging.DeferredLog;
import org.springframework.context.ApplicationEvent;
import org.springframework.context.ConfigurableApplicationContext;
import org.springframework.context.annotation.ConfigurationClassPostProcessor;
import org.springframework.context.event.SmartApplicationListener;
import org.springframework.core.Ordered;
import org.springframework.core.annotation.AnnotationAwareOrderComparator;
import org.springframework.core.env.ConfigurableEnvironment;
import org.springframework.core.env.Environment;
import org.springframework.core.env.MutablePropertySources;
import org.springframework.core.env.Profiles;
import org.springframework.core.env.PropertySource;
import org.springframework.core.io.DefaultResourceLoader;
import org.springframework.core.io.Resource;
import org.springframework.core.io.ResourceLoader;
import org.springframework.core.io.support.SpringFactoriesLoader;
import org.springframework.util.Assert;
import org.springframework.util.CollectionUtils;
import org.springframework.util.ObjectUtils;
import org.springframework.util.ResourceUtils;
import org.springframework.util.StringUtils;

/**
 * {@link EnvironmentPostProcessor} that configures the context environment by loading
 * properties from well known file locations. By default properties will be loaded from
 * 'application.properties' and/or 'application.yml' files in the following locations:
 * <ul>
 * <li>file:./config/</li>
 * <li>file:./</li>
 * <li>classpath:config/</li>
 * <li>classpath:</li>
 * </ul>
 * The list is ordered by precedence (properties defined in locations higher in the list
 * override those defined in lower locations).
 * <p>
 * Alternative search locations and names can be specified using
 * {@link #setSearchLocations(String)} and {@link #setSearchNames(String)}.
 * <p>
 * Additional files will also be loaded based on active profiles. For example if a 'web'
 * profile is active 'application-web.properties' and 'application-web.yml' will be
 * considered.
 * <p>
 * The 'spring.config.name' property can be used to specify an alternative name to load
 * and the 'spring.config.location' property can be used to specify alternative search
 * locations or specific files.
 * <p>
 *
 * @author Dave Syer
 * @author Phillip Webb
 * @author Stephane Nicoll
 * @author Andy Wilkinson
 * @author Eddú Meléndez
 * @author Madhura Bhave
 * @since 1.0.0
 */
public class ConfigFileApplicationListener implements EnvironmentPostProcessor, SmartApplicationListener, Ordered {

	private static final String DEFAULT_PROPERTIES = "defaultProperties";

	// Note the order is from least to most specific (last one wins)
	private static final String DEFAULT_SEARCH_LOCATIONS = "classpath:/,classpath:/config/,file:./,file:./config/";

	private static final String DEFAULT_NAMES = "application";

	private static final Set<String> NO_SEARCH_NAMES = Collections.singleton(null);

	private static final Bindable<String[]> STRING_ARRAY = Bindable.of(String[].class);

	private static final Bindable<List<String>> STRING_LIST = Bindable.listOf(String.class);

	private static final Set<String> LOAD_FILTERED_PROPERTY;

	static {
		Set<String> filteredProperties = new HashSet<>();
		filteredProperties.add("spring.profiles.active");
		filteredProperties.add("spring.profiles.include");
		LOAD_FILTERED_PROPERTY = Collections.unmodifiableSet(filteredProperties);
	}

	/**
	 * The "active profiles" property name.
	 */
	public static final String ACTIVE_PROFILES_PROPERTY = "spring.profiles.active";

	/**
	 * The "includes profiles" property name.
	 */
	public static final String INCLUDE_PROFILES_PROPERTY = "spring.profiles.include";

	/**
	 * The "config name" property name.
	 */
	public static final String CONFIG_NAME_PROPERTY = "spring.config.name";

	/**
	 * The "config location" property name.
	 */
	public static final String CONFIG_LOCATION_PROPERTY = "spring.config.location";

	/**
	 * The "config additional location" property name.
	 */
	public static final String CONFIG_ADDITIONAL_LOCATION_PROPERTY = "spring.config.additional-location";

	/**
	 * The default order for the processor.
	 */
	public static final int DEFAULT_ORDER = Ordered.HIGHEST_PRECEDENCE + 10;

	private final DeferredLog logger = new DeferredLog();

	private String searchLocations;

	private String names;

	private int order = DEFAULT_ORDER;

	@Override
	public boolean supportsEventType(Class<? extends ApplicationEvent> eventType) {
		return ApplicationEnvironmentPreparedEvent.class.isAssignableFrom(eventType)
				|| ApplicationPreparedEvent.class.isAssignableFrom(eventType);
	}

	@Override
	public void onApplicationEvent(ApplicationEvent event) {
		if (event instanceof ApplicationEnvironmentPreparedEvent) {
			onApplicationEnvironmentPreparedEvent((ApplicationEnvironmentPreparedEvent) event);
		}
		if (event instanceof ApplicationPreparedEvent) {
			onApplicationPreparedEvent(event);
		}
	}

	private void onApplicationEnvironmentPreparedEvent(ApplicationEnvironmentPreparedEvent event) {
		List<EnvironmentPostProcessor> postProcessors = loadPostProcessors();
		postProcessors.add(this);
		AnnotationAwareOrderComparator.sort(postProcessors);
		for (EnvironmentPostProcessor postProcessor : postProcessors) {
			postProcessor.postProcessEnvironment(event.getEnvironment(), event.getSpringApplication());
		}
	}

	List<EnvironmentPostProcessor> loadPostProcessors() {
		return SpringFactoriesLoader.loadFactories(EnvironmentPostProcessor.class, getClass().getClassLoader());
	}

	@Override
	public void postProcessEnvironment(ConfigurableEnvironment environment, SpringApplication application) {
		addPropertySources(environment, application.getResourceLoader());
	}

	private void onApplicationPreparedEvent(ApplicationEvent event) {
		this.logger.switchTo(ConfigFileApplicationListener.class);
		addPostProcessors(((ApplicationPreparedEvent) event).getApplicationContext());
	}

	/**
	 * Add config file property sources to the specified environment.
	 * @param environment the environment to add source to
	 * @param resourceLoader the resource loader
	 * @see #addPostProcessors(ConfigurableApplicationContext)
	 */
	protected void addPropertySources(ConfigurableEnvironment environment, ResourceLoader resourceLoader) {
		RandomValuePropertySource.addToEnvironment(environment);
		new Loader(environment, resourceLoader).load();
	}

	/**
	 * Add appropriate post-processors to post-configure the property-sources.
	 * @param context the context to configure
	 */
	protected void addPostProcessors(ConfigurableApplicationContext context) {
		context.addBeanFactoryPostProcessor(new PropertySourceOrderingPostProcessor(context));
	}

	public void setOrder(int order) {
		this.order = order;
	}

	@Override
	public int getOrder() {
		return this.order;
	}

	/**
	 * Set the search locations that will be considered as a comma-separated list. Each
	 * search location should be a directory path (ending in "/") and it will be prefixed
	 * by the file names constructed from {@link #setSearchNames(String) search names} and
	 * profiles (if any) plus file extensions supported by the properties loaders.
	 * Locations are considered in the order specified, with later items taking precedence
	 * (like a map merge).
	 * @param locations the search locations
	 */
	public void setSearchLocations(String locations) {
		Assert.hasLength(locations, "Locations must not be empty");
		this.searchLocations = locations;
	}

	/**
	 * Sets the names of the files that should be loaded (excluding file extension) as a
	 * comma-separated list.
	 * @param names the names to load
	 */
	public void setSearchNames(String names) {
		Assert.hasLength(names, "Names must not be empty");
		this.names = names;
	}

	/**
	 * {@link BeanFactoryPostProcessor} to re-order our property sources below any
	 * {@code @PropertySource} items added by the {@link ConfigurationClassPostProcessor}.
	 */
	private class PropertySourceOrderingPostProcessor implements BeanFactoryPostProcessor, Ordered {

		private ConfigurableApplicationContext context;

		PropertySourceOrderingPostProcessor(ConfigurableApplicationContext context) {
			this.context = context;
		}

		@Override
		public int getOrder() {
			return Ordered.HIGHEST_PRECEDENCE;
		}

		@Override
		public void postProcessBeanFactory(ConfigurableListableBeanFactory beanFactory) throws BeansException {
			reorderSources(this.context.getEnvironment());
		}

		private void reorderSources(ConfigurableEnvironment environment) {
			PropertySource<?> defaultProperties = environment.getPropertySources().remove(DEFAULT_PROPERTIES);
			if (defaultProperties != null) {
				environment.getPropertySources().addLast(defaultProperties);
			}
		}

	}

	/**
	 * Loads candidate property sources and configures the active profiles.
	 */
	private class Loader {

		private final Log logger = ConfigFileApplicationListener.this.logger;

		private final ConfigurableEnvironment environment;

		private final PropertySourcesPlaceholdersResolver placeholdersResolver;

		private final ResourceLoader resourceLoader;

		private final List<PropertySourceLoader> propertySourceLoaders;

		private Deque<Profile> profiles;

		private List<Profile> processedProfiles;

		private boolean activatedProfiles;

		private Map<Profile, MutablePropertySources> loaded;

		private Map<DocumentsCacheKey, List<Document>> loadDocumentsCache = new HashMap<>();

		Loader(ConfigurableEnvironment environment, ResourceLoader resourceLoader) {
			this.environment = environment;
			this.placeholdersResolver = new PropertySourcesPlaceholdersResolver(this.environment);
			this.resourceLoader = (resourceLoader != null) ? resourceLoader : new DefaultResourceLoader();
			this.propertySourceLoaders = SpringFactoriesLoader.loadFactories(PropertySourceLoader.class,
					getClass().getClassLoader());
		}

		void load() {
			FilteredPropertySource.apply(this.environment, DEFAULT_PROPERTIES, LOAD_FILTERED_PROPERTY,
					(defaultProperties) -> {
						this.profiles = new LinkedList<>();
						this.processedProfiles = new LinkedList<>();
						this.activatedProfiles = false;
						this.loaded = new LinkedHashMap<>();
						initializeProfiles();
						while (!this.profiles.isEmpty()) {
							Profile profile = this.profiles.poll();
							if (isDefaultProfile(profile)) {
								addProfileToEnvironment(profile.getName());
							}
							load(profile, this::getPositiveProfileFilter,
									addToLoaded(MutablePropertySources::addLast, false));
							this.processedProfiles.add(profile);
						}
						load(null, this::getNegativeProfileFilter, addToLoaded(MutablePropertySources::addFirst, true));
						addLoadedPropertySources();
						applyActiveProfiles(defaultProperties);
					});
		}

		/**
		 * Initialize profile information from both the {@link Environment} active
		 * profiles and any {@code spring.profiles.active}/{@code spring.profiles.include}
		 * properties that are already set.
		 */
		private void initializeProfiles() {
			// The default profile for these purposes is represented as null. We add it
			// first so that it is processed first and has lowest priority.
			this.profiles.add(null);
			Set<Profile> activatedViaProperty = getProfilesFromProperty(ACTIVE_PROFILES_PROPERTY);
			Set<Profile> includedViaProperty = getProfilesFromProperty(INCLUDE_PROFILES_PROPERTY);
			List<Profile> otherActiveProfiles = getOtherActiveProfiles(activatedViaProperty, includedViaProperty);
			this.profiles.addAll(otherActiveProfiles);
			// Any pre-existing active profiles set via property sources (e.g.
			// System properties) take precedence over those added in config files.
			this.profiles.addAll(includedViaProperty);
			addActiveProfiles(activatedViaProperty);
			if (this.profiles.size() == 1) { // only has null profile
				for (String defaultProfileName : this.environment.getDefaultProfiles()) {
					Profile defaultProfile = new Profile(defaultProfileName, true);
					this.profiles.add(defaultProfile);
				}
			}
		}

		private Set<Profile> getProfilesFromProperty(String profilesProperty) {
			if (!this.environment.containsProperty(profilesProperty)) {
				return Collections.emptySet();
			}
			Binder binder = Binder.get(this.environment);
			Set<Profile> profiles = getProfiles(binder, profilesProperty);
			return new LinkedHashSet<>(profiles);
		}

		private List<Profile> getOtherActiveProfiles(Set<Profile> activatedViaProperty,
				Set<Profile> includedViaProperty) {
			return Arrays.stream(this.environment.getActiveProfiles()).map(Profile::new).filter(
					(profile) -> !activatedViaProperty.contains(profile) && !includedViaProperty.contains(profile))
					.collect(Collectors.toList());
		}

		void addActiveProfiles(Set<Profile> profiles) {
			if (profiles.isEmpty()) {
				return;
			}
			if (this.activatedProfiles) {
				if (this.logger.isDebugEnabled()) {
					this.logger.debug("Profiles already activated, '" + profiles + "' will not be applied");
				}
				return;
			}
			this.profiles.addAll(profiles);
			if (this.logger.isDebugEnabled()) {
				this.logger.debug("Activated activeProfiles " + StringUtils.collectionToCommaDelimitedString(profiles));
			}
			this.activatedProfiles = true;
			removeUnprocessedDefaultProfiles();
		}

		private void removeUnprocessedDefaultProfiles() {
			this.profiles.removeIf((profile) -> (profile != null && profile.isDefaultProfile()));
		}

		private DocumentFilter getPositiveProfileFilter(Profile profile) {
			return (Document document) -> {
				if (profile == null) {
					return ObjectUtils.isEmpty(document.getProfiles());
				}
				return ObjectUtils.containsElement(document.getProfiles(), profile.getName())
						&& this.environment.acceptsProfiles(Profiles.of(document.getProfiles()));
			};
		}

		private DocumentFilter getNegativeProfileFilter(Profile profile) {
			return (Document document) -> (profile == null && !ObjectUtils.isEmpty(document.getProfiles())
					&& this.environment.acceptsProfiles(Profiles.of(document.getProfiles())));
		}

		private DocumentConsumer addToLoaded(BiConsumer<MutablePropertySources, PropertySource<?>> addMethod,
				boolean checkForExisting) {
			return (profile, document) -> {
				if (checkForExisting) {
					for (MutablePropertySources merged : this.loaded.values()) {
						if (merged.contains(document.getPropertySource().getName())) {
							return;
						}
					}
				}
				MutablePropertySources merged = this.loaded.computeIfAbsent(profile,
						(k) -> new MutablePropertySources());
				addMethod.accept(merged, document.getPropertySource());
			};
		}

		private void load(Profile profile, DocumentFilterFactory filterFactory, DocumentConsumer consumer) {
			getSearchLocations().forEach((location) -> {
				boolean isFolder = location.endsWith("/");
				Set<String> names = isFolder ? getSearchNames() : NO_SEARCH_NAMES;
				names.forEach((name) -> load(location, name, profile, filterFactory, consumer));
			});
		}

		private void load(String location, String name, Profile profile, DocumentFilterFactory filterFactory,
				DocumentConsumer consumer) {
			if (!StringUtils.hasText(name)) {
				for (PropertySourceLoader loader : this.propertySourceLoaders) {
					if (canLoadFileExtension(loader, location)) {
						load(loader, location, profile, filterFactory.getDocumentFilter(profile), consumer);
						return;
					}
				}
			}
			Set<String> processed = new HashSet<>();
			for (PropertySourceLoader loader : this.propertySourceLoaders) {
				for (String fileExtension : loader.getFileExtensions()) {
					if (processed.add(fileExtension)) {
						loadForFileExtension(loader, location + name, "." + fileExtension, profile, filterFactory,
								consumer);
					}
				}
			}
		}

		private boolean canLoadFileExtension(PropertySourceLoader loader, String name) {
			return Arrays.stream(loader.getFileExtensions())
					.anyMatch((fileExtension) -> StringUtils.endsWithIgnoreCase(name, fileExtension));
		}

		private void loadForFileExtension(PropertySourceLoader loader, String prefix, String fileExtension,
				Profile profile, DocumentFilterFactory filterFactory, DocumentConsumer consumer) {
			DocumentFilter defaultFilter = filterFactory.getDocumentFilter(null);
			DocumentFilter profileFilter = filterFactory.getDocumentFilter(profile);
			if (profile != null) {
				// Try profile-specific file & profile section in profile file (gh-340)
				String profileSpecificFile = prefix + "-" + profile + fileExtension;
				load(loader, profileSpecificFile, profile, defaultFilter, consumer);
				load(loader, profileSpecificFile, profile, profileFilter, consumer);
				// Try profile specific sections in files we've already processed
				for (Profile processedProfile : this.processedProfiles) {
					if (processedProfile != null) {
						String previouslyLoaded = prefix + "-" + processedProfile + fileExtension;
						load(loader, previouslyLoaded, profile, profileFilter, consumer);
					}
				}
			}
			// Also try the profile-specific section (if any) of the normal file
			load(loader, prefix + fileExtension, profile, profileFilter, consumer);
		}

		private void load(PropertySourceLoader loader, String location, Profile profile, DocumentFilter filter,
				DocumentConsumer consumer) {
			try {
				Resource resource = this.resourceLoader.getResource(location);
				if (resource == null || !resource.exists()) {
					if (this.logger.isTraceEnabled()) {
						StringBuilder description = getDescription("Skipped missing config ", location, resource,
								profile);
						this.logger.trace(description);
					}
					return;
				}
				if (!StringUtils.hasText(StringUtils.getFilenameExtension(resource.getFilename()))) {
					if (this.logger.isTraceEnabled()) {
						StringBuilder description = getDescription("Skipped empty config extension ", location,
								resource, profile);
						this.logger.trace(description);
					}
					return;
				}
				String name = "applicationConfig: [" + location + "]";
				List<Document> documents = loadDocuments(loader, name, resource);
				if (CollectionUtils.isEmpty(documents)) {
					if (this.logger.isTraceEnabled()) {
						StringBuilder description = getDescription("Skipped unloaded config ", location, resource,
								profile);
						this.logger.trace(description);
					}
					return;
				}
				List<Document> loaded = new ArrayList<>();
				for (Document document : documents) {
					if (filter.match(document)) {
						addActiveProfiles(document.getActiveProfiles());
						addIncludedProfiles(document.getIncludeProfiles());
						loaded.add(document);
					}
				}
				Collections.reverse(loaded);
				if (!loaded.isEmpty()) {
					loaded.forEach((document) -> consumer.accept(profile, document));
					if (this.logger.isDebugEnabled()) {
						StringBuilder description = getDescription("Loaded config file ", location, resource, profile);
						this.logger.debug(description);
					}
				}
			}
			catch (Exception ex) {
				throw new IllegalStateException("Failed to load property " + "source from location '" + location + "'",
						ex);
			}
		}

		private void addIncludedProfiles(Set<Profile> includeProfiles) {
			LinkedList<Profile> existingProfiles = new LinkedList<>(this.profiles);
			this.profiles.clear();
			this.profiles.addAll(includeProfiles);
			this.profiles.removeAll(this.processedProfiles);
			this.profiles.addAll(existingProfiles);
		}

		private List<Document> loadDocuments(PropertySourceLoader loader, String name, Resource resource)
				throws IOException {
			DocumentsCacheKey cacheKey = new DocumentsCacheKey(loader, resource);
			List<Document> documents = this.loadDocumentsCache.get(cacheKey);
			if (documents == null) {
				List<PropertySource<?>> loaded = loader.load(name, resource);
				documents = asDocuments(loaded);
				this.loadDocumentsCache.put(cacheKey, documents);
			}
			return documents;
		}

		private List<Document> asDocuments(List<PropertySource<?>> loaded) {
			if (loaded == null) {
				return Collections.emptyList();
			}
			return loaded.stream().map((propertySource) -> {
				Binder binder = new Binder(ConfigurationPropertySources.from(propertySource),
						this.placeholdersResolver);
				return new Document(propertySource, binder.bind("spring.profiles", STRING_ARRAY).orElse(null),
						getProfiles(binder, ACTIVE_PROFILES_PROPERTY), getProfiles(binder, INCLUDE_PROFILES_PROPERTY));
			}).collect(Collectors.toList());
		}

		private StringBuilder getDescription(String prefix, String location, Resource resource, Profile profile) {
			StringBuilder result = new StringBuilder(prefix);
			try {
				if (resource != null) {
					String uri = resource.getURI().toASCIIString();
					result.append("'");
					result.append(uri);
					result.append("' (");
					result.append(location);
					result.append(")");
				}
			}
			catch (IOException ex) {
				result.append(location);
			}
			if (profile != null) {
				result.append(" for profile ");
				result.append(profile);
			}
			return result;
		}

		private Set<Profile> getProfiles(Binder binder, String name) {
			return binder.bind(name, STRING_ARRAY).map(this::asProfileSet).orElse(Collections.emptySet());
		}

		private Set<Profile> asProfileSet(String[] profileNames) {
			List<Profile> profiles = new ArrayList<>();
			for (String profileName : profileNames) {
				profiles.add(new Profile(profileName));
			}
			return new LinkedHashSet<>(profiles);
		}

		private void addProfileToEnvironment(String profile) {
			for (String activeProfile : this.environment.getActiveProfiles()) {
				if (activeProfile.equals(profile)) {
					return;
				}
			}
			this.environment.addActiveProfile(profile);
		}

		private Set<String> getSearchLocations() {
			if (this.environment.containsProperty(CONFIG_LOCATION_PROPERTY)) {
				return getSearchLocations(CONFIG_LOCATION_PROPERTY);
			}
			Set<String> locations = getSearchLocations(CONFIG_ADDITIONAL_LOCATION_PROPERTY);
			locations.addAll(
					asResolvedSet(ConfigFileApplicationListener.this.searchLocations, DEFAULT_SEARCH_LOCATIONS));
			return locations;
		}

		private Set<String> getSearchLocations(String propertyName) {
			Set<String> locations = new LinkedHashSet<>();
			if (this.environment.containsProperty(propertyName)) {
				for (String path : asResolvedSet(this.environment.getProperty(propertyName), null)) {
					if (!path.contains("$")) {
						path = StringUtils.cleanPath(path);
						if (!ResourceUtils.isUrl(path)) {
							path = ResourceUtils.FILE_URL_PREFIX + path;
						}
					}
					locations.add(path);
				}
			}
			return locations;
		}

		private Set<String> getSearchNames() {
			if (this.environment.containsProperty(CONFIG_NAME_PROPERTY)) {
				String property = this.environment.getProperty(CONFIG_NAME_PROPERTY);
				return asResolvedSet(property, null);
			}
			return asResolvedSet(ConfigFileApplicationListener.this.names, DEFAULT_NAMES);
		}

		private Set<String> asResolvedSet(String value, String fallback) {
			List<String> list = Arrays.asList(StringUtils.trimArrayElements(StringUtils.commaDelimitedListToStringArray(
					(value != null) ? this.environment.resolvePlaceholders(value) : fallback)));
			Collections.reverse(list);
			return new LinkedHashSet<>(list);
		}

		private void addLoadedPropertySources() {
			MutablePropertySources destination = this.environment.getPropertySources();
			List<MutablePropertySources> loaded = new ArrayList<>(this.loaded.values());
			Collections.reverse(loaded);
			String lastAdded = null;
			Set<String> added = new HashSet<>();
			for (MutablePropertySources sources : loaded) {
				for (PropertySource<?> source : sources) {
					if (added.add(source.getName())) {
						addLoadedPropertySource(destination, lastAdded, source);
						lastAdded = source.getName();
					}
				}
			}
		}

		private void addLoadedPropertySource(MutablePropertySources destination, String lastAdded,
				PropertySource<?> source) {
			if (lastAdded == null) {
				if (destination.contains(DEFAULT_PROPERTIES)) {
					destination.addBefore(DEFAULT_PROPERTIES, source);
				}
				else {
					destination.addLast(source);
				}
			}
			else {
				destination.addAfter(lastAdded, source);
			}
		}

		private void applyActiveProfiles(PropertySource<?> defaultProperties) {
			List<String> activeProfiles = new ArrayList<>();
			if (defaultProperties != null) {
				Binder binder = new Binder(ConfigurationPropertySources.from(defaultProperties),
						new PropertySourcesPlaceholdersResolver(this.environment));
				activeProfiles.addAll(getDefaultProfiles(binder, "spring.profiles.include"));
				if (!this.activatedProfiles) {
					activeProfiles.addAll(getDefaultProfiles(binder, "spring.profiles.active"));
				}
			}
			this.processedProfiles.stream().filter(this::isDefaultProfile).map(Profile::getName)
					.forEach(activeProfiles::add);
			this.environment.setActiveProfiles(activeProfiles.toArray(new String[0]));
		}

		private boolean isDefaultProfile(Profile profile) {
			return profile != null && !profile.isDefaultProfile();
		}

		private List<String> getDefaultProfiles(Binder binder, String property) {
			return binder.bind(property, STRING_LIST).orElse(Collections.emptyList());
		}

	}

	/**
	 * A Spring Profile that can be loaded.
	 */
	private static class Profile {

		private final String name;

		private final boolean defaultProfile;

		Profile(String name) {
			this(name, false);
		}

		Profile(String name, boolean defaultProfile) {
			Assert.notNull(name, "Name must not be null");
			this.name = name;
			this.defaultProfile = defaultProfile;
		}

		String getName() {
			return this.name;
		}

		boolean isDefaultProfile() {
			return this.defaultProfile;
		}

		@Override
		public boolean equals(Object obj) {
			if (obj == this) {
				return true;
			}
			if (obj == null || obj.getClass() != getClass()) {
				return false;
			}
			return ((Profile) obj).name.equals(this.name);
		}

		@Override
		public int hashCode() {
			return this.name.hashCode();
		}

		@Override
		public String toString() {
			return this.name;
		}

	}

	/**
	 * Cache key used to save loading the same document multiple times.
	 */
	private static class DocumentsCacheKey {

		private final PropertySourceLoader loader;

		private final Resource resource;

		DocumentsCacheKey(PropertySourceLoader loader, Resource resource) {
			this.loader = loader;
			this.resource = resource;
		}

		@Override
		public boolean equals(Object obj) {
			if (this == obj) {
				return true;
			}
			if (obj == null || getClass() != obj.getClass()) {
				return false;
			}
			DocumentsCacheKey other = (DocumentsCacheKey) obj;
			return this.loader.equals(other.loader) && this.resource.equals(other.resource);
		}

		@Override
		public int hashCode() {
			return this.loader.hashCode() * 31 + this.resource.hashCode();
		}

	}

	/**
	 * A single document loaded by a {@link PropertySourceLoader}.
	 */
	private static class Document {

		private final PropertySource<?> propertySource;

		private String[] profiles;

		private final Set<Profile> activeProfiles;

		private final Set<Profile> includeProfiles;

		Document(PropertySource<?> propertySource, String[] profiles, Set<Profile> activeProfiles,
				Set<Profile> includeProfiles) {
			this.propertySource = propertySource;
			this.profiles = profiles;
			this.activeProfiles = activeProfiles;
			this.includeProfiles = includeProfiles;
		}

		PropertySource<?> getPropertySource() {
			return this.propertySource;
		}

		String[] getProfiles() {
			return this.profiles;
		}

		Set<Profile> getActiveProfiles() {
			return this.activeProfiles;
		}

		Set<Profile> getIncludeProfiles() {
			return this.includeProfiles;
		}

		@Override
		public String toString() {
			return this.propertySource.toString();
		}

	}

	/**
	 * Factory used to create a {@link DocumentFilter}.
	 */
	@FunctionalInterface
	private interface DocumentFilterFactory {

		/**
		 * Create a filter for the given profile.
		 * @param profile the profile or {@code null}
		 * @return the filter
		 */
		DocumentFilter getDocumentFilter(Profile profile);

	}

	/**
	 * Filter used to restrict when a {@link Document} is loaded.
	 */
	@FunctionalInterface
	private interface DocumentFilter {

		boolean match(Document document);

	}

	/**
	 * Consumer used to handle a loaded {@link Document}.
	 */
	@FunctionalInterface
	private interface DocumentConsumer {

		void accept(Profile profile, Document document);

	}

}
=======
/*
 * Copyright 2012-2020 the original author or authors.
 *
 * Licensed under the Apache License, Version 2.0 (the "License");
 * you may not use this file except in compliance with the License.
 * You may obtain a copy of the License at
 *
 *      https://www.apache.org/licenses/LICENSE-2.0
 *
 * Unless required by applicable law or agreed to in writing, software
 * distributed under the License is distributed on an "AS IS" BASIS,
 * WITHOUT WARRANTIES OR CONDITIONS OF ANY KIND, either express or implied.
 * See the License for the specific language governing permissions and
 * limitations under the License.
 */

package org.springframework.boot.context.config;

import java.io.File;
import java.io.IOException;
import java.nio.file.Path;
import java.nio.file.Paths;
import java.util.ArrayList;
import java.util.Arrays;
import java.util.Collections;
import java.util.Comparator;
import java.util.Deque;
import java.util.HashMap;
import java.util.HashSet;
import java.util.LinkedHashMap;
import java.util.LinkedHashSet;
import java.util.LinkedList;
import java.util.List;
import java.util.Map;
import java.util.Objects;
import java.util.Set;
import java.util.function.BiConsumer;
import java.util.function.Function;
import java.util.stream.Collectors;
import java.util.stream.Stream;

import org.apache.commons.logging.Log;

import org.springframework.beans.BeansException;
import org.springframework.beans.factory.config.BeanFactoryPostProcessor;
import org.springframework.beans.factory.config.ConfigurableListableBeanFactory;
import org.springframework.boot.DefaultPropertiesPropertySource;
import org.springframework.boot.SpringApplication;
import org.springframework.boot.context.event.ApplicationEnvironmentPreparedEvent;
import org.springframework.boot.context.event.ApplicationPreparedEvent;
import org.springframework.boot.context.properties.bind.Bindable;
import org.springframework.boot.context.properties.bind.Binder;
import org.springframework.boot.context.properties.bind.PropertySourcesPlaceholdersResolver;
import org.springframework.boot.context.properties.source.ConfigurationPropertySources;
import org.springframework.boot.env.EnvironmentPostProcessor;
import org.springframework.boot.env.PropertySourceLoader;
import org.springframework.boot.env.RandomValuePropertySource;
import org.springframework.boot.logging.DeferredLog;
import org.springframework.context.ApplicationEvent;
import org.springframework.context.ConfigurableApplicationContext;
import org.springframework.context.annotation.ConfigurationClassPostProcessor;
import org.springframework.context.event.SmartApplicationListener;
import org.springframework.core.Ordered;
import org.springframework.core.env.ConfigurableEnvironment;
import org.springframework.core.env.Environment;
import org.springframework.core.env.MutablePropertySources;
import org.springframework.core.env.Profiles;
import org.springframework.core.env.PropertySource;
import org.springframework.core.io.DefaultResourceLoader;
import org.springframework.core.io.FileSystemResource;
import org.springframework.core.io.Resource;
import org.springframework.core.io.ResourceLoader;
import org.springframework.core.io.support.ResourcePatternResolver;
import org.springframework.core.io.support.SpringFactoriesLoader;
import org.springframework.util.Assert;
import org.springframework.util.CollectionUtils;
import org.springframework.util.ObjectUtils;
import org.springframework.util.ResourceUtils;
import org.springframework.util.StringUtils;

/**
 * {@link EnvironmentPostProcessor} that configures the context environment by loading
 * properties from well known file locations. By default properties will be loaded from
 * 'application.properties' and/or 'application.yml' files in the following locations:
 * <ul>
 * <li>file:./config/</li>
 * <li>file:./config/{@literal *}/</li>
 * <li>file:./</li>
 * <li>classpath:config/</li>
 * <li>classpath:</li>
 * </ul>
 * The list is ordered by precedence (properties defined in locations higher in the list
 * override those defined in lower locations).
 * <p>
 * Alternative search locations and names can be specified using
 * {@link #setSearchLocations(String)} and {@link #setSearchNames(String)}.
 * <p>
 * Additional files will also be loaded based on active profiles. For example if a 'web'
 * profile is active 'application-web.properties' and 'application-web.yml' will be
 * considered.
 * <p>
 * The 'spring.config.name' property can be used to specify an alternative name to load
 * and the 'spring.config.location' property can be used to specify alternative search
 * locations or specific files.
 * <p>
 *
 * @author Dave Syer
 * @author Phillip Webb
 * @author Stephane Nicoll
 * @author Andy Wilkinson
 * @author Eddú Meléndez
 * @author Madhura Bhave
 * @author Scott Frederick
 * @since 1.0.0
 * @deprecated since 2.4.0 in favor of {@link ConfigDataEnvironmentPostProcessor}
 */
@Deprecated
public class ConfigFileApplicationListener implements EnvironmentPostProcessor, SmartApplicationListener, Ordered {

	// Note the order is from least to most specific (last one wins)
	private static final String DEFAULT_SEARCH_LOCATIONS = "classpath:/,classpath:/config/,file:./,file:./config/*/,file:./config/";

	private static final String DEFAULT_NAMES = "application";

	private static final Set<String> NO_SEARCH_NAMES = Collections.singleton(null);

	private static final Bindable<String[]> STRING_ARRAY = Bindable.of(String[].class);

	private static final Bindable<List<String>> STRING_LIST = Bindable.listOf(String.class);

	private static final Set<String> LOAD_FILTERED_PROPERTY;

	static {
		Set<String> filteredProperties = new HashSet<>();
		filteredProperties.add("spring.profiles.active");
		filteredProperties.add("spring.profiles.include");
		LOAD_FILTERED_PROPERTY = Collections.unmodifiableSet(filteredProperties);
	}

	/**
	 * The "active profiles" property name.
	 */
	public static final String ACTIVE_PROFILES_PROPERTY = "spring.profiles.active";

	/**
	 * The "includes profiles" property name.
	 */
	public static final String INCLUDE_PROFILES_PROPERTY = "spring.profiles.include";

	/**
	 * The "config name" property name.
	 */
	public static final String CONFIG_NAME_PROPERTY = "spring.config.name";

	/**
	 * The "config location" property name.
	 */
	public static final String CONFIG_LOCATION_PROPERTY = "spring.config.location";

	/**
	 * The "config additional location" property name.
	 */
	public static final String CONFIG_ADDITIONAL_LOCATION_PROPERTY = "spring.config.additional-location";

	/**
	 * The default order for the processor.
	 */
	public static final int DEFAULT_ORDER = Ordered.HIGHEST_PRECEDENCE + 10;

	private final Log logger;

	private static final Resource[] EMPTY_RESOURCES = {};

	private static final Comparator<File> FILE_COMPARATOR = Comparator.comparing(File::getAbsolutePath);

	private String searchLocations;

	private String names;

	private int order = DEFAULT_ORDER;

	public ConfigFileApplicationListener() {
		this(new DeferredLog());
	}

	ConfigFileApplicationListener(Log logger) {
		this.logger = logger;
	}

	@Override
	public boolean supportsEventType(Class<? extends ApplicationEvent> eventType) {
		return ApplicationEnvironmentPreparedEvent.class.isAssignableFrom(eventType)
				|| ApplicationPreparedEvent.class.isAssignableFrom(eventType);
	}

	@Override
	public void onApplicationEvent(ApplicationEvent event) {
		throw new IllegalStateException("ConfigFileApplicationListener [" + getClass().getName()
				+ "] is deprecated and can only be used as an EnvironmentPostProcessor");
	}

	@Override
	public void postProcessEnvironment(ConfigurableEnvironment environment, SpringApplication application) {
		addPropertySources(environment, application.getResourceLoader());
	}

	/**
	 * Add config file property sources to the specified environment.
	 * @param environment the environment to add source to
	 * @param resourceLoader the resource loader
	 * @see #addPostProcessors(ConfigurableApplicationContext)
	 */
	protected void addPropertySources(ConfigurableEnvironment environment, ResourceLoader resourceLoader) {
		RandomValuePropertySource.addToEnvironment(environment);
		new Loader(environment, resourceLoader).load();
	}

	/**
	 * Add appropriate post-processors to post-configure the property-sources.
	 * @param context the context to configure
	 */
	protected void addPostProcessors(ConfigurableApplicationContext context) {
		context.addBeanFactoryPostProcessor(new PropertySourceOrderingPostProcessor(context));
	}

	public void setOrder(int order) {
		this.order = order;
	}

	@Override
	public int getOrder() {
		return this.order;
	}

	/**
	 * Set the search locations that will be considered as a comma-separated list. Each
	 * search location should be a directory path (ending in "/") and it will be prefixed
	 * by the file names constructed from {@link #setSearchNames(String) search names} and
	 * profiles (if any) plus file extensions supported by the properties loaders.
	 * Locations are considered in the order specified, with later items taking precedence
	 * (like a map merge).
	 * @param locations the search locations
	 */
	public void setSearchLocations(String locations) {
		Assert.hasLength(locations, "Locations must not be empty");
		this.searchLocations = locations;
	}

	/**
	 * Sets the names of the files that should be loaded (excluding file extension) as a
	 * comma-separated list.
	 * @param names the names to load
	 */
	public void setSearchNames(String names) {
		Assert.hasLength(names, "Names must not be empty");
		this.names = names;
	}

	/**
	 * {@link BeanFactoryPostProcessor} to re-order our property sources below any
	 * {@code @PropertySource} items added by the {@link ConfigurationClassPostProcessor}.
	 */
	private static class PropertySourceOrderingPostProcessor implements BeanFactoryPostProcessor, Ordered {

		private final ConfigurableApplicationContext context;

		PropertySourceOrderingPostProcessor(ConfigurableApplicationContext context) {
			this.context = context;
		}

		@Override
		public int getOrder() {
			return Ordered.HIGHEST_PRECEDENCE;
		}

		@Override
		public void postProcessBeanFactory(ConfigurableListableBeanFactory beanFactory) throws BeansException {
			reorderSources(this.context.getEnvironment());
		}

		private void reorderSources(ConfigurableEnvironment environment) {
			DefaultPropertiesPropertySource.moveToEnd(environment);
		}

	}

	/**
	 * Loads candidate property sources and configures the active profiles.
	 */
	private class Loader {

		private final Log logger = ConfigFileApplicationListener.this.logger;

		private final ConfigurableEnvironment environment;

		private final PropertySourcesPlaceholdersResolver placeholdersResolver;

		private final ResourceLoader resourceLoader;

		private final List<PropertySourceLoader> propertySourceLoaders;

		private Deque<Profile> profiles;

		private List<Profile> processedProfiles;

		private boolean activatedProfiles;

		private Map<Profile, MutablePropertySources> loaded;

		private Map<DocumentsCacheKey, List<Document>> loadDocumentsCache = new HashMap<>();

		Loader(ConfigurableEnvironment environment, ResourceLoader resourceLoader) {
			this.environment = environment;
			this.placeholdersResolver = new PropertySourcesPlaceholdersResolver(this.environment);
			this.resourceLoader = (resourceLoader != null) ? resourceLoader : new DefaultResourceLoader(null);
			this.propertySourceLoaders = SpringFactoriesLoader.loadFactories(PropertySourceLoader.class,
					getClass().getClassLoader());
		}

		void load() {
			FilteredPropertySource.apply(this.environment, DefaultPropertiesPropertySource.NAME, LOAD_FILTERED_PROPERTY,
					this::loadWithFilteredProperties);
		}

		private void loadWithFilteredProperties(PropertySource<?> defaultProperties) {
			this.profiles = new LinkedList<>();
			this.processedProfiles = new LinkedList<>();
			this.activatedProfiles = false;
			this.loaded = new LinkedHashMap<>();
			initializeProfiles();
			while (!this.profiles.isEmpty()) {
				Profile profile = this.profiles.poll();
				if (isDefaultProfile(profile)) {
					addProfileToEnvironment(profile.getName());
				}
				load(profile, this::getPositiveProfileFilter, addToLoaded(MutablePropertySources::addLast, false));
				this.processedProfiles.add(profile);
			}
			load(null, this::getNegativeProfileFilter, addToLoaded(MutablePropertySources::addFirst, true));
			addLoadedPropertySources();
			applyActiveProfiles(defaultProperties);
		}

		/**
		 * Initialize profile information from both the {@link Environment} active
		 * profiles and any {@code spring.profiles.active}/{@code spring.profiles.include}
		 * properties that are already set.
		 */
		private void initializeProfiles() {
			// The default profile for these purposes is represented as null. We add it
			// first so that it is processed first and has lowest priority.
			this.profiles.add(null);
			Binder binder = Binder.get(this.environment);
			Set<Profile> activatedViaProperty = getProfiles(binder, ACTIVE_PROFILES_PROPERTY);
			Set<Profile> includedViaProperty = getProfiles(binder, INCLUDE_PROFILES_PROPERTY);
			List<Profile> otherActiveProfiles = getOtherActiveProfiles(activatedViaProperty, includedViaProperty);
			this.profiles.addAll(otherActiveProfiles);
			// Any pre-existing active profiles set via property sources (e.g.
			// System properties) take precedence over those added in config files.
			this.profiles.addAll(includedViaProperty);
			addActiveProfiles(activatedViaProperty);
			if (this.profiles.size() == 1) { // only has null profile
				for (String defaultProfileName : this.environment.getDefaultProfiles()) {
					Profile defaultProfile = new Profile(defaultProfileName, true);
					this.profiles.add(defaultProfile);
				}
			}
		}

		private List<Profile> getOtherActiveProfiles(Set<Profile> activatedViaProperty,
				Set<Profile> includedViaProperty) {
			return Arrays.stream(this.environment.getActiveProfiles()).map(Profile::new).filter(
					(profile) -> !activatedViaProperty.contains(profile) && !includedViaProperty.contains(profile))
					.collect(Collectors.toList());
		}

		void addActiveProfiles(Set<Profile> profiles) {
			if (profiles.isEmpty()) {
				return;
			}
			if (this.activatedProfiles) {
				if (this.logger.isDebugEnabled()) {
					this.logger.debug("Profiles already activated, '" + profiles + "' will not be applied");
				}
				return;
			}
			this.profiles.addAll(profiles);
			if (this.logger.isDebugEnabled()) {
				this.logger.debug("Activated activeProfiles " + StringUtils.collectionToCommaDelimitedString(profiles));
			}
			this.activatedProfiles = true;
			removeUnprocessedDefaultProfiles();
		}

		private void removeUnprocessedDefaultProfiles() {
			this.profiles.removeIf((profile) -> (profile != null && profile.isDefaultProfile()));
		}

		private DocumentFilter getPositiveProfileFilter(Profile profile) {
			return (Document document) -> {
				if (profile == null) {
					return ObjectUtils.isEmpty(document.getProfiles());
				}
				return ObjectUtils.containsElement(document.getProfiles(), profile.getName())
						&& this.environment.acceptsProfiles(Profiles.of(document.getProfiles()));
			};
		}

		private DocumentFilter getNegativeProfileFilter(Profile profile) {
			return (Document document) -> (profile == null && !ObjectUtils.isEmpty(document.getProfiles())
					&& this.environment.acceptsProfiles(Profiles.of(document.getProfiles())));
		}

		private DocumentConsumer addToLoaded(BiConsumer<MutablePropertySources, PropertySource<?>> addMethod,
				boolean checkForExisting) {
			return (profile, document) -> {
				if (checkForExisting) {
					for (MutablePropertySources merged : this.loaded.values()) {
						if (merged.contains(document.getPropertySource().getName())) {
							return;
						}
					}
				}
				MutablePropertySources merged = this.loaded.computeIfAbsent(profile,
						(k) -> new MutablePropertySources());
				addMethod.accept(merged, document.getPropertySource());
			};
		}

		private void load(Profile profile, DocumentFilterFactory filterFactory, DocumentConsumer consumer) {
			getSearchLocations().forEach((location) -> {
				String nonOptionalLocation = ConfigDataLocation.of(location).getValue();
				boolean isDirectory = location.endsWith("/");
				Set<String> names = isDirectory ? getSearchNames() : NO_SEARCH_NAMES;
				names.forEach((name) -> load(nonOptionalLocation, name, profile, filterFactory, consumer));
			});
		}

		private void load(String location, String name, Profile profile, DocumentFilterFactory filterFactory,
				DocumentConsumer consumer) {
			if (!StringUtils.hasText(name)) {
				for (PropertySourceLoader loader : this.propertySourceLoaders) {
					if (canLoadFileExtension(loader, location)) {
						load(loader, location, profile, filterFactory.getDocumentFilter(profile), consumer);
						return;
					}
				}
				throw new IllegalStateException("File extension of config file location '" + location
						+ "' is not known to any PropertySourceLoader. If the location is meant to reference "
						+ "a directory, it must end in '/'");
			}
			Set<String> processed = new HashSet<>();
			for (PropertySourceLoader loader : this.propertySourceLoaders) {
				for (String fileExtension : loader.getFileExtensions()) {
					if (processed.add(fileExtension)) {
						loadForFileExtension(loader, location + name, "." + fileExtension, profile, filterFactory,
								consumer);
					}
				}
			}
		}

		private boolean canLoadFileExtension(PropertySourceLoader loader, String name) {
			return Arrays.stream(loader.getFileExtensions())
					.anyMatch((fileExtension) -> StringUtils.endsWithIgnoreCase(name, fileExtension));
		}

		private void loadForFileExtension(PropertySourceLoader loader, String prefix, String fileExtension,
				Profile profile, DocumentFilterFactory filterFactory, DocumentConsumer consumer) {
			DocumentFilter defaultFilter = filterFactory.getDocumentFilter(null);
			DocumentFilter profileFilter = filterFactory.getDocumentFilter(profile);
			if (profile != null) {
				// Try profile-specific file & profile section in profile file (gh-340)
				String profileSpecificFile = prefix + "-" + profile + fileExtension;
				load(loader, profileSpecificFile, profile, defaultFilter, consumer);
				load(loader, profileSpecificFile, profile, profileFilter, consumer);
				// Try profile specific sections in files we've already processed
				for (Profile processedProfile : this.processedProfiles) {
					if (processedProfile != null) {
						String previouslyLoaded = prefix + "-" + processedProfile + fileExtension;
						load(loader, previouslyLoaded, profile, profileFilter, consumer);
					}
				}
			}
			// Also try the profile-specific section (if any) of the normal file
			load(loader, prefix + fileExtension, profile, profileFilter, consumer);
		}

		private void load(PropertySourceLoader loader, String location, Profile profile, DocumentFilter filter,
				DocumentConsumer consumer) {
			Resource[] resources = getResources(location);
			for (Resource resource : resources) {
				try {
					if (resource == null || !resource.exists()) {
						if (this.logger.isTraceEnabled()) {
							StringBuilder description = getDescription("Skipped missing config ", location, resource,
									profile);
							this.logger.trace(description);
						}
						continue;
					}
					if (!StringUtils.hasText(StringUtils.getFilenameExtension(resource.getFilename()))) {
						if (this.logger.isTraceEnabled()) {
							StringBuilder description = getDescription("Skipped empty config extension ", location,
									resource, profile);
							this.logger.trace(description);
						}
						continue;
					}
					if (resource.isFile() && isPatternLocation(location) && hasHiddenPathElement(resource)) {
						if (this.logger.isTraceEnabled()) {
							StringBuilder description = getDescription("Skipped location with hidden path element ",
									location, resource, profile);
							this.logger.trace(description);
						}
						continue;
					}
					String name = "applicationConfig: [" + getLocationName(location, resource) + "]";
					List<Document> documents = loadDocuments(loader, name, resource);
					if (CollectionUtils.isEmpty(documents)) {
						if (this.logger.isTraceEnabled()) {
							StringBuilder description = getDescription("Skipped unloaded config ", location, resource,
									profile);
							this.logger.trace(description);
						}
						continue;
					}
					List<Document> loaded = new ArrayList<>();
					for (Document document : documents) {
						if (filter.match(document)) {
							addActiveProfiles(document.getActiveProfiles());
							addIncludedProfiles(document.getIncludeProfiles());
							loaded.add(document);
						}
					}
					Collections.reverse(loaded);
					if (!loaded.isEmpty()) {
						loaded.forEach((document) -> consumer.accept(profile, document));
						if (this.logger.isDebugEnabled()) {
							StringBuilder description = getDescription("Loaded config file ", location, resource,
									profile);
							this.logger.debug(description);
						}
					}
				}
				catch (Exception ex) {
					StringBuilder description = getDescription("Failed to load property source from ", location,
							resource, profile);
					throw new IllegalStateException(description.toString(), ex);
				}
			}
		}

		private boolean hasHiddenPathElement(Resource resource) throws IOException {
			String cleanPath = StringUtils.cleanPath(resource.getFile().getAbsolutePath());
			for (Path value : Paths.get(cleanPath)) {
				if (value.toString().startsWith("..")) {
					return true;
				}
			}
			return false;
		}

		private String getLocationName(String locationReference, Resource resource) {
			if (!locationReference.contains("*")) {
				return locationReference;
			}
			if (resource instanceof FileSystemResource) {
				return ((FileSystemResource) resource).getPath();
			}
			return resource.getDescription();
		}

		private Resource[] getResources(String locationReference) {
			try {
				if (isPatternLocation(locationReference)) {
					return getResourcesFromPatternLocationReference(locationReference);
				}
				return new Resource[] { this.resourceLoader.getResource(locationReference) };
			}
			catch (Exception ex) {
				return EMPTY_RESOURCES;
			}
		}

		private boolean isPatternLocation(String location) {
			return location.contains("*");
		}

		private Resource[] getResourcesFromPatternLocationReference(String locationReference) throws IOException {
			String directoryPath = locationReference.substring(0, locationReference.indexOf("*/"));
			Resource resource = this.resourceLoader.getResource(directoryPath);
			File[] files = resource.getFile().listFiles(File::isDirectory);
			if (files != null) {
				String fileName = locationReference.substring(locationReference.lastIndexOf("/") + 1);
				Arrays.sort(files, FILE_COMPARATOR);
				return Arrays.stream(files).map((file) -> file.listFiles((dir, name) -> name.equals(fileName)))
						.filter(Objects::nonNull).flatMap((Function<File[], Stream<File>>) Arrays::stream)
						.map(FileSystemResource::new).toArray(Resource[]::new);
			}
			return EMPTY_RESOURCES;
		}

		private void addIncludedProfiles(Set<Profile> includeProfiles) {
			LinkedList<Profile> existingProfiles = new LinkedList<>(this.profiles);
			this.profiles.clear();
			this.profiles.addAll(includeProfiles);
			this.profiles.removeAll(this.processedProfiles);
			this.profiles.addAll(existingProfiles);
		}

		private List<Document> loadDocuments(PropertySourceLoader loader, String name, Resource resource)
				throws IOException {
			DocumentsCacheKey cacheKey = new DocumentsCacheKey(loader, resource);
			List<Document> documents = this.loadDocumentsCache.get(cacheKey);
			if (documents == null) {
				List<PropertySource<?>> loaded = loader.load(name, resource);
				documents = asDocuments(loaded);
				this.loadDocumentsCache.put(cacheKey, documents);
			}
			return documents;
		}

		private List<Document> asDocuments(List<PropertySource<?>> loaded) {
			if (loaded == null) {
				return Collections.emptyList();
			}
			return loaded.stream().map((propertySource) -> {
				Binder binder = new Binder(ConfigurationPropertySources.from(propertySource),
						this.placeholdersResolver);
				String[] profiles = binder.bind("spring.profiles", STRING_ARRAY).orElse(null);
				Set<Profile> activeProfiles = getProfiles(binder, ACTIVE_PROFILES_PROPERTY);
				Set<Profile> includeProfiles = getProfiles(binder, INCLUDE_PROFILES_PROPERTY);
				return new Document(propertySource, profiles, activeProfiles, includeProfiles);
			}).collect(Collectors.toList());
		}

		private StringBuilder getDescription(String prefix, String locationReference, Resource resource,
				Profile profile) {
			StringBuilder result = new StringBuilder(prefix);
			try {
				if (resource != null) {
					String uri = resource.getURI().toASCIIString();
					result.append("'");
					result.append(uri);
					result.append("' (");
					result.append(locationReference);
					result.append(")");
				}
			}
			catch (IOException ex) {
				result.append(locationReference);
			}
			if (profile != null) {
				result.append(" for profile ");
				result.append(profile);
			}
			return result;
		}

		private Set<Profile> getProfiles(Binder binder, String name) {
			return binder.bind(name, STRING_ARRAY).map(this::asProfileSet).orElse(Collections.emptySet());
		}

		private Set<Profile> asProfileSet(String[] profileNames) {
			List<Profile> profiles = new ArrayList<>();
			for (String profileName : profileNames) {
				profiles.add(new Profile(profileName));
			}
			return new LinkedHashSet<>(profiles);
		}

		private void addProfileToEnvironment(String profile) {
			for (String activeProfile : this.environment.getActiveProfiles()) {
				if (activeProfile.equals(profile)) {
					return;
				}
			}
			this.environment.addActiveProfile(profile);
		}

		private Set<String> getSearchLocations() {
			Set<String> locations = getSearchLocations(CONFIG_ADDITIONAL_LOCATION_PROPERTY);
			if (this.environment.containsProperty(CONFIG_LOCATION_PROPERTY)) {
				locations.addAll(getSearchLocations(CONFIG_LOCATION_PROPERTY));
			}
			else {
				locations.addAll(
						asResolvedSet(ConfigFileApplicationListener.this.searchLocations, DEFAULT_SEARCH_LOCATIONS));
			}
			return locations;
		}

		private Set<String> getSearchLocations(String propertyName) {
			Set<String> locations = new LinkedHashSet<>();
			if (this.environment.containsProperty(propertyName)) {
				for (String path : asResolvedSet(this.environment.getProperty(propertyName), null)) {
					if (!path.contains("$")) {
						path = StringUtils.cleanPath(path);
						Assert.state(!path.startsWith(ResourcePatternResolver.CLASSPATH_ALL_URL_PREFIX),
								"Classpath wildcard patterns cannot be used as a search location");
						validateWildcardLocation(path);
						if (!ResourceUtils.isUrl(path)) {
							path = ResourceUtils.FILE_URL_PREFIX + path;
						}
					}
					locations.add(path);
				}
			}
			return locations;
		}

		private void validateWildcardLocation(String path) {
			if (path.contains("*")) {
				Assert.state(StringUtils.countOccurrencesOf(path, "*") == 1,
						() -> "Search location '" + path + "' cannot contain multiple wildcards");
				String directoryPath = path.substring(0, path.lastIndexOf("/") + 1);
				Assert.state(directoryPath.endsWith("*/"), () -> "Search location '" + path + "' must end with '*/'");
			}
		}

		private Set<String> getSearchNames() {
			if (this.environment.containsProperty(CONFIG_NAME_PROPERTY)) {
				String property = this.environment.getProperty(CONFIG_NAME_PROPERTY);
				Set<String> names = asResolvedSet(property, null);
				names.forEach(this::assertValidConfigName);
				return names;
			}
			return asResolvedSet(ConfigFileApplicationListener.this.names, DEFAULT_NAMES);
		}

		private Set<String> asResolvedSet(String value, String fallback) {
			List<String> list = Arrays.asList(StringUtils.trimArrayElements(StringUtils.commaDelimitedListToStringArray(
					(value != null) ? this.environment.resolvePlaceholders(value) : fallback)));
			Collections.reverse(list);
			return new LinkedHashSet<>(list);
		}

		private void assertValidConfigName(String name) {
			Assert.state(!name.contains("*"), () -> "Config name '" + name + "' cannot contain wildcards");
		}

		private void addLoadedPropertySources() {
			MutablePropertySources destination = this.environment.getPropertySources();
			List<MutablePropertySources> loaded = new ArrayList<>(this.loaded.values());
			Collections.reverse(loaded);
			String lastAdded = null;
			Set<String> added = new HashSet<>();
			for (MutablePropertySources sources : loaded) {
				for (PropertySource<?> source : sources) {
					if (added.add(source.getName())) {
						addLoadedPropertySource(destination, lastAdded, source);
						lastAdded = source.getName();
					}
				}
			}
		}

		private void addLoadedPropertySource(MutablePropertySources destination, String lastAdded,
				PropertySource<?> source) {
			if (lastAdded == null) {
				if (destination.contains(DefaultPropertiesPropertySource.NAME)) {
					destination.addBefore(DefaultPropertiesPropertySource.NAME, source);
				}
				else {
					destination.addLast(source);
				}
			}
			else {
				destination.addAfter(lastAdded, source);
			}
		}

		private void applyActiveProfiles(PropertySource<?> defaultProperties) {
			List<String> activeProfiles = new ArrayList<>();
			if (defaultProperties != null) {
				Binder binder = new Binder(ConfigurationPropertySources.from(defaultProperties),
						new PropertySourcesPlaceholdersResolver(this.environment));
				activeProfiles.addAll(getDefaultProfiles(binder, "spring.profiles.include"));
				if (!this.activatedProfiles) {
					activeProfiles.addAll(getDefaultProfiles(binder, "spring.profiles.active"));
				}
			}
			this.processedProfiles.stream().filter(this::isDefaultProfile).map(Profile::getName)
					.forEach(activeProfiles::add);
			this.environment.setActiveProfiles(activeProfiles.toArray(new String[0]));
		}

		private boolean isDefaultProfile(Profile profile) {
			return profile != null && !profile.isDefaultProfile();
		}

		private List<String> getDefaultProfiles(Binder binder, String property) {
			return binder.bind(property, STRING_LIST).orElse(Collections.emptyList());
		}

	}

	/**
	 * A Spring Profile that can be loaded.
	 */
	private static class Profile {

		private final String name;

		private final boolean defaultProfile;

		Profile(String name) {
			this(name, false);
		}

		Profile(String name, boolean defaultProfile) {
			Assert.notNull(name, "Name must not be null");
			this.name = name;
			this.defaultProfile = defaultProfile;
		}

		String getName() {
			return this.name;
		}

		boolean isDefaultProfile() {
			return this.defaultProfile;
		}

		@Override
		public boolean equals(Object obj) {
			if (obj == this) {
				return true;
			}
			if (obj == null || obj.getClass() != getClass()) {
				return false;
			}
			return ((Profile) obj).name.equals(this.name);
		}

		@Override
		public int hashCode() {
			return this.name.hashCode();
		}

		@Override
		public String toString() {
			return this.name;
		}

	}

	/**
	 * Cache key used to save loading the same document multiple times.
	 */
	private static class DocumentsCacheKey {

		private final PropertySourceLoader loader;

		private final Resource resource;

		DocumentsCacheKey(PropertySourceLoader loader, Resource resource) {
			this.loader = loader;
			this.resource = resource;
		}

		@Override
		public boolean equals(Object obj) {
			if (this == obj) {
				return true;
			}
			if (obj == null || getClass() != obj.getClass()) {
				return false;
			}
			DocumentsCacheKey other = (DocumentsCacheKey) obj;
			return this.loader.equals(other.loader) && this.resource.equals(other.resource);
		}

		@Override
		public int hashCode() {
			return this.loader.hashCode() * 31 + this.resource.hashCode();
		}

	}

	/**
	 * A single document loaded by a {@link PropertySourceLoader}.
	 */
	private static class Document {

		private final PropertySource<?> propertySource;

		private String[] profiles;

		private final Set<Profile> activeProfiles;

		private final Set<Profile> includeProfiles;

		Document(PropertySource<?> propertySource, String[] profiles, Set<Profile> activeProfiles,
				Set<Profile> includeProfiles) {
			this.propertySource = propertySource;
			this.profiles = profiles;
			this.activeProfiles = activeProfiles;
			this.includeProfiles = includeProfiles;
		}

		PropertySource<?> getPropertySource() {
			return this.propertySource;
		}

		String[] getProfiles() {
			return this.profiles;
		}

		Set<Profile> getActiveProfiles() {
			return this.activeProfiles;
		}

		Set<Profile> getIncludeProfiles() {
			return this.includeProfiles;
		}

		@Override
		public String toString() {
			return this.propertySource.toString();
		}

	}

	/**
	 * Factory used to create a {@link DocumentFilter}.
	 */
	@FunctionalInterface
	private interface DocumentFilterFactory {

		/**
		 * Create a filter for the given profile.
		 * @param profile the profile or {@code null}
		 * @return the filter
		 */
		DocumentFilter getDocumentFilter(Profile profile);

	}

	/**
	 * Filter used to restrict when a {@link Document} is loaded.
	 */
	@FunctionalInterface
	private interface DocumentFilter {

		boolean match(Document document);

	}

	/**
	 * Consumer used to handle a loaded {@link Document}.
	 */
	@FunctionalInterface
	private interface DocumentConsumer {

		void accept(Profile profile, Document document);

	}

}
>>>>>>> 6755b480
<|MERGE_RESOLUTION|>--- conflicted
+++ resolved
@@ -1,886 +1,3 @@
-<<<<<<< HEAD
-/*
- * Copyright 2012-2019 the original author or authors.
- *
- * Licensed under the Apache License, Version 2.0 (the "License");
- * you may not use this file except in compliance with the License.
- * You may obtain a copy of the License at
- *
- *      https://www.apache.org/licenses/LICENSE-2.0
- *
- * Unless required by applicable law or agreed to in writing, software
- * distributed under the License is distributed on an "AS IS" BASIS,
- * WITHOUT WARRANTIES OR CONDITIONS OF ANY KIND, either express or implied.
- * See the License for the specific language governing permissions and
- * limitations under the License.
- */
-
-package org.springframework.boot.context.config;
-
-import java.io.IOException;
-import java.util.ArrayList;
-import java.util.Arrays;
-import java.util.Collections;
-import java.util.Deque;
-import java.util.HashMap;
-import java.util.HashSet;
-import java.util.LinkedHashMap;
-import java.util.LinkedHashSet;
-import java.util.LinkedList;
-import java.util.List;
-import java.util.Map;
-import java.util.Set;
-import java.util.function.BiConsumer;
-import java.util.stream.Collectors;
-
-import org.apache.commons.logging.Log;
-
-import org.springframework.beans.BeansException;
-import org.springframework.beans.factory.config.BeanFactoryPostProcessor;
-import org.springframework.beans.factory.config.ConfigurableListableBeanFactory;
-import org.springframework.boot.SpringApplication;
-import org.springframework.boot.context.event.ApplicationEnvironmentPreparedEvent;
-import org.springframework.boot.context.event.ApplicationPreparedEvent;
-import org.springframework.boot.context.properties.bind.Bindable;
-import org.springframework.boot.context.properties.bind.Binder;
-import org.springframework.boot.context.properties.bind.PropertySourcesPlaceholdersResolver;
-import org.springframework.boot.context.properties.source.ConfigurationPropertySources;
-import org.springframework.boot.env.EnvironmentPostProcessor;
-import org.springframework.boot.env.PropertySourceLoader;
-import org.springframework.boot.env.RandomValuePropertySource;
-import org.springframework.boot.logging.DeferredLog;
-import org.springframework.context.ApplicationEvent;
-import org.springframework.context.ConfigurableApplicationContext;
-import org.springframework.context.annotation.ConfigurationClassPostProcessor;
-import org.springframework.context.event.SmartApplicationListener;
-import org.springframework.core.Ordered;
-import org.springframework.core.annotation.AnnotationAwareOrderComparator;
-import org.springframework.core.env.ConfigurableEnvironment;
-import org.springframework.core.env.Environment;
-import org.springframework.core.env.MutablePropertySources;
-import org.springframework.core.env.Profiles;
-import org.springframework.core.env.PropertySource;
-import org.springframework.core.io.DefaultResourceLoader;
-import org.springframework.core.io.Resource;
-import org.springframework.core.io.ResourceLoader;
-import org.springframework.core.io.support.SpringFactoriesLoader;
-import org.springframework.util.Assert;
-import org.springframework.util.CollectionUtils;
-import org.springframework.util.ObjectUtils;
-import org.springframework.util.ResourceUtils;
-import org.springframework.util.StringUtils;
-
-/**
- * {@link EnvironmentPostProcessor} that configures the context environment by loading
- * properties from well known file locations. By default properties will be loaded from
- * 'application.properties' and/or 'application.yml' files in the following locations:
- * <ul>
- * <li>file:./config/</li>
- * <li>file:./</li>
- * <li>classpath:config/</li>
- * <li>classpath:</li>
- * </ul>
- * The list is ordered by precedence (properties defined in locations higher in the list
- * override those defined in lower locations).
- * <p>
- * Alternative search locations and names can be specified using
- * {@link #setSearchLocations(String)} and {@link #setSearchNames(String)}.
- * <p>
- * Additional files will also be loaded based on active profiles. For example if a 'web'
- * profile is active 'application-web.properties' and 'application-web.yml' will be
- * considered.
- * <p>
- * The 'spring.config.name' property can be used to specify an alternative name to load
- * and the 'spring.config.location' property can be used to specify alternative search
- * locations or specific files.
- * <p>
- *
- * @author Dave Syer
- * @author Phillip Webb
- * @author Stephane Nicoll
- * @author Andy Wilkinson
- * @author Eddú Meléndez
- * @author Madhura Bhave
- * @since 1.0.0
- */
-public class ConfigFileApplicationListener implements EnvironmentPostProcessor, SmartApplicationListener, Ordered {
-
-	private static final String DEFAULT_PROPERTIES = "defaultProperties";
-
-	// Note the order is from least to most specific (last one wins)
-	private static final String DEFAULT_SEARCH_LOCATIONS = "classpath:/,classpath:/config/,file:./,file:./config/";
-
-	private static final String DEFAULT_NAMES = "application";
-
-	private static final Set<String> NO_SEARCH_NAMES = Collections.singleton(null);
-
-	private static final Bindable<String[]> STRING_ARRAY = Bindable.of(String[].class);
-
-	private static final Bindable<List<String>> STRING_LIST = Bindable.listOf(String.class);
-
-	private static final Set<String> LOAD_FILTERED_PROPERTY;
-
-	static {
-		Set<String> filteredProperties = new HashSet<>();
-		filteredProperties.add("spring.profiles.active");
-		filteredProperties.add("spring.profiles.include");
-		LOAD_FILTERED_PROPERTY = Collections.unmodifiableSet(filteredProperties);
-	}
-
-	/**
-	 * The "active profiles" property name.
-	 */
-	public static final String ACTIVE_PROFILES_PROPERTY = "spring.profiles.active";
-
-	/**
-	 * The "includes profiles" property name.
-	 */
-	public static final String INCLUDE_PROFILES_PROPERTY = "spring.profiles.include";
-
-	/**
-	 * The "config name" property name.
-	 */
-	public static final String CONFIG_NAME_PROPERTY = "spring.config.name";
-
-	/**
-	 * The "config location" property name.
-	 */
-	public static final String CONFIG_LOCATION_PROPERTY = "spring.config.location";
-
-	/**
-	 * The "config additional location" property name.
-	 */
-	public static final String CONFIG_ADDITIONAL_LOCATION_PROPERTY = "spring.config.additional-location";
-
-	/**
-	 * The default order for the processor.
-	 */
-	public static final int DEFAULT_ORDER = Ordered.HIGHEST_PRECEDENCE + 10;
-
-	private final DeferredLog logger = new DeferredLog();
-
-	private String searchLocations;
-
-	private String names;
-
-	private int order = DEFAULT_ORDER;
-
-	@Override
-	public boolean supportsEventType(Class<? extends ApplicationEvent> eventType) {
-		return ApplicationEnvironmentPreparedEvent.class.isAssignableFrom(eventType)
-				|| ApplicationPreparedEvent.class.isAssignableFrom(eventType);
-	}
-
-	@Override
-	public void onApplicationEvent(ApplicationEvent event) {
-		if (event instanceof ApplicationEnvironmentPreparedEvent) {
-			onApplicationEnvironmentPreparedEvent((ApplicationEnvironmentPreparedEvent) event);
-		}
-		if (event instanceof ApplicationPreparedEvent) {
-			onApplicationPreparedEvent(event);
-		}
-	}
-
-	private void onApplicationEnvironmentPreparedEvent(ApplicationEnvironmentPreparedEvent event) {
-		List<EnvironmentPostProcessor> postProcessors = loadPostProcessors();
-		postProcessors.add(this);
-		AnnotationAwareOrderComparator.sort(postProcessors);
-		for (EnvironmentPostProcessor postProcessor : postProcessors) {
-			postProcessor.postProcessEnvironment(event.getEnvironment(), event.getSpringApplication());
-		}
-	}
-
-	List<EnvironmentPostProcessor> loadPostProcessors() {
-		return SpringFactoriesLoader.loadFactories(EnvironmentPostProcessor.class, getClass().getClassLoader());
-	}
-
-	@Override
-	public void postProcessEnvironment(ConfigurableEnvironment environment, SpringApplication application) {
-		addPropertySources(environment, application.getResourceLoader());
-	}
-
-	private void onApplicationPreparedEvent(ApplicationEvent event) {
-		this.logger.switchTo(ConfigFileApplicationListener.class);
-		addPostProcessors(((ApplicationPreparedEvent) event).getApplicationContext());
-	}
-
-	/**
-	 * Add config file property sources to the specified environment.
-	 * @param environment the environment to add source to
-	 * @param resourceLoader the resource loader
-	 * @see #addPostProcessors(ConfigurableApplicationContext)
-	 */
-	protected void addPropertySources(ConfigurableEnvironment environment, ResourceLoader resourceLoader) {
-		RandomValuePropertySource.addToEnvironment(environment);
-		new Loader(environment, resourceLoader).load();
-	}
-
-	/**
-	 * Add appropriate post-processors to post-configure the property-sources.
-	 * @param context the context to configure
-	 */
-	protected void addPostProcessors(ConfigurableApplicationContext context) {
-		context.addBeanFactoryPostProcessor(new PropertySourceOrderingPostProcessor(context));
-	}
-
-	public void setOrder(int order) {
-		this.order = order;
-	}
-
-	@Override
-	public int getOrder() {
-		return this.order;
-	}
-
-	/**
-	 * Set the search locations that will be considered as a comma-separated list. Each
-	 * search location should be a directory path (ending in "/") and it will be prefixed
-	 * by the file names constructed from {@link #setSearchNames(String) search names} and
-	 * profiles (if any) plus file extensions supported by the properties loaders.
-	 * Locations are considered in the order specified, with later items taking precedence
-	 * (like a map merge).
-	 * @param locations the search locations
-	 */
-	public void setSearchLocations(String locations) {
-		Assert.hasLength(locations, "Locations must not be empty");
-		this.searchLocations = locations;
-	}
-
-	/**
-	 * Sets the names of the files that should be loaded (excluding file extension) as a
-	 * comma-separated list.
-	 * @param names the names to load
-	 */
-	public void setSearchNames(String names) {
-		Assert.hasLength(names, "Names must not be empty");
-		this.names = names;
-	}
-
-	/**
-	 * {@link BeanFactoryPostProcessor} to re-order our property sources below any
-	 * {@code @PropertySource} items added by the {@link ConfigurationClassPostProcessor}.
-	 */
-	private class PropertySourceOrderingPostProcessor implements BeanFactoryPostProcessor, Ordered {
-
-		private ConfigurableApplicationContext context;
-
-		PropertySourceOrderingPostProcessor(ConfigurableApplicationContext context) {
-			this.context = context;
-		}
-
-		@Override
-		public int getOrder() {
-			return Ordered.HIGHEST_PRECEDENCE;
-		}
-
-		@Override
-		public void postProcessBeanFactory(ConfigurableListableBeanFactory beanFactory) throws BeansException {
-			reorderSources(this.context.getEnvironment());
-		}
-
-		private void reorderSources(ConfigurableEnvironment environment) {
-			PropertySource<?> defaultProperties = environment.getPropertySources().remove(DEFAULT_PROPERTIES);
-			if (defaultProperties != null) {
-				environment.getPropertySources().addLast(defaultProperties);
-			}
-		}
-
-	}
-
-	/**
-	 * Loads candidate property sources and configures the active profiles.
-	 */
-	private class Loader {
-
-		private final Log logger = ConfigFileApplicationListener.this.logger;
-
-		private final ConfigurableEnvironment environment;
-
-		private final PropertySourcesPlaceholdersResolver placeholdersResolver;
-
-		private final ResourceLoader resourceLoader;
-
-		private final List<PropertySourceLoader> propertySourceLoaders;
-
-		private Deque<Profile> profiles;
-
-		private List<Profile> processedProfiles;
-
-		private boolean activatedProfiles;
-
-		private Map<Profile, MutablePropertySources> loaded;
-
-		private Map<DocumentsCacheKey, List<Document>> loadDocumentsCache = new HashMap<>();
-
-		Loader(ConfigurableEnvironment environment, ResourceLoader resourceLoader) {
-			this.environment = environment;
-			this.placeholdersResolver = new PropertySourcesPlaceholdersResolver(this.environment);
-			this.resourceLoader = (resourceLoader != null) ? resourceLoader : new DefaultResourceLoader();
-			this.propertySourceLoaders = SpringFactoriesLoader.loadFactories(PropertySourceLoader.class,
-					getClass().getClassLoader());
-		}
-
-		void load() {
-			FilteredPropertySource.apply(this.environment, DEFAULT_PROPERTIES, LOAD_FILTERED_PROPERTY,
-					(defaultProperties) -> {
-						this.profiles = new LinkedList<>();
-						this.processedProfiles = new LinkedList<>();
-						this.activatedProfiles = false;
-						this.loaded = new LinkedHashMap<>();
-						initializeProfiles();
-						while (!this.profiles.isEmpty()) {
-							Profile profile = this.profiles.poll();
-							if (isDefaultProfile(profile)) {
-								addProfileToEnvironment(profile.getName());
-							}
-							load(profile, this::getPositiveProfileFilter,
-									addToLoaded(MutablePropertySources::addLast, false));
-							this.processedProfiles.add(profile);
-						}
-						load(null, this::getNegativeProfileFilter, addToLoaded(MutablePropertySources::addFirst, true));
-						addLoadedPropertySources();
-						applyActiveProfiles(defaultProperties);
-					});
-		}
-
-		/**
-		 * Initialize profile information from both the {@link Environment} active
-		 * profiles and any {@code spring.profiles.active}/{@code spring.profiles.include}
-		 * properties that are already set.
-		 */
-		private void initializeProfiles() {
-			// The default profile for these purposes is represented as null. We add it
-			// first so that it is processed first and has lowest priority.
-			this.profiles.add(null);
-			Set<Profile> activatedViaProperty = getProfilesFromProperty(ACTIVE_PROFILES_PROPERTY);
-			Set<Profile> includedViaProperty = getProfilesFromProperty(INCLUDE_PROFILES_PROPERTY);
-			List<Profile> otherActiveProfiles = getOtherActiveProfiles(activatedViaProperty, includedViaProperty);
-			this.profiles.addAll(otherActiveProfiles);
-			// Any pre-existing active profiles set via property sources (e.g.
-			// System properties) take precedence over those added in config files.
-			this.profiles.addAll(includedViaProperty);
-			addActiveProfiles(activatedViaProperty);
-			if (this.profiles.size() == 1) { // only has null profile
-				for (String defaultProfileName : this.environment.getDefaultProfiles()) {
-					Profile defaultProfile = new Profile(defaultProfileName, true);
-					this.profiles.add(defaultProfile);
-				}
-			}
-		}
-
-		private Set<Profile> getProfilesFromProperty(String profilesProperty) {
-			if (!this.environment.containsProperty(profilesProperty)) {
-				return Collections.emptySet();
-			}
-			Binder binder = Binder.get(this.environment);
-			Set<Profile> profiles = getProfiles(binder, profilesProperty);
-			return new LinkedHashSet<>(profiles);
-		}
-
-		private List<Profile> getOtherActiveProfiles(Set<Profile> activatedViaProperty,
-				Set<Profile> includedViaProperty) {
-			return Arrays.stream(this.environment.getActiveProfiles()).map(Profile::new).filter(
-					(profile) -> !activatedViaProperty.contains(profile) && !includedViaProperty.contains(profile))
-					.collect(Collectors.toList());
-		}
-
-		void addActiveProfiles(Set<Profile> profiles) {
-			if (profiles.isEmpty()) {
-				return;
-			}
-			if (this.activatedProfiles) {
-				if (this.logger.isDebugEnabled()) {
-					this.logger.debug("Profiles already activated, '" + profiles + "' will not be applied");
-				}
-				return;
-			}
-			this.profiles.addAll(profiles);
-			if (this.logger.isDebugEnabled()) {
-				this.logger.debug("Activated activeProfiles " + StringUtils.collectionToCommaDelimitedString(profiles));
-			}
-			this.activatedProfiles = true;
-			removeUnprocessedDefaultProfiles();
-		}
-
-		private void removeUnprocessedDefaultProfiles() {
-			this.profiles.removeIf((profile) -> (profile != null && profile.isDefaultProfile()));
-		}
-
-		private DocumentFilter getPositiveProfileFilter(Profile profile) {
-			return (Document document) -> {
-				if (profile == null) {
-					return ObjectUtils.isEmpty(document.getProfiles());
-				}
-				return ObjectUtils.containsElement(document.getProfiles(), profile.getName())
-						&& this.environment.acceptsProfiles(Profiles.of(document.getProfiles()));
-			};
-		}
-
-		private DocumentFilter getNegativeProfileFilter(Profile profile) {
-			return (Document document) -> (profile == null && !ObjectUtils.isEmpty(document.getProfiles())
-					&& this.environment.acceptsProfiles(Profiles.of(document.getProfiles())));
-		}
-
-		private DocumentConsumer addToLoaded(BiConsumer<MutablePropertySources, PropertySource<?>> addMethod,
-				boolean checkForExisting) {
-			return (profile, document) -> {
-				if (checkForExisting) {
-					for (MutablePropertySources merged : this.loaded.values()) {
-						if (merged.contains(document.getPropertySource().getName())) {
-							return;
-						}
-					}
-				}
-				MutablePropertySources merged = this.loaded.computeIfAbsent(profile,
-						(k) -> new MutablePropertySources());
-				addMethod.accept(merged, document.getPropertySource());
-			};
-		}
-
-		private void load(Profile profile, DocumentFilterFactory filterFactory, DocumentConsumer consumer) {
-			getSearchLocations().forEach((location) -> {
-				boolean isFolder = location.endsWith("/");
-				Set<String> names = isFolder ? getSearchNames() : NO_SEARCH_NAMES;
-				names.forEach((name) -> load(location, name, profile, filterFactory, consumer));
-			});
-		}
-
-		private void load(String location, String name, Profile profile, DocumentFilterFactory filterFactory,
-				DocumentConsumer consumer) {
-			if (!StringUtils.hasText(name)) {
-				for (PropertySourceLoader loader : this.propertySourceLoaders) {
-					if (canLoadFileExtension(loader, location)) {
-						load(loader, location, profile, filterFactory.getDocumentFilter(profile), consumer);
-						return;
-					}
-				}
-			}
-			Set<String> processed = new HashSet<>();
-			for (PropertySourceLoader loader : this.propertySourceLoaders) {
-				for (String fileExtension : loader.getFileExtensions()) {
-					if (processed.add(fileExtension)) {
-						loadForFileExtension(loader, location + name, "." + fileExtension, profile, filterFactory,
-								consumer);
-					}
-				}
-			}
-		}
-
-		private boolean canLoadFileExtension(PropertySourceLoader loader, String name) {
-			return Arrays.stream(loader.getFileExtensions())
-					.anyMatch((fileExtension) -> StringUtils.endsWithIgnoreCase(name, fileExtension));
-		}
-
-		private void loadForFileExtension(PropertySourceLoader loader, String prefix, String fileExtension,
-				Profile profile, DocumentFilterFactory filterFactory, DocumentConsumer consumer) {
-			DocumentFilter defaultFilter = filterFactory.getDocumentFilter(null);
-			DocumentFilter profileFilter = filterFactory.getDocumentFilter(profile);
-			if (profile != null) {
-				// Try profile-specific file & profile section in profile file (gh-340)
-				String profileSpecificFile = prefix + "-" + profile + fileExtension;
-				load(loader, profileSpecificFile, profile, defaultFilter, consumer);
-				load(loader, profileSpecificFile, profile, profileFilter, consumer);
-				// Try profile specific sections in files we've already processed
-				for (Profile processedProfile : this.processedProfiles) {
-					if (processedProfile != null) {
-						String previouslyLoaded = prefix + "-" + processedProfile + fileExtension;
-						load(loader, previouslyLoaded, profile, profileFilter, consumer);
-					}
-				}
-			}
-			// Also try the profile-specific section (if any) of the normal file
-			load(loader, prefix + fileExtension, profile, profileFilter, consumer);
-		}
-
-		private void load(PropertySourceLoader loader, String location, Profile profile, DocumentFilter filter,
-				DocumentConsumer consumer) {
-			try {
-				Resource resource = this.resourceLoader.getResource(location);
-				if (resource == null || !resource.exists()) {
-					if (this.logger.isTraceEnabled()) {
-						StringBuilder description = getDescription("Skipped missing config ", location, resource,
-								profile);
-						this.logger.trace(description);
-					}
-					return;
-				}
-				if (!StringUtils.hasText(StringUtils.getFilenameExtension(resource.getFilename()))) {
-					if (this.logger.isTraceEnabled()) {
-						StringBuilder description = getDescription("Skipped empty config extension ", location,
-								resource, profile);
-						this.logger.trace(description);
-					}
-					return;
-				}
-				String name = "applicationConfig: [" + location + "]";
-				List<Document> documents = loadDocuments(loader, name, resource);
-				if (CollectionUtils.isEmpty(documents)) {
-					if (this.logger.isTraceEnabled()) {
-						StringBuilder description = getDescription("Skipped unloaded config ", location, resource,
-								profile);
-						this.logger.trace(description);
-					}
-					return;
-				}
-				List<Document> loaded = new ArrayList<>();
-				for (Document document : documents) {
-					if (filter.match(document)) {
-						addActiveProfiles(document.getActiveProfiles());
-						addIncludedProfiles(document.getIncludeProfiles());
-						loaded.add(document);
-					}
-				}
-				Collections.reverse(loaded);
-				if (!loaded.isEmpty()) {
-					loaded.forEach((document) -> consumer.accept(profile, document));
-					if (this.logger.isDebugEnabled()) {
-						StringBuilder description = getDescription("Loaded config file ", location, resource, profile);
-						this.logger.debug(description);
-					}
-				}
-			}
-			catch (Exception ex) {
-				throw new IllegalStateException("Failed to load property " + "source from location '" + location + "'",
-						ex);
-			}
-		}
-
-		private void addIncludedProfiles(Set<Profile> includeProfiles) {
-			LinkedList<Profile> existingProfiles = new LinkedList<>(this.profiles);
-			this.profiles.clear();
-			this.profiles.addAll(includeProfiles);
-			this.profiles.removeAll(this.processedProfiles);
-			this.profiles.addAll(existingProfiles);
-		}
-
-		private List<Document> loadDocuments(PropertySourceLoader loader, String name, Resource resource)
-				throws IOException {
-			DocumentsCacheKey cacheKey = new DocumentsCacheKey(loader, resource);
-			List<Document> documents = this.loadDocumentsCache.get(cacheKey);
-			if (documents == null) {
-				List<PropertySource<?>> loaded = loader.load(name, resource);
-				documents = asDocuments(loaded);
-				this.loadDocumentsCache.put(cacheKey, documents);
-			}
-			return documents;
-		}
-
-		private List<Document> asDocuments(List<PropertySource<?>> loaded) {
-			if (loaded == null) {
-				return Collections.emptyList();
-			}
-			return loaded.stream().map((propertySource) -> {
-				Binder binder = new Binder(ConfigurationPropertySources.from(propertySource),
-						this.placeholdersResolver);
-				return new Document(propertySource, binder.bind("spring.profiles", STRING_ARRAY).orElse(null),
-						getProfiles(binder, ACTIVE_PROFILES_PROPERTY), getProfiles(binder, INCLUDE_PROFILES_PROPERTY));
-			}).collect(Collectors.toList());
-		}
-
-		private StringBuilder getDescription(String prefix, String location, Resource resource, Profile profile) {
-			StringBuilder result = new StringBuilder(prefix);
-			try {
-				if (resource != null) {
-					String uri = resource.getURI().toASCIIString();
-					result.append("'");
-					result.append(uri);
-					result.append("' (");
-					result.append(location);
-					result.append(")");
-				}
-			}
-			catch (IOException ex) {
-				result.append(location);
-			}
-			if (profile != null) {
-				result.append(" for profile ");
-				result.append(profile);
-			}
-			return result;
-		}
-
-		private Set<Profile> getProfiles(Binder binder, String name) {
-			return binder.bind(name, STRING_ARRAY).map(this::asProfileSet).orElse(Collections.emptySet());
-		}
-
-		private Set<Profile> asProfileSet(String[] profileNames) {
-			List<Profile> profiles = new ArrayList<>();
-			for (String profileName : profileNames) {
-				profiles.add(new Profile(profileName));
-			}
-			return new LinkedHashSet<>(profiles);
-		}
-
-		private void addProfileToEnvironment(String profile) {
-			for (String activeProfile : this.environment.getActiveProfiles()) {
-				if (activeProfile.equals(profile)) {
-					return;
-				}
-			}
-			this.environment.addActiveProfile(profile);
-		}
-
-		private Set<String> getSearchLocations() {
-			if (this.environment.containsProperty(CONFIG_LOCATION_PROPERTY)) {
-				return getSearchLocations(CONFIG_LOCATION_PROPERTY);
-			}
-			Set<String> locations = getSearchLocations(CONFIG_ADDITIONAL_LOCATION_PROPERTY);
-			locations.addAll(
-					asResolvedSet(ConfigFileApplicationListener.this.searchLocations, DEFAULT_SEARCH_LOCATIONS));
-			return locations;
-		}
-
-		private Set<String> getSearchLocations(String propertyName) {
-			Set<String> locations = new LinkedHashSet<>();
-			if (this.environment.containsProperty(propertyName)) {
-				for (String path : asResolvedSet(this.environment.getProperty(propertyName), null)) {
-					if (!path.contains("$")) {
-						path = StringUtils.cleanPath(path);
-						if (!ResourceUtils.isUrl(path)) {
-							path = ResourceUtils.FILE_URL_PREFIX + path;
-						}
-					}
-					locations.add(path);
-				}
-			}
-			return locations;
-		}
-
-		private Set<String> getSearchNames() {
-			if (this.environment.containsProperty(CONFIG_NAME_PROPERTY)) {
-				String property = this.environment.getProperty(CONFIG_NAME_PROPERTY);
-				return asResolvedSet(property, null);
-			}
-			return asResolvedSet(ConfigFileApplicationListener.this.names, DEFAULT_NAMES);
-		}
-
-		private Set<String> asResolvedSet(String value, String fallback) {
-			List<String> list = Arrays.asList(StringUtils.trimArrayElements(StringUtils.commaDelimitedListToStringArray(
-					(value != null) ? this.environment.resolvePlaceholders(value) : fallback)));
-			Collections.reverse(list);
-			return new LinkedHashSet<>(list);
-		}
-
-		private void addLoadedPropertySources() {
-			MutablePropertySources destination = this.environment.getPropertySources();
-			List<MutablePropertySources> loaded = new ArrayList<>(this.loaded.values());
-			Collections.reverse(loaded);
-			String lastAdded = null;
-			Set<String> added = new HashSet<>();
-			for (MutablePropertySources sources : loaded) {
-				for (PropertySource<?> source : sources) {
-					if (added.add(source.getName())) {
-						addLoadedPropertySource(destination, lastAdded, source);
-						lastAdded = source.getName();
-					}
-				}
-			}
-		}
-
-		private void addLoadedPropertySource(MutablePropertySources destination, String lastAdded,
-				PropertySource<?> source) {
-			if (lastAdded == null) {
-				if (destination.contains(DEFAULT_PROPERTIES)) {
-					destination.addBefore(DEFAULT_PROPERTIES, source);
-				}
-				else {
-					destination.addLast(source);
-				}
-			}
-			else {
-				destination.addAfter(lastAdded, source);
-			}
-		}
-
-		private void applyActiveProfiles(PropertySource<?> defaultProperties) {
-			List<String> activeProfiles = new ArrayList<>();
-			if (defaultProperties != null) {
-				Binder binder = new Binder(ConfigurationPropertySources.from(defaultProperties),
-						new PropertySourcesPlaceholdersResolver(this.environment));
-				activeProfiles.addAll(getDefaultProfiles(binder, "spring.profiles.include"));
-				if (!this.activatedProfiles) {
-					activeProfiles.addAll(getDefaultProfiles(binder, "spring.profiles.active"));
-				}
-			}
-			this.processedProfiles.stream().filter(this::isDefaultProfile).map(Profile::getName)
-					.forEach(activeProfiles::add);
-			this.environment.setActiveProfiles(activeProfiles.toArray(new String[0]));
-		}
-
-		private boolean isDefaultProfile(Profile profile) {
-			return profile != null && !profile.isDefaultProfile();
-		}
-
-		private List<String> getDefaultProfiles(Binder binder, String property) {
-			return binder.bind(property, STRING_LIST).orElse(Collections.emptyList());
-		}
-
-	}
-
-	/**
-	 * A Spring Profile that can be loaded.
-	 */
-	private static class Profile {
-
-		private final String name;
-
-		private final boolean defaultProfile;
-
-		Profile(String name) {
-			this(name, false);
-		}
-
-		Profile(String name, boolean defaultProfile) {
-			Assert.notNull(name, "Name must not be null");
-			this.name = name;
-			this.defaultProfile = defaultProfile;
-		}
-
-		String getName() {
-			return this.name;
-		}
-
-		boolean isDefaultProfile() {
-			return this.defaultProfile;
-		}
-
-		@Override
-		public boolean equals(Object obj) {
-			if (obj == this) {
-				return true;
-			}
-			if (obj == null || obj.getClass() != getClass()) {
-				return false;
-			}
-			return ((Profile) obj).name.equals(this.name);
-		}
-
-		@Override
-		public int hashCode() {
-			return this.name.hashCode();
-		}
-
-		@Override
-		public String toString() {
-			return this.name;
-		}
-
-	}
-
-	/**
-	 * Cache key used to save loading the same document multiple times.
-	 */
-	private static class DocumentsCacheKey {
-
-		private final PropertySourceLoader loader;
-
-		private final Resource resource;
-
-		DocumentsCacheKey(PropertySourceLoader loader, Resource resource) {
-			this.loader = loader;
-			this.resource = resource;
-		}
-
-		@Override
-		public boolean equals(Object obj) {
-			if (this == obj) {
-				return true;
-			}
-			if (obj == null || getClass() != obj.getClass()) {
-				return false;
-			}
-			DocumentsCacheKey other = (DocumentsCacheKey) obj;
-			return this.loader.equals(other.loader) && this.resource.equals(other.resource);
-		}
-
-		@Override
-		public int hashCode() {
-			return this.loader.hashCode() * 31 + this.resource.hashCode();
-		}
-
-	}
-
-	/**
-	 * A single document loaded by a {@link PropertySourceLoader}.
-	 */
-	private static class Document {
-
-		private final PropertySource<?> propertySource;
-
-		private String[] profiles;
-
-		private final Set<Profile> activeProfiles;
-
-		private final Set<Profile> includeProfiles;
-
-		Document(PropertySource<?> propertySource, String[] profiles, Set<Profile> activeProfiles,
-				Set<Profile> includeProfiles) {
-			this.propertySource = propertySource;
-			this.profiles = profiles;
-			this.activeProfiles = activeProfiles;
-			this.includeProfiles = includeProfiles;
-		}
-
-		PropertySource<?> getPropertySource() {
-			return this.propertySource;
-		}
-
-		String[] getProfiles() {
-			return this.profiles;
-		}
-
-		Set<Profile> getActiveProfiles() {
-			return this.activeProfiles;
-		}
-
-		Set<Profile> getIncludeProfiles() {
-			return this.includeProfiles;
-		}
-
-		@Override
-		public String toString() {
-			return this.propertySource.toString();
-		}
-
-	}
-
-	/**
-	 * Factory used to create a {@link DocumentFilter}.
-	 */
-	@FunctionalInterface
-	private interface DocumentFilterFactory {
-
-		/**
-		 * Create a filter for the given profile.
-		 * @param profile the profile or {@code null}
-		 * @return the filter
-		 */
-		DocumentFilter getDocumentFilter(Profile profile);
-
-	}
-
-	/**
-	 * Filter used to restrict when a {@link Document} is loaded.
-	 */
-	@FunctionalInterface
-	private interface DocumentFilter {
-
-		boolean match(Document document);
-
-	}
-
-	/**
-	 * Consumer used to handle a loaded {@link Document}.
-	 */
-	@FunctionalInterface
-	private interface DocumentConsumer {
-
-		void accept(Profile profile, Document document);
-
-	}
-
-}
-=======
 /*
  * Copyright 2012-2020 the original author or authors.
  *
@@ -1841,5 +958,4 @@
 
 	}
 
-}
->>>>>>> 6755b480
+}