--- conflicted
+++ resolved
@@ -1,301 +1,3 @@
-<<<<<<< HEAD
-/*
- * Copyright 2012-2019 the original author or authors.
- *
- * Licensed under the Apache License, Version 2.0 (the "License");
- * you may not use this file except in compliance with the License.
- * You may obtain a copy of the License at
- *
- *      https://www.apache.org/licenses/LICENSE-2.0
- *
- * Unless required by applicable law or agreed to in writing, software
- * distributed under the License is distributed on an "AS IS" BASIS,
- * WITHOUT WARRANTIES OR CONDITIONS OF ANY KIND, either express or implied.
- * See the License for the specific language governing permissions and
- * limitations under the License.
- */
-
-package org.springframework.boot.web.embedded.undertow;
-
-import java.io.Closeable;
-import java.lang.reflect.Field;
-import java.net.BindException;
-import java.net.InetSocketAddress;
-import java.net.SocketAddress;
-import java.util.ArrayList;
-import java.util.List;
-
-import io.undertow.Undertow;
-import org.apache.commons.logging.Log;
-import org.apache.commons.logging.LogFactory;
-import org.xnio.channels.BoundChannel;
-
-import org.springframework.boot.web.server.PortInUseException;
-import org.springframework.boot.web.server.WebServer;
-import org.springframework.boot.web.server.WebServerException;
-import org.springframework.util.ReflectionUtils;
-import org.springframework.util.StringUtils;
-
-/**
- * {@link WebServer} that can be used to control an Undertow web server. Usually this
- * class should be created using the {@link UndertowReactiveWebServerFactory} and not
- * directly.
- *
- * @author Ivan Sopov
- * @author Andy Wilkinson
- * @author Eddú Meléndez
- * @author Christoph Dreis
- * @author Brian Clozel
- * @since 2.0.0
- */
-public class UndertowWebServer implements WebServer {
-
-	private static final Log logger = LogFactory.getLog(UndertowWebServer.class);
-
-	private final Object monitor = new Object();
-
-	private final Undertow.Builder builder;
-
-	private final boolean autoStart;
-
-	private final Closeable closeable;
-
-	private Undertow undertow;
-
-	private volatile boolean started = false;
-
-	/**
-	 * Create a new {@link UndertowWebServer} instance.
-	 * @param builder the builder
-	 * @param autoStart if the server should be started
-	 */
-	public UndertowWebServer(Undertow.Builder builder, boolean autoStart) {
-		this(builder, autoStart, null);
-	}
-
-	/**
-	 * Create a new {@link UndertowWebServer} instance.
-	 * @param builder the builder
-	 * @param autoStart if the server should be started
-	 * @param closeable called when the server is stopped
-	 * @since 2.0.4
-	 */
-	public UndertowWebServer(Undertow.Builder builder, boolean autoStart, Closeable closeable) {
-		this.builder = builder;
-		this.autoStart = autoStart;
-		this.closeable = closeable;
-	}
-
-	@Override
-	public void start() throws WebServerException {
-		synchronized (this.monitor) {
-			if (this.started) {
-				return;
-			}
-			try {
-				if (!this.autoStart) {
-					return;
-				}
-				if (this.undertow == null) {
-					this.undertow = this.builder.build();
-				}
-				this.undertow.start();
-				this.started = true;
-				logger.info("Undertow started on port(s) " + getPortsDescription());
-			}
-			catch (Exception ex) {
-				try {
-					if (findBindException(ex) != null) {
-						List<UndertowWebServer.Port> failedPorts = getConfiguredPorts();
-						List<UndertowWebServer.Port> actualPorts = getActualPorts();
-						failedPorts.removeAll(actualPorts);
-						if (failedPorts.size() == 1) {
-							throw new PortInUseException(failedPorts.iterator().next().getNumber());
-						}
-					}
-					throw new WebServerException("Unable to start embedded Undertow", ex);
-				}
-				finally {
-					stopSilently();
-				}
-			}
-		}
-	}
-
-	private void stopSilently() {
-		try {
-			if (this.undertow != null) {
-				this.undertow.stop();
-				this.closeable.close();
-			}
-		}
-		catch (Exception ex) {
-			// Ignore
-		}
-	}
-
-	private BindException findBindException(Exception ex) {
-		Throwable candidate = ex;
-		while (candidate != null) {
-			if (candidate instanceof BindException) {
-				return (BindException) candidate;
-			}
-			candidate = candidate.getCause();
-		}
-		return null;
-	}
-
-	private String getPortsDescription() {
-		List<UndertowWebServer.Port> ports = getActualPorts();
-		if (!ports.isEmpty()) {
-			return StringUtils.collectionToDelimitedString(ports, " ");
-		}
-		return "unknown";
-	}
-
-	private List<UndertowWebServer.Port> getActualPorts() {
-		List<UndertowWebServer.Port> ports = new ArrayList<>();
-		try {
-			if (!this.autoStart) {
-				ports.add(new UndertowWebServer.Port(-1, "unknown"));
-			}
-			else {
-				for (BoundChannel channel : extractChannels()) {
-					ports.add(getPortFromChannel(channel));
-				}
-			}
-		}
-		catch (Exception ex) {
-			// Continue
-		}
-		return ports;
-	}
-
-	@SuppressWarnings("unchecked")
-	private List<BoundChannel> extractChannels() {
-		Field channelsField = ReflectionUtils.findField(Undertow.class, "channels");
-		ReflectionUtils.makeAccessible(channelsField);
-		return (List<BoundChannel>) ReflectionUtils.getField(channelsField, this.undertow);
-	}
-
-	private UndertowWebServer.Port getPortFromChannel(BoundChannel channel) {
-		SocketAddress socketAddress = channel.getLocalAddress();
-		if (socketAddress instanceof InetSocketAddress) {
-			Field sslField = ReflectionUtils.findField(channel.getClass(), "ssl");
-			String protocol = (sslField != null) ? "https" : "http";
-			return new UndertowWebServer.Port(((InetSocketAddress) socketAddress).getPort(), protocol);
-		}
-		return null;
-	}
-
-	private List<UndertowWebServer.Port> getConfiguredPorts() {
-		List<UndertowWebServer.Port> ports = new ArrayList<>();
-		for (Object listener : extractListeners()) {
-			try {
-				ports.add(getPortFromListener(listener));
-			}
-			catch (Exception ex) {
-				// Continue
-			}
-		}
-		return ports;
-	}
-
-	@SuppressWarnings("unchecked")
-	private List<Object> extractListeners() {
-		Field listenersField = ReflectionUtils.findField(Undertow.class, "listeners");
-		ReflectionUtils.makeAccessible(listenersField);
-		return (List<Object>) ReflectionUtils.getField(listenersField, this.undertow);
-	}
-
-	private UndertowWebServer.Port getPortFromListener(Object listener) {
-		Field typeField = ReflectionUtils.findField(listener.getClass(), "type");
-		ReflectionUtils.makeAccessible(typeField);
-		String protocol = ReflectionUtils.getField(typeField, listener).toString();
-		Field portField = ReflectionUtils.findField(listener.getClass(), "port");
-		ReflectionUtils.makeAccessible(portField);
-		int port = (Integer) ReflectionUtils.getField(portField, listener);
-		return new UndertowWebServer.Port(port, protocol);
-	}
-
-	@Override
-	public void stop() throws WebServerException {
-		synchronized (this.monitor) {
-			if (!this.started) {
-				return;
-			}
-			this.started = false;
-			try {
-				this.undertow.stop();
-				if (this.closeable != null) {
-					this.closeable.close();
-				}
-			}
-			catch (Exception ex) {
-				throw new WebServerException("Unable to stop undertow", ex);
-			}
-		}
-	}
-
-	@Override
-	public int getPort() {
-		List<UndertowWebServer.Port> ports = getActualPorts();
-		if (ports.isEmpty()) {
-			return 0;
-		}
-		return ports.get(0).getNumber();
-	}
-
-	/**
-	 * An active Undertow port.
-	 */
-	private static final class Port {
-
-		private final int number;
-
-		private final String protocol;
-
-		private Port(int number, String protocol) {
-			this.number = number;
-			this.protocol = protocol;
-		}
-
-		int getNumber() {
-			return this.number;
-		}
-
-		@Override
-		public boolean equals(Object obj) {
-			if (this == obj) {
-				return true;
-			}
-			if (obj == null) {
-				return false;
-			}
-			if (getClass() != obj.getClass()) {
-				return false;
-			}
-			UndertowWebServer.Port other = (UndertowWebServer.Port) obj;
-			if (this.number != other.number) {
-				return false;
-			}
-			return true;
-		}
-
-		@Override
-		public int hashCode() {
-			return this.number;
-		}
-
-		@Override
-		public String toString() {
-			return this.number + " (" + this.protocol + ")";
-		}
-
-	}
-
-}
-=======
 /*
  * Copyright 2012-2021 the original author or authors.
  *
@@ -699,5 +401,4 @@
 
 	}
 
-}
->>>>>>> 6755b480
+}