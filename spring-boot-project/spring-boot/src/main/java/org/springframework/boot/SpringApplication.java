/*
 * Copyright 2012-2025 the original author or authors.
 *
 * Licensed under the Apache License, Version 2.0 (the "License");
 * you may not use this file except in compliance with the License.
 * You may obtain a copy of the License at
 *
 *      https://www.apache.org/licenses/LICENSE-2.0
 *
 * Unless required by applicable law or agreed to in writing, software
 * distributed under the License is distributed on an "AS IS" BASIS,
 * WITHOUT WARRANTIES OR CONDITIONS OF ANY KIND, either express or implied.
 * See the License for the specific language governing permissions and
 * limitations under the License.
 */

package org.springframework.boot;

import java.lang.StackWalker.StackFrame;
import java.lang.management.ManagementFactory;
import java.lang.reflect.Method;
import java.time.Duration;
import java.util.ArrayList;
import java.util.Arrays;
import java.util.Collection;
import java.util.Collections;
import java.util.Comparator;
import java.util.HashMap;
import java.util.IdentityHashMap;
import java.util.LinkedHashSet;
import java.util.List;
import java.util.Map;
import java.util.Objects;
import java.util.Optional;
import java.util.Properties;
import java.util.Set;
import java.util.concurrent.atomic.AtomicBoolean;
import java.util.concurrent.atomic.AtomicReference;
import java.util.stream.Stream;

import org.apache.commons.logging.Log;
import org.apache.commons.logging.LogFactory;
import org.crac.management.CRaCMXBean;

import org.springframework.aot.AotDetector;
import org.springframework.beans.BeansException;
import org.springframework.beans.factory.NoSuchBeanDefinitionException;
import org.springframework.beans.factory.config.BeanDefinition;
import org.springframework.beans.factory.config.BeanFactoryPostProcessor;
import org.springframework.beans.factory.config.ConfigurableBeanFactory;
import org.springframework.beans.factory.config.ConfigurableListableBeanFactory;
import org.springframework.beans.factory.groovy.GroovyBeanDefinitionReader;
import org.springframework.beans.factory.support.AbstractAutowireCapableBeanFactory;
import org.springframework.beans.factory.support.BeanDefinitionRegistry;
import org.springframework.beans.factory.support.BeanNameGenerator;
import org.springframework.beans.factory.support.DefaultListableBeanFactory;
import org.springframework.beans.factory.support.RootBeanDefinition;
import org.springframework.beans.factory.xml.XmlBeanDefinitionReader;
import org.springframework.boot.Banner.Mode;
import org.springframework.boot.context.properties.bind.Bindable;
import org.springframework.boot.context.properties.bind.Binder;
import org.springframework.boot.context.properties.source.ConfigurationPropertySources;
import org.springframework.boot.convert.ApplicationConversionService;
import org.springframework.boot.web.reactive.context.AnnotationConfigReactiveWebServerApplicationContext;
import org.springframework.boot.web.servlet.context.AnnotationConfigServletWebServerApplicationContext;
import org.springframework.context.ApplicationContext;
import org.springframework.context.ApplicationContextInitializer;
import org.springframework.context.ApplicationListener;
import org.springframework.context.ConfigurableApplicationContext;
import org.springframework.context.annotation.AnnotatedBeanDefinitionReader;
import org.springframework.context.annotation.AnnotationConfigApplicationContext;
import org.springframework.context.annotation.AnnotationConfigUtils;
import org.springframework.context.annotation.ClassPathBeanDefinitionScanner;
import org.springframework.context.annotation.ConfigurationClassPostProcessor;
import org.springframework.context.aot.AotApplicationContextInitializer;
import org.springframework.context.event.ApplicationContextEvent;
import org.springframework.context.event.ContextClosedEvent;
import org.springframework.context.event.ContextRefreshedEvent;
import org.springframework.context.support.AbstractApplicationContext;
import org.springframework.context.support.GenericApplicationContext;
import org.springframework.core.GenericTypeResolver;
import org.springframework.core.NativeDetector;
import org.springframework.core.OrderComparator;
import org.springframework.core.OrderComparator.OrderSourceProvider;
import org.springframework.core.Ordered;
import org.springframework.core.annotation.AnnotationAwareOrderComparator;
import org.springframework.core.annotation.Order;
import org.springframework.core.env.CommandLinePropertySource;
import org.springframework.core.env.CompositePropertySource;
import org.springframework.core.env.ConfigurableEnvironment;
import org.springframework.core.env.Environment;
import org.springframework.core.env.MutablePropertySources;
import org.springframework.core.env.PropertySource;
import org.springframework.core.env.SimpleCommandLinePropertySource;
import org.springframework.core.io.DefaultResourceLoader;
import org.springframework.core.io.ResourceLoader;
import org.springframework.core.io.support.SpringFactoriesLoader;
import org.springframework.core.io.support.SpringFactoriesLoader.ArgumentResolver;
import org.springframework.core.metrics.ApplicationStartup;
import org.springframework.util.Assert;
import org.springframework.util.ClassUtils;
import org.springframework.util.CollectionUtils;
import org.springframework.util.ObjectUtils;
import org.springframework.util.StringUtils;
import org.springframework.util.function.ThrowingConsumer;
import org.springframework.util.function.ThrowingSupplier;

/**
 * Class that can be used to bootstrap and launch a Spring application from a Java main
 * method. By default class will perform the following steps to bootstrap your
 * application:
 *
 * <ul>
 * <li>Create an appropriate {@link ApplicationContext} instance (depending on your
 * classpath)</li>
 * <li>Register a {@link CommandLinePropertySource} to expose command line arguments as
 * Spring properties</li>
 * <li>Refresh the application context, loading all singleton beans</li>
 * <li>Trigger any {@link CommandLineRunner} beans</li>
 * </ul>
 *
 * In most circumstances the static {@link #run(Class, String[])} method can be called
 * directly from your {@literal main} method to bootstrap your application:
 *
 * <pre class="code">
 * &#064;Configuration
 * &#064;EnableAutoConfiguration
 * public class MyApplication  {
 *
 *   // ... Bean definitions
 *
 *   public static void main(String[] args) {
 *     SpringApplication.run(MyApplication.class, args);
 *   }
 * }
 * </pre>
 *
 * <p>
 * For more advanced configuration a {@link SpringApplication} instance can be created and
 * customized before being run:
 *
 * <pre class="code">
 * public static void main(String[] args) {
 *   SpringApplication application = new SpringApplication(MyApplication.class);
 *   // ... customize application settings here
 *   application.run(args)
 * }
 * </pre>
 *
 * {@link SpringApplication}s can read beans from a variety of different sources. It is
 * generally recommended that a single {@code @Configuration} class is used to bootstrap
 * your application, however, you may also set {@link #getSources() sources} from:
 * <ul>
 * <li>The fully qualified class name to be loaded by
 * {@link AnnotatedBeanDefinitionReader}</li>
 * <li>The location of an XML resource to be loaded by {@link XmlBeanDefinitionReader}, or
 * a groovy script to be loaded by {@link GroovyBeanDefinitionReader}</li>
 * <li>The name of a package to be scanned by {@link ClassPathBeanDefinitionScanner}</li>
 * </ul>
 *
 * Configuration properties are also bound to the {@link SpringApplication}. This makes it
 * possible to set {@link SpringApplication} properties dynamically, like additional
 * sources ("spring.main.sources" - a CSV list) the flag to indicate a web environment
 * ("spring.main.web-application-type=none") or the flag to switch off the banner
 * ("spring.main.banner-mode=off").
 *
 * @author Phillip Webb
 * @author Dave Syer
 * @author Andy Wilkinson
 * @author Christian Dupuis
 * @author Stephane Nicoll
 * @author Jeremy Rickard
 * @author Craig Burke
 * @author Michael Simons
 * @author Madhura Bhave
 * @author Brian Clozel
 * @author Ethan Rubinson
 * @author Chris Bono
 * @author Moritz Halbritter
 * @author Tadaya Tsuyukubo
 * @author Lasse Wulff
 * @author Yanming Zhou
 * @since 1.0.0
 * @see #run(Class, String[])
 * @see #run(Class[], String[])
 * @see #SpringApplication(Class...)
 */
public class SpringApplication {

	/**
	 * Default banner location.
	 */
	public static final String BANNER_LOCATION_PROPERTY_VALUE = SpringApplicationBannerPrinter.DEFAULT_BANNER_LOCATION;

	/**
	 * Banner location property key.
	 */
	public static final String BANNER_LOCATION_PROPERTY = SpringApplicationBannerPrinter.BANNER_LOCATION_PROPERTY;

	private static final String SYSTEM_PROPERTY_JAVA_AWT_HEADLESS = "java.awt.headless";

	private static final Log logger = LogFactory.getLog(SpringApplication.class);

	static final SpringApplicationShutdownHook shutdownHook = new SpringApplicationShutdownHook();

	private static final ThreadLocal<SpringApplicationHook> applicationHook = new ThreadLocal<>();

	private final Set<Class<?>> primarySources;

	private Class<?> mainApplicationClass;

	private boolean addCommandLineProperties = true;

	private boolean addConversionService = true;

	private Banner banner;

	private ResourceLoader resourceLoader;

	private BeanNameGenerator beanNameGenerator;

	private ConfigurableEnvironment environment;

	private boolean headless = true;

	private List<ApplicationContextInitializer<?>> initializers;

	private List<ApplicationListener<?>> listeners;

	private Map<String, Object> defaultProperties;

	private final List<BootstrapRegistryInitializer> bootstrapRegistryInitializers;

	private Set<String> additionalProfiles = Collections.emptySet();

<<<<<<< HEAD
	private boolean isCustomEnvironment = false;

=======
	private boolean allowBeanDefinitionOverriding;

	private boolean allowCircularReferences;

	private boolean isCustomEnvironment;

	private boolean lazyInitialization;

>>>>>>> 2143d702
	private String environmentPrefix;

	private ApplicationContextFactory applicationContextFactory = ApplicationContextFactory.DEFAULT;

	private ApplicationStartup applicationStartup = ApplicationStartup.DEFAULT;

	final ApplicationProperties properties = new ApplicationProperties();

	/**
	 * Create a new {@link SpringApplication} instance. The application context will load
	 * beans from the specified primary sources (see {@link SpringApplication class-level}
	 * documentation for details). The instance can be customized before calling
	 * {@link #run(String...)}.
	 * @param primarySources the primary bean sources
	 * @see #run(Class, String[])
	 * @see #SpringApplication(ResourceLoader, Class...)
	 * @see #setSources(Set)
	 */
	public SpringApplication(Class<?>... primarySources) {
		this(null, primarySources);
	}

	/**
	 * Create a new {@link SpringApplication} instance. The application context will load
	 * beans from the specified primary sources (see {@link SpringApplication class-level}
	 * documentation for details). The instance can be customized before calling
	 * {@link #run(String...)}.
	 * @param resourceLoader the resource loader to use
	 * @param primarySources the primary bean sources
	 * @see #run(Class, String[])
	 * @see #setSources(Set)
	 */
	@SuppressWarnings({ "unchecked", "rawtypes" })
	public SpringApplication(ResourceLoader resourceLoader, Class<?>... primarySources) {
		this.resourceLoader = resourceLoader;
		Assert.notNull(primarySources, "PrimarySources must not be null");
		this.primarySources = new LinkedHashSet<>(Arrays.asList(primarySources));
		this.properties.setWebApplicationType(WebApplicationType.deduceFromClasspath());
		this.bootstrapRegistryInitializers = new ArrayList<>(
				getSpringFactoriesInstances(BootstrapRegistryInitializer.class));
		setInitializers((Collection) getSpringFactoriesInstances(ApplicationContextInitializer.class));
		setListeners((Collection) getSpringFactoriesInstances(ApplicationListener.class));
		this.mainApplicationClass = deduceMainApplicationClass();
	}

	private Class<?> deduceMainApplicationClass() {
		return StackWalker.getInstance(StackWalker.Option.RETAIN_CLASS_REFERENCE)
			.walk(this::findMainClass)
			.orElse(null);
	}

	private Optional<Class<?>> findMainClass(Stream<StackFrame> stack) {
		return stack.filter((frame) -> Objects.equals(frame.getMethodName(), "main"))
			.findFirst()
			.map(StackWalker.StackFrame::getDeclaringClass);
	}

	/**
	 * Run the Spring application, creating and refreshing a new
	 * {@link ApplicationContext}.
	 * @param args the application arguments (usually passed from a Java main method)
	 * @return a running {@link ApplicationContext}
	 */
	public ConfigurableApplicationContext run(String... args) {
		Startup startup = Startup.create();
		if (this.properties.isRegisterShutdownHook()) {
			SpringApplication.shutdownHook.enableShutdownHookAddition();
		}
		DefaultBootstrapContext bootstrapContext = createBootstrapContext();
		ConfigurableApplicationContext context = null;
		configureHeadlessProperty();
		SpringApplicationRunListeners listeners = getRunListeners(args);
		listeners.starting(bootstrapContext, this.mainApplicationClass);
		try {
			ApplicationArguments applicationArguments = new DefaultApplicationArguments(args);
			ConfigurableEnvironment environment = prepareEnvironment(listeners, bootstrapContext, applicationArguments);
			Banner printedBanner = printBanner(environment);
			context = createApplicationContext();
			context.setApplicationStartup(this.applicationStartup);
			prepareContext(bootstrapContext, context, environment, listeners, applicationArguments, printedBanner);
			refreshContext(context);
			afterRefresh(context, applicationArguments);
			startup.started();
			if (this.properties.isLogStartupInfo()) {
				new StartupInfoLogger(this.mainApplicationClass, environment).logStarted(getApplicationLog(), startup);
			}
			listeners.started(context, startup.timeTakenToStarted());
			callRunners(context, applicationArguments);
		}
		catch (Throwable ex) {
			throw handleRunFailure(context, ex, listeners);
		}
		try {
			if (context.isRunning()) {
				listeners.ready(context, startup.ready());
			}
		}
		catch (Throwable ex) {
			throw handleRunFailure(context, ex, null);
		}
		return context;
	}

	private DefaultBootstrapContext createBootstrapContext() {
		DefaultBootstrapContext bootstrapContext = new DefaultBootstrapContext();
		this.bootstrapRegistryInitializers.forEach((initializer) -> initializer.initialize(bootstrapContext));
		return bootstrapContext;
	}

	private ConfigurableEnvironment prepareEnvironment(SpringApplicationRunListeners listeners,
			DefaultBootstrapContext bootstrapContext, ApplicationArguments applicationArguments) {
		// Create and configure the environment
		ConfigurableEnvironment environment = getOrCreateEnvironment();
		configureEnvironment(environment, applicationArguments.getSourceArgs());
		ConfigurationPropertySources.attach(environment);
		listeners.environmentPrepared(bootstrapContext, environment);
		ApplicationInfoPropertySource.moveToEnd(environment);
		DefaultPropertiesPropertySource.moveToEnd(environment);
		Assert.state(!environment.containsProperty("spring.main.environment-prefix"),
				"Environment prefix cannot be set via properties.");
		bindToSpringApplication(environment);
		if (!this.isCustomEnvironment) {
			EnvironmentConverter environmentConverter = new EnvironmentConverter(getClassLoader());
			environment = environmentConverter.convertEnvironmentIfNecessary(environment, deduceEnvironmentClass());
		}
		ConfigurationPropertySources.attach(environment);
		return environment;
	}

	private Class<? extends ConfigurableEnvironment> deduceEnvironmentClass() {
		WebApplicationType webApplicationType = this.properties.getWebApplicationType();
		Class<? extends ConfigurableEnvironment> environmentType = this.applicationContextFactory
			.getEnvironmentType(webApplicationType);
		if (environmentType == null && this.applicationContextFactory != ApplicationContextFactory.DEFAULT) {
			environmentType = ApplicationContextFactory.DEFAULT.getEnvironmentType(webApplicationType);
		}
		return (environmentType != null) ? environmentType : ApplicationEnvironment.class;
	}

	private void prepareContext(DefaultBootstrapContext bootstrapContext, ConfigurableApplicationContext context,
			ConfigurableEnvironment environment, SpringApplicationRunListeners listeners,
			ApplicationArguments applicationArguments, Banner printedBanner) {
		context.setEnvironment(environment);
		postProcessApplicationContext(context);
		addAotGeneratedInitializerIfNecessary(this.initializers);
		applyInitializers(context);
		listeners.contextPrepared(context);
		bootstrapContext.close(context);
		if (this.properties.isLogStartupInfo()) {
			logStartupInfo(context.getParent() == null);
			logStartupInfo(context);
			logStartupProfileInfo(context);
		}
		// Add boot specific singleton beans
		ConfigurableListableBeanFactory beanFactory = context.getBeanFactory();
		beanFactory.registerSingleton("springApplicationArguments", applicationArguments);
		if (printedBanner != null) {
			beanFactory.registerSingleton("springBootBanner", printedBanner);
		}
		if (beanFactory instanceof AbstractAutowireCapableBeanFactory autowireCapableBeanFactory) {
			autowireCapableBeanFactory.setAllowCircularReferences(this.properties.isAllowCircularReferences());
			if (beanFactory instanceof DefaultListableBeanFactory listableBeanFactory) {
				listableBeanFactory.setAllowBeanDefinitionOverriding(this.properties.isAllowBeanDefinitionOverriding());
			}
		}
		if (this.properties.isLazyInitialization()) {
			context.addBeanFactoryPostProcessor(new LazyInitializationBeanFactoryPostProcessor());
		}
		if (this.properties.isKeepAlive()) {
			context.addApplicationListener(new KeepAlive());
		}
		context.addBeanFactoryPostProcessor(new PropertySourceOrderingBeanFactoryPostProcessor(context));
		if (!AotDetector.useGeneratedArtifacts()) {
			// Load the sources
			Set<Object> sources = getAllSources();
			Assert.notEmpty(sources, "Sources must not be empty");
			load(context, sources.toArray(new Object[0]));
		}
		listeners.contextLoaded(context);
	}

	private void addAotGeneratedInitializerIfNecessary(List<ApplicationContextInitializer<?>> initializers) {
		if (AotDetector.useGeneratedArtifacts()) {
			List<ApplicationContextInitializer<?>> aotInitializers = new ArrayList<>(
					initializers.stream().filter(AotApplicationContextInitializer.class::isInstance).toList());
			if (aotInitializers.isEmpty()) {
				String initializerClassName = this.mainApplicationClass.getName() + "__ApplicationContextInitializer";
				if (!ClassUtils.isPresent(initializerClassName, getClassLoader())) {
					throw new AotInitializerNotFoundException(this.mainApplicationClass, initializerClassName);
				}
				aotInitializers.add(AotApplicationContextInitializer.forInitializerClasses(initializerClassName));
			}
			initializers.removeAll(aotInitializers);
			initializers.addAll(0, aotInitializers);
		}
	}

	private void refreshContext(ConfigurableApplicationContext context) {
		if (this.properties.isRegisterShutdownHook()) {
			shutdownHook.registerApplicationContext(context);
		}
		refresh(context);
	}

	private void configureHeadlessProperty() {
		System.setProperty(SYSTEM_PROPERTY_JAVA_AWT_HEADLESS,
				System.getProperty(SYSTEM_PROPERTY_JAVA_AWT_HEADLESS, Boolean.toString(this.headless)));
	}

	private SpringApplicationRunListeners getRunListeners(String[] args) {
		ArgumentResolver argumentResolver = ArgumentResolver.of(SpringApplication.class, this);
		argumentResolver = argumentResolver.and(String[].class, args);
		List<SpringApplicationRunListener> listeners = getSpringFactoriesInstances(SpringApplicationRunListener.class,
				argumentResolver);
		SpringApplicationHook hook = applicationHook.get();
		SpringApplicationRunListener hookListener = (hook != null) ? hook.getRunListener(this) : null;
		if (hookListener != null) {
			listeners = new ArrayList<>(listeners);
			listeners.add(hookListener);
		}
		return new SpringApplicationRunListeners(logger, listeners, this.applicationStartup);
	}

	private <T> List<T> getSpringFactoriesInstances(Class<T> type) {
		return getSpringFactoriesInstances(type, null);
	}

	private <T> List<T> getSpringFactoriesInstances(Class<T> type, ArgumentResolver argumentResolver) {
		return SpringFactoriesLoader.forDefaultResourceLocation(getClassLoader(null)).load(type, argumentResolver);
	}

	private ConfigurableEnvironment getOrCreateEnvironment() {
		if (this.environment != null) {
			return this.environment;
		}
		WebApplicationType webApplicationType = this.properties.getWebApplicationType();
		ConfigurableEnvironment environment = this.applicationContextFactory.createEnvironment(webApplicationType);
		if (environment == null && this.applicationContextFactory != ApplicationContextFactory.DEFAULT) {
			environment = ApplicationContextFactory.DEFAULT.createEnvironment(webApplicationType);
		}
		return (environment != null) ? environment : new ApplicationEnvironment();
	}

	/**
	 * Template method delegating to
	 * {@link #configurePropertySources(ConfigurableEnvironment, String[])} and
	 * {@link #configureProfiles(ConfigurableEnvironment, String[])} in that order.
	 * Override this method for complete control over Environment customization, or one of
	 * the above for fine-grained control over property sources or profiles, respectively.
	 * @param environment this application's environment
	 * @param args arguments passed to the {@code run} method
	 * @see #configureProfiles(ConfigurableEnvironment, String[])
	 * @see #configurePropertySources(ConfigurableEnvironment, String[])
	 */
	protected void configureEnvironment(ConfigurableEnvironment environment, String[] args) {
		if (this.addConversionService) {
			environment.setConversionService(new ApplicationConversionService());
		}
		configurePropertySources(environment, args);
		configureProfiles(environment, args);
	}

	/**
	 * Add, remove or re-order any {@link PropertySource}s in this application's
	 * environment.
	 * @param environment this application's environment
	 * @param args arguments passed to the {@code run} method
	 * @see #configureEnvironment(ConfigurableEnvironment, String[])
	 */
	protected void configurePropertySources(ConfigurableEnvironment environment, String[] args) {
		MutablePropertySources sources = environment.getPropertySources();
		if (!CollectionUtils.isEmpty(this.defaultProperties)) {
			DefaultPropertiesPropertySource.addOrMerge(this.defaultProperties, sources);
		}
		if (this.addCommandLineProperties && args.length > 0) {
			String name = CommandLinePropertySource.COMMAND_LINE_PROPERTY_SOURCE_NAME;
			if (sources.contains(name)) {
				PropertySource<?> source = sources.get(name);
				CompositePropertySource composite = new CompositePropertySource(name);
				composite
					.addPropertySource(new SimpleCommandLinePropertySource("springApplicationCommandLineArgs", args));
				composite.addPropertySource(source);
				sources.replace(name, composite);
			}
			else {
				sources.addFirst(new SimpleCommandLinePropertySource(args));
			}
		}
		environment.getPropertySources().addLast(new ApplicationInfoPropertySource(this.mainApplicationClass));
	}

	/**
	 * Configure which profiles are active (or active by default) for this application
	 * environment. Additional profiles may be activated during configuration file
	 * processing through the {@code spring.profiles.active} property.
	 * @param environment this application's environment
	 * @param args arguments passed to the {@code run} method
	 * @see #configureEnvironment(ConfigurableEnvironment, String[])
	 */
	protected void configureProfiles(ConfigurableEnvironment environment, String[] args) {
	}

	/**
	 * Bind the environment to the {@link ApplicationProperties}.
	 * @param environment the environment to bind
	 */
	protected void bindToSpringApplication(ConfigurableEnvironment environment) {
		try {
			Binder.get(environment).bind("spring.main", Bindable.ofInstance(this.properties));
		}
		catch (Exception ex) {
			throw new IllegalStateException("Cannot bind to SpringApplication", ex);
		}
	}

	private Banner printBanner(ConfigurableEnvironment environment) {
		if (this.properties.getBannerMode(environment) == Banner.Mode.OFF) {
			return null;
		}
		ResourceLoader resourceLoader = (this.resourceLoader != null) ? this.resourceLoader
				: new DefaultResourceLoader(null);
		SpringApplicationBannerPrinter bannerPrinter = new SpringApplicationBannerPrinter(resourceLoader, this.banner);
		if (this.properties.getBannerMode(environment) == Mode.LOG) {
			return bannerPrinter.print(environment, this.mainApplicationClass, logger);
		}
		return bannerPrinter.print(environment, this.mainApplicationClass, System.out);
	}

	/**
	 * Strategy method used to create the {@link ApplicationContext}. By default this
	 * method will respect any explicitly set application context class or factory before
	 * falling back to a suitable default.
	 * @return the application context (not yet refreshed)
	 * @see #setApplicationContextFactory(ApplicationContextFactory)
	 */
	protected ConfigurableApplicationContext createApplicationContext() {
		return this.applicationContextFactory.create(this.properties.getWebApplicationType());
	}

	/**
	 * Apply any relevant post-processing to the {@link ApplicationContext}. Subclasses
	 * can apply additional processing as required.
	 * @param context the application context
	 */
	protected void postProcessApplicationContext(ConfigurableApplicationContext context) {
		if (this.beanNameGenerator != null) {
			context.getBeanFactory()
				.registerSingleton(AnnotationConfigUtils.CONFIGURATION_BEAN_NAME_GENERATOR, this.beanNameGenerator);
		}
		if (this.resourceLoader != null) {
			if (context instanceof GenericApplicationContext genericApplicationContext) {
				genericApplicationContext.setResourceLoader(this.resourceLoader);
			}
			if (context instanceof DefaultResourceLoader defaultResourceLoader) {
				defaultResourceLoader.setClassLoader(this.resourceLoader.getClassLoader());
			}
		}
		if (this.addConversionService) {
			context.getBeanFactory().setConversionService(context.getEnvironment().getConversionService());
		}
	}

	/**
	 * Apply any {@link ApplicationContextInitializer}s to the context before it is
	 * refreshed.
	 * @param context the configured ApplicationContext (not refreshed yet)
	 * @see ConfigurableApplicationContext#refresh()
	 */
	@SuppressWarnings({ "rawtypes", "unchecked" })
	protected void applyInitializers(ConfigurableApplicationContext context) {
		for (ApplicationContextInitializer initializer : getInitializers()) {
			Class<?> requiredType = GenericTypeResolver.resolveTypeArgument(initializer.getClass(),
					ApplicationContextInitializer.class);
			Assert.isInstanceOf(requiredType, context, "Unable to call initializer.");
			initializer.initialize(context);
		}
	}

	/**
	 * Called to log startup information, subclasses may override to add additional
	 * logging.
	 * @param context the application context
	 * @since 3.4.0
	 */
	protected void logStartupInfo(ConfigurableApplicationContext context) {
		boolean isRoot = context.getParent() == null;
		if (isRoot) {
			new StartupInfoLogger(this.mainApplicationClass, context.getEnvironment()).logStarting(getApplicationLog());
		}
	}

	/**
	 * Called to log startup information, subclasses may override to add additional
	 * logging.
	 * @param isRoot true if this application is the root of a context hierarchy
	 * @deprecated since 3.4.0 for removal in 4.0.0 in favor of
	 * {@link #logStartupInfo(ConfigurableApplicationContext)}
	 */
	@Deprecated(since = "3.4.0", forRemoval = true)
	protected void logStartupInfo(boolean isRoot) {
	}

	/**
	 * Called to log active profile information.
	 * @param context the application context
	 */
	protected void logStartupProfileInfo(ConfigurableApplicationContext context) {
		Log log = getApplicationLog();
		if (log.isInfoEnabled()) {
			List<String> activeProfiles = quoteProfiles(context.getEnvironment().getActiveProfiles());
			if (ObjectUtils.isEmpty(activeProfiles)) {
				List<String> defaultProfiles = quoteProfiles(context.getEnvironment().getDefaultProfiles());
				String message = String.format("%s default %s: ", defaultProfiles.size(),
						(defaultProfiles.size() <= 1) ? "profile" : "profiles");
				log.info("No active profile set, falling back to " + message
						+ StringUtils.collectionToDelimitedString(defaultProfiles, ", "));
			}
			else {
				String message = (activeProfiles.size() == 1) ? "1 profile is active: "
						: activeProfiles.size() + " profiles are active: ";
				log.info("The following " + message + StringUtils.collectionToDelimitedString(activeProfiles, ", "));
			}
		}
	}

	private List<String> quoteProfiles(String[] profiles) {
		return Arrays.stream(profiles).map((profile) -> "\"" + profile + "\"").toList();
	}

	/**
	 * Returns the {@link Log} for the application. By default will be deduced.
	 * @return the application log
	 */
	protected Log getApplicationLog() {
		if (this.mainApplicationClass == null) {
			return logger;
		}
		return LogFactory.getLog(this.mainApplicationClass);
	}

	/**
	 * Load beans into the application context.
	 * @param context the context to load beans into
	 * @param sources the sources to load
	 */
	protected void load(ApplicationContext context, Object[] sources) {
		if (logger.isDebugEnabled()) {
			logger.debug("Loading source " + StringUtils.arrayToCommaDelimitedString(sources));
		}
		BeanDefinitionLoader loader = createBeanDefinitionLoader(getBeanDefinitionRegistry(context), sources);
		if (this.beanNameGenerator != null) {
			loader.setBeanNameGenerator(this.beanNameGenerator);
		}
		if (this.resourceLoader != null) {
			loader.setResourceLoader(this.resourceLoader);
		}
		if (this.environment != null) {
			loader.setEnvironment(this.environment);
		}
		loader.load();
	}

	/**
	 * The ResourceLoader that will be used in the ApplicationContext.
	 * @return the resourceLoader the resource loader that will be used in the
	 * ApplicationContext (or null if the default)
	 */
	public ResourceLoader getResourceLoader() {
		return this.resourceLoader;
	}

	/**
	 * Either the ClassLoader that will be used in the ApplicationContext (if
	 * {@link #setResourceLoader(ResourceLoader) resourceLoader} is set), or the context
	 * class loader (if not null), or the loader of the Spring {@link ClassUtils} class.
	 * @return a ClassLoader (never null)
	 */
	public ClassLoader getClassLoader() {
		return getClassLoader(ClassUtils.getDefaultClassLoader());
	}

	private ClassLoader getClassLoader(ClassLoader fallback) {
		return (this.resourceLoader != null) ? this.resourceLoader.getClassLoader() : fallback;
	}

	/**
	 * Get the bean definition registry.
	 * @param context the application context
	 * @return the BeanDefinitionRegistry if it can be determined
	 */
	private BeanDefinitionRegistry getBeanDefinitionRegistry(ApplicationContext context) {
		if (context instanceof BeanDefinitionRegistry registry) {
			return registry;
		}
		if (context instanceof AbstractApplicationContext abstractApplicationContext) {
			return (BeanDefinitionRegistry) abstractApplicationContext.getBeanFactory();
		}
		throw new IllegalStateException("Could not locate BeanDefinitionRegistry");
	}

	/**
	 * Factory method used to create the {@link BeanDefinitionLoader}.
	 * @param registry the bean definition registry
	 * @param sources the sources to load
	 * @return the {@link BeanDefinitionLoader} that will be used to load beans
	 */
	protected BeanDefinitionLoader createBeanDefinitionLoader(BeanDefinitionRegistry registry, Object[] sources) {
		return new BeanDefinitionLoader(registry, sources);
	}

	/**
	 * Refresh the underlying {@link ApplicationContext}.
	 * @param applicationContext the application context to refresh
	 */
	protected void refresh(ConfigurableApplicationContext applicationContext) {
		applicationContext.refresh();
	}

	/**
	 * Called after the context has been refreshed.
	 * @param context the application context
	 * @param args the application arguments
	 */
	protected void afterRefresh(ConfigurableApplicationContext context, ApplicationArguments args) {
	}

	private void callRunners(ConfigurableApplicationContext context, ApplicationArguments args) {
		ConfigurableListableBeanFactory beanFactory = context.getBeanFactory();
		String[] beanNames = beanFactory.getBeanNamesForType(Runner.class);
		Map<Runner, String> instancesToBeanNames = new IdentityHashMap<>();
		for (String beanName : beanNames) {
			instancesToBeanNames.put(beanFactory.getBean(beanName, Runner.class), beanName);
		}
		Comparator<Object> comparator = getOrderComparator(beanFactory)
			.withSourceProvider(new FactoryAwareOrderSourceProvider(beanFactory, instancesToBeanNames));
		instancesToBeanNames.keySet().stream().sorted(comparator).forEach((runner) -> callRunner(runner, args));
	}

	private OrderComparator getOrderComparator(ConfigurableListableBeanFactory beanFactory) {
		Comparator<?> dependencyComparator = (beanFactory instanceof DefaultListableBeanFactory defaultListableBeanFactory)
				? defaultListableBeanFactory.getDependencyComparator() : null;
		return (dependencyComparator instanceof OrderComparator orderComparator) ? orderComparator
				: AnnotationAwareOrderComparator.INSTANCE;
	}

	private void callRunner(Runner runner, ApplicationArguments args) {
		if (runner instanceof ApplicationRunner) {
			callRunner(ApplicationRunner.class, runner, (applicationRunner) -> applicationRunner.run(args));
		}
		if (runner instanceof CommandLineRunner) {
			callRunner(CommandLineRunner.class, runner,
					(commandLineRunner) -> commandLineRunner.run(args.getSourceArgs()));
		}
	}

	@SuppressWarnings("unchecked")
	private <R extends Runner> void callRunner(Class<R> type, Runner runner, ThrowingConsumer<R> call) {
		call.throwing(
				(message, ex) -> new IllegalStateException("Failed to execute " + ClassUtils.getShortName(type), ex))
			.accept((R) runner);
	}

	private RuntimeException handleRunFailure(ConfigurableApplicationContext context, Throwable exception,
			SpringApplicationRunListeners listeners) {
		if (exception instanceof AbandonedRunException abandonedRunException) {
			return abandonedRunException;
		}
		try {
			try {
				handleExitCode(context, exception);
				if (listeners != null) {
					listeners.failed(context, exception);
				}
			}
			finally {
				reportFailure(getExceptionReporters(context), exception);
				if (context != null) {
					context.close();
					shutdownHook.deregisterFailedApplicationContext(context);
				}
			}
		}
		catch (Exception ex) {
			logger.warn("Unable to close ApplicationContext", ex);
		}
		return (exception instanceof RuntimeException runtimeException) ? runtimeException
				: new IllegalStateException(exception);
	}

	private Collection<SpringBootExceptionReporter> getExceptionReporters(ConfigurableApplicationContext context) {
		try {
			ArgumentResolver argumentResolver = ArgumentResolver.of(ConfigurableApplicationContext.class, context);
			return getSpringFactoriesInstances(SpringBootExceptionReporter.class, argumentResolver);
		}
		catch (Throwable ex) {
			return Collections.emptyList();
		}
	}

	private void reportFailure(Collection<SpringBootExceptionReporter> exceptionReporters, Throwable failure) {
		try {
			for (SpringBootExceptionReporter reporter : exceptionReporters) {
				if (reporter.reportException(failure)) {
					registerLoggedException(failure);
					return;
				}
			}
		}
		catch (Throwable ex) {
			// Continue with normal handling of the original failure
		}
		if (logger.isErrorEnabled()) {
			if (NativeDetector.inNativeImage()) {
				// Depending on how early the failure was, logging may not work in a
				// native image so we output the stack trace directly to System.out
				// instead.
				System.out.println("Application run failed");
				failure.printStackTrace(System.out);
			}
			else {
				logger.error("Application run failed", failure);
			}
			registerLoggedException(failure);
		}
	}

	/**
	 * Register that the given exception has been logged. By default, if the running in
	 * the main thread, this method will suppress additional printing of the stacktrace.
	 * @param exception the exception that was logged
	 */
	protected void registerLoggedException(Throwable exception) {
		SpringBootExceptionHandler handler = getSpringBootExceptionHandler();
		if (handler != null) {
			handler.registerLoggedException(exception);
		}
	}

	private void handleExitCode(ConfigurableApplicationContext context, Throwable exception) {
		int exitCode = getExitCodeFromException(context, exception);
		if (exitCode != 0) {
			if (context != null) {
				context.publishEvent(new ExitCodeEvent(context, exitCode));
			}
			SpringBootExceptionHandler handler = getSpringBootExceptionHandler();
			if (handler != null) {
				handler.registerExitCode(exitCode);
			}
		}
	}

	private int getExitCodeFromException(ConfigurableApplicationContext context, Throwable exception) {
		int exitCode = getExitCodeFromMappedException(context, exception);
		if (exitCode == 0) {
			exitCode = getExitCodeFromExitCodeGeneratorException(exception);
		}
		return exitCode;
	}

	private int getExitCodeFromMappedException(ConfigurableApplicationContext context, Throwable exception) {
		if (context == null || !context.isActive()) {
			return 0;
		}
		ExitCodeGenerators generators = new ExitCodeGenerators();
		Collection<ExitCodeExceptionMapper> beans = context.getBeansOfType(ExitCodeExceptionMapper.class).values();
		generators.addAll(exception, beans);
		return generators.getExitCode();
	}

	private int getExitCodeFromExitCodeGeneratorException(Throwable exception) {
		if (exception == null) {
			return 0;
		}
		if (exception instanceof ExitCodeGenerator generator) {
			return generator.getExitCode();
		}
		return getExitCodeFromExitCodeGeneratorException(exception.getCause());
	}

	SpringBootExceptionHandler getSpringBootExceptionHandler() {
		if (isMainThread(Thread.currentThread())) {
			return SpringBootExceptionHandler.forCurrentThread();
		}
		return null;
	}

	private boolean isMainThread(Thread currentThread) {
		return ("main".equals(currentThread.getName()) || "restartedMain".equals(currentThread.getName()))
				&& "main".equals(currentThread.getThreadGroup().getName());
	}

	/**
	 * Returns the main application class that has been deduced or explicitly configured.
	 * @return the main application class or {@code null}
	 */
	public Class<?> getMainApplicationClass() {
		return this.mainApplicationClass;
	}

	/**
	 * Set a specific main application class that will be used as a log source and to
	 * obtain version information. By default the main application class will be deduced.
	 * Can be set to {@code null} if there is no explicit application class.
	 * @param mainApplicationClass the mainApplicationClass to set or {@code null}
	 */
	public void setMainApplicationClass(Class<?> mainApplicationClass) {
		this.mainApplicationClass = mainApplicationClass;
	}

	/**
	 * Returns the type of web application that is being run.
	 * @return the type of web application
	 * @since 2.0.0
	 */
	public WebApplicationType getWebApplicationType() {
		return this.properties.getWebApplicationType();
	}

	/**
	 * Sets the type of web application to be run. If not explicitly set the type of web
	 * application will be deduced based on the classpath.
	 * @param webApplicationType the web application type
	 * @since 2.0.0
	 */
	public void setWebApplicationType(WebApplicationType webApplicationType) {
		Assert.notNull(webApplicationType, "WebApplicationType must not be null");
		this.properties.setWebApplicationType(webApplicationType);
	}

	/**
	 * Sets if bean definition overriding, by registering a definition with the same name
	 * as an existing definition, should be allowed. Defaults to {@code false}.
	 * @param allowBeanDefinitionOverriding if overriding is allowed
	 * @since 2.1.0
	 * @see DefaultListableBeanFactory#setAllowBeanDefinitionOverriding(boolean)
	 */
	public void setAllowBeanDefinitionOverriding(boolean allowBeanDefinitionOverriding) {
		this.properties.setAllowBeanDefinitionOverriding(allowBeanDefinitionOverriding);
	}

	/**
	 * Sets whether to allow circular references between beans and automatically try to
	 * resolve them. Defaults to {@code false}.
	 * @param allowCircularReferences if circular references are allowed
	 * @since 2.6.0
	 * @see AbstractAutowireCapableBeanFactory#setAllowCircularReferences(boolean)
	 */
	public void setAllowCircularReferences(boolean allowCircularReferences) {
		this.properties.setAllowCircularReferences(allowCircularReferences);
	}

	/**
	 * Sets if beans should be initialized lazily. Defaults to {@code false}.
	 * @param lazyInitialization if initialization should be lazy
	 * @since 2.2
	 * @see BeanDefinition#setLazyInit(boolean)
	 */
	public void setLazyInitialization(boolean lazyInitialization) {
		this.properties.setLazyInitialization(lazyInitialization);
	}

	/**
	 * Sets if the application is headless and should not instantiate AWT. Defaults to
	 * {@code true} to prevent java icons appearing.
	 * @param headless if the application is headless
	 */
	public void setHeadless(boolean headless) {
		this.headless = headless;
	}

	/**
	 * Sets if the created {@link ApplicationContext} should have a shutdown hook
	 * registered. Defaults to {@code true} to ensure that JVM shutdowns are handled
	 * gracefully.
	 * @param registerShutdownHook if the shutdown hook should be registered
	 * @see #getShutdownHandlers()
	 */
	public void setRegisterShutdownHook(boolean registerShutdownHook) {
		this.properties.setRegisterShutdownHook(registerShutdownHook);
	}

	/**
	 * Sets the {@link Banner} instance which will be used to print the banner when no
	 * static banner file is provided.
	 * @param banner the Banner instance to use
	 */
	public void setBanner(Banner banner) {
		this.banner = banner;
	}

	/**
	 * Sets the mode used to display the banner when the application runs. Defaults to
	 * {@code Banner.Mode.CONSOLE}.
	 * @param bannerMode the mode used to display the banner
	 */
	public void setBannerMode(Banner.Mode bannerMode) {
		this.properties.setBannerMode(bannerMode);
	}

	/**
	 * Sets if the application information should be logged when the application starts.
	 * Defaults to {@code true}.
	 * @param logStartupInfo if startup info should be logged.
	 */
	public void setLogStartupInfo(boolean logStartupInfo) {
		this.properties.setLogStartupInfo(logStartupInfo);
	}

	/**
	 * Sets if a {@link CommandLinePropertySource} should be added to the application
	 * context in order to expose arguments. Defaults to {@code true}.
	 * @param addCommandLineProperties if command line arguments should be exposed
	 */
	public void setAddCommandLineProperties(boolean addCommandLineProperties) {
		this.addCommandLineProperties = addCommandLineProperties;
	}

	/**
	 * Sets if the {@link ApplicationConversionService} should be added to the application
	 * context's {@link Environment}.
	 * @param addConversionService if the application conversion service should be added
	 * @since 2.1.0
	 */
	public void setAddConversionService(boolean addConversionService) {
		this.addConversionService = addConversionService;
	}

	/**
	 * Adds {@link BootstrapRegistryInitializer} instances that can be used to initialize
	 * the {@link BootstrapRegistry}.
	 * @param bootstrapRegistryInitializer the bootstrap registry initializer to add
	 * @since 2.4.5
	 */
	public void addBootstrapRegistryInitializer(BootstrapRegistryInitializer bootstrapRegistryInitializer) {
		Assert.notNull(bootstrapRegistryInitializer, "BootstrapRegistryInitializer must not be null");
		this.bootstrapRegistryInitializers.addAll(Arrays.asList(bootstrapRegistryInitializer));
	}

	/**
	 * Set default environment properties which will be used in addition to those in the
	 * existing {@link Environment}.
	 * @param defaultProperties the additional properties to set
	 */
	public void setDefaultProperties(Map<String, Object> defaultProperties) {
		this.defaultProperties = defaultProperties;
	}

	/**
	 * Convenient alternative to {@link #setDefaultProperties(Map)}.
	 * @param defaultProperties some {@link Properties}
	 */
	public void setDefaultProperties(Properties defaultProperties) {
		this.defaultProperties = new HashMap<>();
		for (Object key : Collections.list(defaultProperties.propertyNames())) {
			this.defaultProperties.put((String) key, defaultProperties.get(key));
		}
	}

	/**
	 * Set additional profile values to use (on top of those set in system or command line
	 * properties).
	 * @param profiles the additional profiles to set
	 */
	public void setAdditionalProfiles(String... profiles) {
		this.additionalProfiles = Collections.unmodifiableSet(new LinkedHashSet<>(Arrays.asList(profiles)));
	}

	/**
	 * Return an immutable set of any additional profiles in use.
	 * @return the additional profiles
	 */
	public Set<String> getAdditionalProfiles() {
		return this.additionalProfiles;
	}

	/**
	 * Sets the bean name generator that should be used when generating bean names.
	 * @param beanNameGenerator the bean name generator
	 */
	public void setBeanNameGenerator(BeanNameGenerator beanNameGenerator) {
		this.beanNameGenerator = beanNameGenerator;
	}

	/**
	 * Sets the underlying environment that should be used with the created application
	 * context.
	 * @param environment the environment
	 */
	public void setEnvironment(ConfigurableEnvironment environment) {
		this.isCustomEnvironment = true;
		this.environment = environment;
	}

	/**
	 * Add additional items to the primary sources that will be added to an
	 * ApplicationContext when {@link #run(String...)} is called.
	 * <p>
	 * The sources here are added to those that were set in the constructor. Most users
	 * should consider using {@link #getSources()}/{@link #setSources(Set)} rather than
	 * calling this method.
	 * @param additionalPrimarySources the additional primary sources to add
	 * @see #SpringApplication(Class...)
	 * @see #getSources()
	 * @see #setSources(Set)
	 * @see #getAllSources()
	 */
	public void addPrimarySources(Collection<Class<?>> additionalPrimarySources) {
		this.primarySources.addAll(additionalPrimarySources);
	}

	/**
	 * Returns a mutable set of the sources that will be added to an ApplicationContext
	 * when {@link #run(String...)} is called.
	 * <p>
	 * Sources set here will be used in addition to any primary sources set in the
	 * constructor.
	 * @return the application sources.
	 * @see #SpringApplication(Class...)
	 * @see #getAllSources()
	 */
	public Set<String> getSources() {
		return this.properties.getSources();
	}

	/**
	 * Set additional sources that will be used to create an ApplicationContext. A source
	 * can be: a class name, package name, or an XML resource location.
	 * <p>
	 * Sources set here will be used in addition to any primary sources set in the
	 * constructor.
	 * @param sources the application sources to set
	 * @see #SpringApplication(Class...)
	 * @see #getAllSources()
	 */
	public void setSources(Set<String> sources) {
		Assert.notNull(sources, "Sources must not be null");
		this.properties.setSources(sources);
	}

	/**
	 * Return an immutable set of all the sources that will be added to an
	 * ApplicationContext when {@link #run(String...)} is called. This method combines any
	 * primary sources specified in the constructor with any additional ones that have
	 * been {@link #setSources(Set) explicitly set}.
	 * @return an immutable set of all sources
	 */
	public Set<Object> getAllSources() {
		Set<Object> allSources = new LinkedHashSet<>();
		if (!CollectionUtils.isEmpty(this.primarySources)) {
			allSources.addAll(this.primarySources);
		}
		if (!CollectionUtils.isEmpty(this.properties.getSources())) {
			allSources.addAll(this.properties.getSources());
		}
		return Collections.unmodifiableSet(allSources);
	}

	/**
	 * Sets the {@link ResourceLoader} that should be used when loading resources.
	 * @param resourceLoader the resource loader
	 */
	public void setResourceLoader(ResourceLoader resourceLoader) {
		Assert.notNull(resourceLoader, "ResourceLoader must not be null");
		this.resourceLoader = resourceLoader;
	}

	/**
	 * Return a prefix that should be applied when obtaining configuration properties from
	 * the system environment.
	 * @return the environment property prefix
	 * @since 2.5.0
	 */
	public String getEnvironmentPrefix() {
		return this.environmentPrefix;
	}

	/**
	 * Set the prefix that should be applied when obtaining configuration properties from
	 * the system environment.
	 * @param environmentPrefix the environment property prefix to set
	 * @since 2.5.0
	 */
	public void setEnvironmentPrefix(String environmentPrefix) {
		this.environmentPrefix = environmentPrefix;
	}

	/**
	 * Sets the factory that will be called to create the application context. If not set,
	 * defaults to a factory that will create
	 * {@link AnnotationConfigServletWebServerApplicationContext} for servlet web
	 * applications, {@link AnnotationConfigReactiveWebServerApplicationContext} for
	 * reactive web applications, and {@link AnnotationConfigApplicationContext} for
	 * non-web applications.
	 * @param applicationContextFactory the factory for the context
	 * @since 2.4.0
	 */
	public void setApplicationContextFactory(ApplicationContextFactory applicationContextFactory) {
		this.applicationContextFactory = (applicationContextFactory != null) ? applicationContextFactory
				: ApplicationContextFactory.DEFAULT;
	}

	/**
	 * Sets the {@link ApplicationContextInitializer} that will be applied to the Spring
	 * {@link ApplicationContext}.
	 * @param initializers the initializers to set
	 */
	public void setInitializers(Collection<? extends ApplicationContextInitializer<?>> initializers) {
		this.initializers = new ArrayList<>(initializers);
	}

	/**
	 * Add {@link ApplicationContextInitializer}s to be applied to the Spring
	 * {@link ApplicationContext}.
	 * @param initializers the initializers to add
	 */
	public void addInitializers(ApplicationContextInitializer<?>... initializers) {
		this.initializers.addAll(Arrays.asList(initializers));
	}

	/**
	 * Returns read-only ordered Set of the {@link ApplicationContextInitializer}s that
	 * will be applied to the Spring {@link ApplicationContext}.
	 * @return the initializers
	 */
	public Set<ApplicationContextInitializer<?>> getInitializers() {
		return asUnmodifiableOrderedSet(this.initializers);
	}

	/**
	 * Sets the {@link ApplicationListener}s that will be applied to the SpringApplication
	 * and registered with the {@link ApplicationContext}.
	 * @param listeners the listeners to set
	 */
	public void setListeners(Collection<? extends ApplicationListener<?>> listeners) {
		this.listeners = new ArrayList<>(listeners);
	}

	/**
	 * Add {@link ApplicationListener}s to be applied to the SpringApplication and
	 * registered with the {@link ApplicationContext}.
	 * @param listeners the listeners to add
	 */
	public void addListeners(ApplicationListener<?>... listeners) {
		this.listeners.addAll(Arrays.asList(listeners));
	}

	/**
	 * Returns read-only ordered Set of the {@link ApplicationListener}s that will be
	 * applied to the SpringApplication and registered with the {@link ApplicationContext}
	 * .
	 * @return the listeners
	 */
	public Set<ApplicationListener<?>> getListeners() {
		return asUnmodifiableOrderedSet(this.listeners);
	}

	/**
	 * Set the {@link ApplicationStartup} to use for collecting startup metrics.
	 * @param applicationStartup the application startup to use
	 * @since 2.4.0
	 */
	public void setApplicationStartup(ApplicationStartup applicationStartup) {
		this.applicationStartup = (applicationStartup != null) ? applicationStartup : ApplicationStartup.DEFAULT;
	}

	/**
	 * Returns the {@link ApplicationStartup} used for collecting startup metrics.
	 * @return the application startup
	 * @since 2.4.0
	 */
	public ApplicationStartup getApplicationStartup() {
		return this.applicationStartup;
	}

	/**
	 * Whether to keep the application alive even if there are no more non-daemon threads.
	 * @return whether to keep the application alive even if there are no more non-daemon
	 * threads
	 * @since 3.2.0
	 */
	public boolean isKeepAlive() {
		return this.properties.isKeepAlive();
	}

	/**
	 * Set whether to keep the application alive even if there are no more non-daemon
	 * threads.
	 * @param keepAlive whether to keep the application alive even if there are no more
	 * non-daemon threads
	 * @since 3.2.0
	 */
	public void setKeepAlive(boolean keepAlive) {
		this.properties.setKeepAlive(keepAlive);
	}

	/**
	 * Return a {@link SpringApplicationShutdownHandlers} instance that can be used to add
	 * or remove handlers that perform actions before the JVM is shutdown.
	 * @return a {@link SpringApplicationShutdownHandlers} instance
	 * @since 2.5.1
	 */
	public static SpringApplicationShutdownHandlers getShutdownHandlers() {
		return shutdownHook.getHandlers();
	}

	/**
	 * Static helper that can be used to run a {@link SpringApplication} from the
	 * specified source using default settings.
	 * @param primarySource the primary source to load
	 * @param args the application arguments (usually passed from a Java main method)
	 * @return the running {@link ApplicationContext}
	 */
	public static ConfigurableApplicationContext run(Class<?> primarySource, String... args) {
		return run(new Class<?>[] { primarySource }, args);
	}

	/**
	 * Static helper that can be used to run a {@link SpringApplication} from the
	 * specified sources using default settings and user supplied arguments.
	 * @param primarySources the primary sources to load
	 * @param args the application arguments (usually passed from a Java main method)
	 * @return the running {@link ApplicationContext}
	 */
	public static ConfigurableApplicationContext run(Class<?>[] primarySources, String[] args) {
		return new SpringApplication(primarySources).run(args);
	}

	/**
	 * A basic main that can be used to launch an application. This method is useful when
	 * application sources are defined through a {@literal --spring.main.sources} command
	 * line argument.
	 * <p>
	 * Most developers will want to define their own main method and call the
	 * {@link #run(Class, String...) run} method instead.
	 * @param args command line arguments
	 * @throws Exception if the application cannot be started
	 * @see SpringApplication#run(Class[], String[])
	 * @see SpringApplication#run(Class, String...)
	 */
	public static void main(String[] args) throws Exception {
		SpringApplication.run(new Class<?>[0], args);
	}

	/**
	 * Static helper that can be used to exit a {@link SpringApplication} and obtain a
	 * code indicating success (0) or otherwise. Does not throw exceptions but should
	 * print stack traces of any encountered. Applies the specified
	 * {@link ExitCodeGenerator ExitCodeGenerators} in addition to any Spring beans that
	 * implement {@link ExitCodeGenerator}. When multiple generators are available, the
	 * first non-zero exit code is used. Generators are ordered based on their
	 * {@link Ordered} implementation and {@link Order @Order} annotation.
	 * @param context the context to close if possible
	 * @param exitCodeGenerators exit code generators
	 * @return the outcome (0 if successful)
	 */
	public static int exit(ApplicationContext context, ExitCodeGenerator... exitCodeGenerators) {
		Assert.notNull(context, "Context must not be null");
		int exitCode = 0;
		try {
			try {
				ExitCodeGenerators generators = new ExitCodeGenerators();
				Collection<ExitCodeGenerator> beans = context.getBeansOfType(ExitCodeGenerator.class).values();
				generators.addAll(exitCodeGenerators);
				generators.addAll(beans);
				exitCode = generators.getExitCode();
				if (exitCode != 0) {
					context.publishEvent(new ExitCodeEvent(context, exitCode));
				}
			}
			finally {
				close(context);
			}
		}
		catch (Exception ex) {
			ex.printStackTrace();
			exitCode = (exitCode != 0) ? exitCode : 1;
		}
		return exitCode;
	}

	/**
	 * Create an application from an existing {@code main} method that can run with
	 * additional {@code @Configuration} or bean classes. This method can be helpful when
	 * writing a test harness that needs to start an application with additional
	 * configuration.
	 * @param main the main method entry point that runs the {@link SpringApplication}
	 * @return a {@link SpringApplication.Augmented} instance that can be used to add
	 * configuration and run the application
	 * @since 3.1.0
	 * @see #withHook(SpringApplicationHook, Runnable)
	 */
	public static SpringApplication.Augmented from(ThrowingConsumer<String[]> main) {
		Assert.notNull(main, "Main must not be null");
		return new Augmented(main, Collections.emptySet(), Collections.emptySet());
	}

	/**
	 * Perform the given action with the given {@link SpringApplicationHook} attached if
	 * the action triggers an {@link SpringApplication#run(String...) application run}.
	 * @param hook the hook to apply
	 * @param action the action to run
	 * @since 3.0.0
	 * @see #withHook(SpringApplicationHook, ThrowingSupplier)
	 */
	public static void withHook(SpringApplicationHook hook, Runnable action) {
		withHook(hook, () -> {
			action.run();
			return null;
		});
	}

	/**
	 * Perform the given action with the given {@link SpringApplicationHook} attached if
	 * the action triggers an {@link SpringApplication#run(String...) application run}.
	 * @param <T> the result type
	 * @param hook the hook to apply
	 * @param action the action to run
	 * @return the result of the action
	 * @since 3.0.0
	 * @see #withHook(SpringApplicationHook, Runnable)
	 */
	public static <T> T withHook(SpringApplicationHook hook, ThrowingSupplier<T> action) {
		applicationHook.set(hook);
		try {
			return action.get();
		}
		finally {
			applicationHook.remove();
		}
	}

	private static void close(ApplicationContext context) {
		if (context instanceof ConfigurableApplicationContext closable) {
			closable.close();
		}
	}

	private static <E> Set<E> asUnmodifiableOrderedSet(Collection<E> elements) {
		List<E> list = new ArrayList<>(elements);
		list.sort(AnnotationAwareOrderComparator.INSTANCE);
		return new LinkedHashSet<>(list);
	}

	/**
	 * Used to configure and run an augmented {@link SpringApplication} where additional
	 * configuration should be applied.
	 *
	 * @since 3.1.0
	 */
	public static class Augmented {

		private final ThrowingConsumer<String[]> main;

		private final Set<Class<?>> sources;

		private final Set<String> additionalProfiles;

		Augmented(ThrowingConsumer<String[]> main, Set<Class<?>> sources, Set<String> additionalProfiles) {
			this.main = main;
			this.sources = Set.copyOf(sources);
			this.additionalProfiles = additionalProfiles;
		}

		/**
		 * Return a new {@link SpringApplication.Augmented} instance with additional
		 * sources that should be applied when the application runs.
		 * @param sources the sources that should be applied
		 * @return a new {@link SpringApplication.Augmented} instance
		 */
		public Augmented with(Class<?>... sources) {
			LinkedHashSet<Class<?>> merged = new LinkedHashSet<>(this.sources);
			merged.addAll(Arrays.asList(sources));
			return new Augmented(this.main, merged, this.additionalProfiles);
		}

		/**
		 * Return a new {@link SpringApplication.Augmented} instance with additional
		 * profiles that should be applied when the application runs.
		 * @param profiles the profiles that should be applied
		 * @return a new {@link SpringApplication.Augmented} instance
		 * @since 3.4.0
		 */
		public Augmented withAdditionalProfiles(String... profiles) {
			Set<String> merged = new LinkedHashSet<>(this.additionalProfiles);
			merged.addAll(Arrays.asList(profiles));
			return new Augmented(this.main, this.sources, merged);
		}

		/**
		 * Run the application using the given args.
		 * @param args the main method args
		 * @return the running {@link ApplicationContext}
		 */
		public SpringApplication.Running run(String... args) {
			RunListener runListener = new RunListener();
			SpringApplicationHook hook = new SingleUseSpringApplicationHook((springApplication) -> {
				springApplication.addPrimarySources(this.sources);
				springApplication.setAdditionalProfiles(this.additionalProfiles.toArray(String[]::new));
				return runListener;
			});
			withHook(hook, () -> this.main.accept(args));
			return runListener;
		}

		/**
		 * {@link SpringApplicationRunListener} to capture {@link Running} application
		 * details.
		 */
		private static final class RunListener implements SpringApplicationRunListener, Running {

			private final List<ConfigurableApplicationContext> contexts = Collections
				.synchronizedList(new ArrayList<>());

			@Override
			public void contextLoaded(ConfigurableApplicationContext context) {
				this.contexts.add(context);
			}

			@Override
			public ConfigurableApplicationContext getApplicationContext() {
				List<ConfigurableApplicationContext> rootContexts = this.contexts.stream()
					.filter((context) -> context.getParent() == null)
					.toList();
				Assert.state(!rootContexts.isEmpty(), "No root application context located");
				Assert.state(rootContexts.size() == 1, "No unique root application context located");
				return rootContexts.get(0);
			}

		}

	}

	/**
	 * Provides access to details of a {@link SpringApplication} run using
	 * {@link Augmented#run(String...)}.
	 *
	 * @since 3.1.0
	 */
	public interface Running {

		/**
		 * Return the root {@link ConfigurableApplicationContext} of the running
		 * application.
		 * @return the root application context
		 */
		ConfigurableApplicationContext getApplicationContext();

	}

	/**
	 * {@link BeanFactoryPostProcessor} to re-order our property sources below any
	 * {@code @PropertySource} items added by the {@link ConfigurationClassPostProcessor}.
	 */
	private static class PropertySourceOrderingBeanFactoryPostProcessor implements BeanFactoryPostProcessor, Ordered {

		private final ConfigurableApplicationContext context;

		PropertySourceOrderingBeanFactoryPostProcessor(ConfigurableApplicationContext context) {
			this.context = context;
		}

		@Override
		public int getOrder() {
			return Ordered.HIGHEST_PRECEDENCE;
		}

		@Override
		public void postProcessBeanFactory(ConfigurableListableBeanFactory beanFactory) throws BeansException {
			DefaultPropertiesPropertySource.moveToEnd(this.context.getEnvironment());
		}

	}

	/**
	 * Exception that can be thrown to silently exit a running {@link SpringApplication}
	 * without handling run failures.
	 *
	 * @since 3.0.0
	 */
	public static class AbandonedRunException extends RuntimeException {

		private final ConfigurableApplicationContext applicationContext;

		/**
		 * Create a new {@link AbandonedRunException} instance.
		 */
		public AbandonedRunException() {
			this(null);
		}

		/**
		 * Create a new {@link AbandonedRunException} instance with the given application
		 * context.
		 * @param applicationContext the application context that was available when the
		 * run was abandoned
		 */
		public AbandonedRunException(ConfigurableApplicationContext applicationContext) {
			this.applicationContext = applicationContext;
		}

		/**
		 * Return the application context that was available when the run was abandoned or
		 * {@code null} if no context was available.
		 * @return the application context
		 */
		public ConfigurableApplicationContext getApplicationContext() {
			return this.applicationContext;
		}

	}

	/**
	 * {@link SpringApplicationHook} decorator that ensures the hook is only used once.
	 */
	private static final class SingleUseSpringApplicationHook implements SpringApplicationHook {

		private final AtomicBoolean used = new AtomicBoolean();

		private final SpringApplicationHook delegate;

		private SingleUseSpringApplicationHook(SpringApplicationHook delegate) {
			this.delegate = delegate;
		}

		@Override
		public SpringApplicationRunListener getRunListener(SpringApplication springApplication) {
			return this.used.compareAndSet(false, true) ? this.delegate.getRunListener(springApplication) : null;
		}

	}

	/**
	 * Starts a non-daemon thread to keep the JVM alive on {@link ContextRefreshedEvent}.
	 * Stops the thread on {@link ContextClosedEvent}.
	 */
	private static final class KeepAlive implements ApplicationListener<ApplicationContextEvent> {

		private final AtomicReference<Thread> thread = new AtomicReference<>();

		@Override
		public void onApplicationEvent(ApplicationContextEvent event) {
			if (event instanceof ContextRefreshedEvent) {
				startKeepAliveThread();
			}
			else if (event instanceof ContextClosedEvent) {
				stopKeepAliveThread();
			}
		}

		private void startKeepAliveThread() {
			Thread thread = new Thread(() -> {
				while (true) {
					try {
						Thread.sleep(Long.MAX_VALUE);
					}
					catch (InterruptedException ex) {
						break;
					}
				}
			});
			if (this.thread.compareAndSet(null, thread)) {
				thread.setDaemon(false);
				thread.setName("keep-alive");
				thread.start();
			}
		}

		private void stopKeepAliveThread() {
			Thread thread = this.thread.getAndSet(null);
			if (thread == null) {
				return;
			}
			thread.interrupt();
		}

	}

	/**
	 * Strategy used to handle startup concerns.
	 */
	abstract static class Startup {

		private Duration timeTakenToStarted;

		protected abstract long startTime();

		protected abstract Long processUptime();

		protected abstract String action();

		final Duration started() {
			long now = System.currentTimeMillis();
			this.timeTakenToStarted = Duration.ofMillis(now - startTime());
			return this.timeTakenToStarted;
		}

		Duration timeTakenToStarted() {
			return this.timeTakenToStarted;
		}

		private Duration ready() {
			long now = System.currentTimeMillis();
			return Duration.ofMillis(now - startTime());
		}

		static Startup create() {
			ClassLoader classLoader = Startup.class.getClassLoader();
			return (ClassUtils.isPresent("jdk.crac.management.CRaCMXBean", classLoader)
					&& ClassUtils.isPresent("org.crac.management.CRaCMXBean", classLoader))
							? new CoordinatedRestoreAtCheckpointStartup() : new StandardStartup();
		}

	}

	/**
	 * Standard {@link Startup} implementation.
	 */
	private static final class StandardStartup extends Startup {

		private final Long startTime = System.currentTimeMillis();

		@Override
		protected long startTime() {
			return this.startTime;
		}

		@Override
		protected Long processUptime() {
			try {
				return ManagementFactory.getRuntimeMXBean().getUptime();
			}
			catch (Throwable ex) {
				return null;
			}
		}

		@Override
		protected String action() {
			return "Started";
		}

	}

	/**
	 * Coordinated-Restore-At-Checkpoint {@link Startup} implementation.
	 */
	private static final class CoordinatedRestoreAtCheckpointStartup extends Startup {

		private final StandardStartup fallback = new StandardStartup();

		@Override
		protected Long processUptime() {
			long uptime = CRaCMXBean.getCRaCMXBean().getUptimeSinceRestore();
			return (uptime >= 0) ? uptime : this.fallback.processUptime();
		}

		@Override
		protected String action() {
			return (restoreTime() >= 0) ? "Restored" : this.fallback.action();
		}

		private long restoreTime() {
			return CRaCMXBean.getCRaCMXBean().getRestoreTime();
		}

		@Override
		protected long startTime() {
			long restoreTime = restoreTime();
			return (restoreTime >= 0) ? restoreTime : this.fallback.startTime();
		}

	}

	/**
	 * {@link OrderSourceProvider} used to obtain factory method and target type order
	 * sources. Based on internal {@link DefaultListableBeanFactory} code.
	 */
	private class FactoryAwareOrderSourceProvider implements OrderSourceProvider {

		private final ConfigurableBeanFactory beanFactory;

		private final Map<?, String> instancesToBeanNames;

		FactoryAwareOrderSourceProvider(ConfigurableBeanFactory beanFactory, Map<?, String> instancesToBeanNames) {
			this.beanFactory = beanFactory;
			this.instancesToBeanNames = instancesToBeanNames;
		}

		@Override
		public Object getOrderSource(Object obj) {
			String beanName = this.instancesToBeanNames.get(obj);
			return (beanName != null) ? getOrderSource(beanName, obj.getClass()) : null;
		}

		private Object getOrderSource(String beanName, Class<?> instanceType) {
			try {
				RootBeanDefinition beanDefinition = (RootBeanDefinition) this.beanFactory
					.getMergedBeanDefinition(beanName);
				Method factoryMethod = beanDefinition.getResolvedFactoryMethod();
				Class<?> targetType = beanDefinition.getTargetType();
				targetType = (targetType != instanceType) ? targetType : null;
				return Stream.of(factoryMethod, targetType).filter(Objects::nonNull).toArray();
			}
			catch (NoSuchBeanDefinitionException ex) {
				return null;
			}
		}

	}

}<|MERGE_RESOLUTION|>--- conflicted
+++ resolved
@@ -233,19 +233,8 @@
 
 	private Set<String> additionalProfiles = Collections.emptySet();
 
-<<<<<<< HEAD
-	private boolean isCustomEnvironment = false;
-
-=======
-	private boolean allowBeanDefinitionOverriding;
-
-	private boolean allowCircularReferences;
-
 	private boolean isCustomEnvironment;
 
-	private boolean lazyInitialization;
-
->>>>>>> 2143d702
 	private String environmentPrefix;
 
 	private ApplicationContextFactory applicationContextFactory = ApplicationContextFactory.DEFAULT;
