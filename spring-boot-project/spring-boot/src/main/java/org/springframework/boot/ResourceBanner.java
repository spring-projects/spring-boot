<<<<<<< HEAD
/*
 * Copyright 2012-2019 the original author or authors.
 *
 * Licensed under the Apache License, Version 2.0 (the "License");
 * you may not use this file except in compliance with the License.
 * You may obtain a copy of the License at
 *
 *      https://www.apache.org/licenses/LICENSE-2.0
 *
 * Unless required by applicable law or agreed to in writing, software
 * distributed under the License is distributed on an "AS IS" BASIS,
 * WITHOUT WARRANTIES OR CONDITIONS OF ANY KIND, either express or implied.
 * See the License for the specific language governing permissions and
 * limitations under the License.
 */

package org.springframework.boot;

import java.io.PrintStream;
import java.nio.charset.Charset;
import java.nio.charset.StandardCharsets;
import java.util.ArrayList;
import java.util.Collections;
import java.util.HashMap;
import java.util.List;
import java.util.Map;

import org.apache.commons.logging.Log;
import org.apache.commons.logging.LogFactory;

import org.springframework.boot.ansi.AnsiPropertySource;
import org.springframework.core.env.Environment;
import org.springframework.core.env.MapPropertySource;
import org.springframework.core.env.MutablePropertySources;
import org.springframework.core.env.PropertyResolver;
import org.springframework.core.env.PropertySourcesPropertyResolver;
import org.springframework.core.io.Resource;
import org.springframework.util.Assert;
import org.springframework.util.StreamUtils;

/**
 * Banner implementation that prints from a source text {@link Resource}.
 *
 * @author Phillip Webb
 * @author Vedran Pavic
 * @since 1.2.0
 */
public class ResourceBanner implements Banner {

	private static final Log logger = LogFactory.getLog(ResourceBanner.class);

	private Resource resource;

	public ResourceBanner(Resource resource) {
		Assert.notNull(resource, "Resource must not be null");
		Assert.isTrue(resource.exists(), "Resource must exist");
		this.resource = resource;
	}

	@Override
	public void printBanner(Environment environment, Class<?> sourceClass, PrintStream out) {
		try {
			String banner = StreamUtils.copyToString(this.resource.getInputStream(),
					environment.getProperty("spring.banner.charset", Charset.class, StandardCharsets.UTF_8));

			for (PropertyResolver resolver : getPropertyResolvers(environment, sourceClass)) {
				banner = resolver.resolvePlaceholders(banner);
			}
			out.println(banner);
		}
		catch (Exception ex) {
			logger.warn(
					"Banner not printable: " + this.resource + " (" + ex.getClass() + ": '" + ex.getMessage() + "')",
					ex);
		}
	}

	protected List<PropertyResolver> getPropertyResolvers(Environment environment, Class<?> sourceClass) {
		List<PropertyResolver> resolvers = new ArrayList<>();
		resolvers.add(environment);
		resolvers.add(getVersionResolver(sourceClass));
		resolvers.add(getAnsiResolver());
		resolvers.add(getTitleResolver(sourceClass));
		return resolvers;
	}

	private PropertyResolver getVersionResolver(Class<?> sourceClass) {
		MutablePropertySources propertySources = new MutablePropertySources();
		propertySources.addLast(new MapPropertySource("version", getVersionsMap(sourceClass)));
		return new PropertySourcesPropertyResolver(propertySources);
	}

	private Map<String, Object> getVersionsMap(Class<?> sourceClass) {
		String appVersion = getApplicationVersion(sourceClass);
		String bootVersion = getBootVersion();
		Map<String, Object> versions = new HashMap<>();
		versions.put("application.version", getVersionString(appVersion, false));
		versions.put("spring-boot.version", getVersionString(bootVersion, false));
		versions.put("application.formatted-version", getVersionString(appVersion, true));
		versions.put("spring-boot.formatted-version", getVersionString(bootVersion, true));
		return versions;
	}

	protected String getApplicationVersion(Class<?> sourceClass) {
		Package sourcePackage = (sourceClass != null) ? sourceClass.getPackage() : null;
		return (sourcePackage != null) ? sourcePackage.getImplementationVersion() : null;
	}

	protected String getBootVersion() {
		return SpringBootVersion.getVersion();
	}

	private String getVersionString(String version, boolean format) {
		if (version == null) {
			return "";
		}
		return format ? " (v" + version + ")" : version;
	}

	private PropertyResolver getAnsiResolver() {
		MutablePropertySources sources = new MutablePropertySources();
		sources.addFirst(new AnsiPropertySource("ansi", true));
		return new PropertySourcesPropertyResolver(sources);
	}

	private PropertyResolver getTitleResolver(Class<?> sourceClass) {
		MutablePropertySources sources = new MutablePropertySources();
		String applicationTitle = getApplicationTitle(sourceClass);
		Map<String, Object> titleMap = Collections.singletonMap("application.title",
				(applicationTitle != null) ? applicationTitle : "");
		sources.addFirst(new MapPropertySource("title", titleMap));
		return new PropertySourcesPropertyResolver(sources);
	}

	protected String getApplicationTitle(Class<?> sourceClass) {
		Package sourcePackage = (sourceClass != null) ? sourceClass.getPackage() : null;
		return (sourcePackage != null) ? sourcePackage.getImplementationTitle() : null;
	}

}
=======
/*
 * Copyright 2012-2019 the original author or authors.
 *
 * Licensed under the Apache License, Version 2.0 (the "License");
 * you may not use this file except in compliance with the License.
 * You may obtain a copy of the License at
 *
 *      https://www.apache.org/licenses/LICENSE-2.0
 *
 * Unless required by applicable law or agreed to in writing, software
 * distributed under the License is distributed on an "AS IS" BASIS,
 * WITHOUT WARRANTIES OR CONDITIONS OF ANY KIND, either express or implied.
 * See the License for the specific language governing permissions and
 * limitations under the License.
 */

package org.springframework.boot;

import java.io.PrintStream;
import java.nio.charset.Charset;
import java.nio.charset.StandardCharsets;
import java.util.ArrayList;
import java.util.Collections;
import java.util.HashMap;
import java.util.List;
import java.util.Map;

import org.apache.commons.logging.Log;
import org.apache.commons.logging.LogFactory;

import org.springframework.boot.ansi.AnsiPropertySource;
import org.springframework.core.env.Environment;
import org.springframework.core.env.MapPropertySource;
import org.springframework.core.env.MutablePropertySources;
import org.springframework.core.env.PropertyResolver;
import org.springframework.core.env.PropertySourcesPropertyResolver;
import org.springframework.core.io.Resource;
import org.springframework.core.log.LogMessage;
import org.springframework.util.Assert;
import org.springframework.util.StreamUtils;

/**
 * Banner implementation that prints from a source text {@link Resource}.
 *
 * @author Phillip Webb
 * @author Vedran Pavic
 * @author Toshiaki Maki
 * @since 1.2.0
 */
public class ResourceBanner implements Banner {

	private static final Log logger = LogFactory.getLog(ResourceBanner.class);

	private Resource resource;

	public ResourceBanner(Resource resource) {
		Assert.notNull(resource, "Resource must not be null");
		Assert.isTrue(resource.exists(), "Resource must exist");
		this.resource = resource;
	}

	@Override
	public void printBanner(Environment environment, Class<?> sourceClass, PrintStream out) {
		try {
			String banner = StreamUtils.copyToString(this.resource.getInputStream(),
					environment.getProperty("spring.banner.charset", Charset.class, StandardCharsets.UTF_8));

			for (PropertyResolver resolver : getPropertyResolvers(environment, sourceClass)) {
				banner = resolver.resolvePlaceholders(banner);
			}
			out.println(banner);
		}
		catch (Exception ex) {
			logger.warn(LogMessage.format("Banner not printable: %s (%s: '%s')", this.resource, ex.getClass(),
					ex.getMessage()), ex);
		}
	}

	protected List<PropertyResolver> getPropertyResolvers(Environment environment, Class<?> sourceClass) {
		List<PropertyResolver> resolvers = new ArrayList<>();
		resolvers.add(environment);
		resolvers.add(getVersionResolver(sourceClass));
		resolvers.add(getAnsiResolver());
		resolvers.add(getTitleResolver(sourceClass));
		return resolvers;
	}

	private PropertyResolver getVersionResolver(Class<?> sourceClass) {
		MutablePropertySources propertySources = new MutablePropertySources();
		propertySources.addLast(new MapPropertySource("version", getVersionsMap(sourceClass)));
		return new PropertySourcesPropertyResolver(propertySources);
	}

	private Map<String, Object> getVersionsMap(Class<?> sourceClass) {
		String appVersion = getApplicationVersion(sourceClass);
		String bootVersion = getBootVersion();
		Map<String, Object> versions = new HashMap<>();
		versions.put("application.version", getVersionString(appVersion, false));
		versions.put("spring-boot.version", getVersionString(bootVersion, false));
		versions.put("application.formatted-version", getVersionString(appVersion, true));
		versions.put("spring-boot.formatted-version", getVersionString(bootVersion, true));
		return versions;
	}

	protected String getApplicationVersion(Class<?> sourceClass) {
		Package sourcePackage = (sourceClass != null) ? sourceClass.getPackage() : null;
		return (sourcePackage != null) ? sourcePackage.getImplementationVersion() : null;
	}

	protected String getBootVersion() {
		return SpringBootVersion.getVersion();
	}

	private String getVersionString(String version, boolean format) {
		if (version == null) {
			return "";
		}
		return format ? " (v" + version + ")" : version;
	}

	private PropertyResolver getAnsiResolver() {
		MutablePropertySources sources = new MutablePropertySources();
		sources.addFirst(new AnsiPropertySource("ansi", true));
		return new PropertySourcesPropertyResolver(sources);
	}

	private PropertyResolver getTitleResolver(Class<?> sourceClass) {
		MutablePropertySources sources = new MutablePropertySources();
		String applicationTitle = getApplicationTitle(sourceClass);
		Map<String, Object> titleMap = Collections.singletonMap("application.title",
				(applicationTitle != null) ? applicationTitle : "");
		sources.addFirst(new MapPropertySource("title", titleMap));
		return new PropertySourcesPropertyResolver(sources);
	}

	protected String getApplicationTitle(Class<?> sourceClass) {
		Package sourcePackage = (sourceClass != null) ? sourceClass.getPackage() : null;
		return (sourcePackage != null) ? sourcePackage.getImplementationTitle() : null;
	}

}
>>>>>>> 6755b480
<|MERGE_RESOLUTION|>--- conflicted
+++ resolved
@@ -1,145 +1,3 @@
-<<<<<<< HEAD
-/*
- * Copyright 2012-2019 the original author or authors.
- *
- * Licensed under the Apache License, Version 2.0 (the "License");
- * you may not use this file except in compliance with the License.
- * You may obtain a copy of the License at
- *
- *      https://www.apache.org/licenses/LICENSE-2.0
- *
- * Unless required by applicable law or agreed to in writing, software
- * distributed under the License is distributed on an "AS IS" BASIS,
- * WITHOUT WARRANTIES OR CONDITIONS OF ANY KIND, either express or implied.
- * See the License for the specific language governing permissions and
- * limitations under the License.
- */
-
-package org.springframework.boot;
-
-import java.io.PrintStream;
-import java.nio.charset.Charset;
-import java.nio.charset.StandardCharsets;
-import java.util.ArrayList;
-import java.util.Collections;
-import java.util.HashMap;
-import java.util.List;
-import java.util.Map;
-
-import org.apache.commons.logging.Log;
-import org.apache.commons.logging.LogFactory;
-
-import org.springframework.boot.ansi.AnsiPropertySource;
-import org.springframework.core.env.Environment;
-import org.springframework.core.env.MapPropertySource;
-import org.springframework.core.env.MutablePropertySources;
-import org.springframework.core.env.PropertyResolver;
-import org.springframework.core.env.PropertySourcesPropertyResolver;
-import org.springframework.core.io.Resource;
-import org.springframework.util.Assert;
-import org.springframework.util.StreamUtils;
-
-/**
- * Banner implementation that prints from a source text {@link Resource}.
- *
- * @author Phillip Webb
- * @author Vedran Pavic
- * @since 1.2.0
- */
-public class ResourceBanner implements Banner {
-
-	private static final Log logger = LogFactory.getLog(ResourceBanner.class);
-
-	private Resource resource;
-
-	public ResourceBanner(Resource resource) {
-		Assert.notNull(resource, "Resource must not be null");
-		Assert.isTrue(resource.exists(), "Resource must exist");
-		this.resource = resource;
-	}
-
-	@Override
-	public void printBanner(Environment environment, Class<?> sourceClass, PrintStream out) {
-		try {
-			String banner = StreamUtils.copyToString(this.resource.getInputStream(),
-					environment.getProperty("spring.banner.charset", Charset.class, StandardCharsets.UTF_8));
-
-			for (PropertyResolver resolver : getPropertyResolvers(environment, sourceClass)) {
-				banner = resolver.resolvePlaceholders(banner);
-			}
-			out.println(banner);
-		}
-		catch (Exception ex) {
-			logger.warn(
-					"Banner not printable: " + this.resource + " (" + ex.getClass() + ": '" + ex.getMessage() + "')",
-					ex);
-		}
-	}
-
-	protected List<PropertyResolver> getPropertyResolvers(Environment environment, Class<?> sourceClass) {
-		List<PropertyResolver> resolvers = new ArrayList<>();
-		resolvers.add(environment);
-		resolvers.add(getVersionResolver(sourceClass));
-		resolvers.add(getAnsiResolver());
-		resolvers.add(getTitleResolver(sourceClass));
-		return resolvers;
-	}
-
-	private PropertyResolver getVersionResolver(Class<?> sourceClass) {
-		MutablePropertySources propertySources = new MutablePropertySources();
-		propertySources.addLast(new MapPropertySource("version", getVersionsMap(sourceClass)));
-		return new PropertySourcesPropertyResolver(propertySources);
-	}
-
-	private Map<String, Object> getVersionsMap(Class<?> sourceClass) {
-		String appVersion = getApplicationVersion(sourceClass);
-		String bootVersion = getBootVersion();
-		Map<String, Object> versions = new HashMap<>();
-		versions.put("application.version", getVersionString(appVersion, false));
-		versions.put("spring-boot.version", getVersionString(bootVersion, false));
-		versions.put("application.formatted-version", getVersionString(appVersion, true));
-		versions.put("spring-boot.formatted-version", getVersionString(bootVersion, true));
-		return versions;
-	}
-
-	protected String getApplicationVersion(Class<?> sourceClass) {
-		Package sourcePackage = (sourceClass != null) ? sourceClass.getPackage() : null;
-		return (sourcePackage != null) ? sourcePackage.getImplementationVersion() : null;
-	}
-
-	protected String getBootVersion() {
-		return SpringBootVersion.getVersion();
-	}
-
-	private String getVersionString(String version, boolean format) {
-		if (version == null) {
-			return "";
-		}
-		return format ? " (v" + version + ")" : version;
-	}
-
-	private PropertyResolver getAnsiResolver() {
-		MutablePropertySources sources = new MutablePropertySources();
-		sources.addFirst(new AnsiPropertySource("ansi", true));
-		return new PropertySourcesPropertyResolver(sources);
-	}
-
-	private PropertyResolver getTitleResolver(Class<?> sourceClass) {
-		MutablePropertySources sources = new MutablePropertySources();
-		String applicationTitle = getApplicationTitle(sourceClass);
-		Map<String, Object> titleMap = Collections.singletonMap("application.title",
-				(applicationTitle != null) ? applicationTitle : "");
-		sources.addFirst(new MapPropertySource("title", titleMap));
-		return new PropertySourcesPropertyResolver(sources);
-	}
-
-	protected String getApplicationTitle(Class<?> sourceClass) {
-		Package sourcePackage = (sourceClass != null) ? sourceClass.getPackage() : null;
-		return (sourcePackage != null) ? sourcePackage.getImplementationTitle() : null;
-	}
-
-}
-=======
 /*
  * Copyright 2012-2019 the original author or authors.
  *
@@ -280,5 +138,4 @@
 		return (sourcePackage != null) ? sourcePackage.getImplementationTitle() : null;
 	}
 
-}
->>>>>>> 6755b480
+}