--- conflicted
+++ resolved
@@ -1,51 +1,3 @@
-<<<<<<< HEAD
-/*
- * Copyright 2012-2019 the original author or authors.
- *
- * Licensed under the Apache License, Version 2.0 (the "License");
- * you may not use this file except in compliance with the License.
- * You may obtain a copy of the License at
- *
- *      https://www.apache.org/licenses/LICENSE-2.0
- *
- * Unless required by applicable law or agreed to in writing, software
- * distributed under the License is distributed on an "AS IS" BASIS,
- * WITHOUT WARRANTIES OR CONDITIONS OF ANY KIND, either express or implied.
- * See the License for the specific language governing permissions and
- * limitations under the License.
- */
-
-package org.springframework.boot.diagnostics.analyzer;
-
-import javax.validation.ValidationException;
-
-import org.springframework.boot.diagnostics.AbstractFailureAnalyzer;
-import org.springframework.boot.diagnostics.FailureAnalysis;
-import org.springframework.boot.diagnostics.FailureAnalyzer;
-
-/**
- * A {@link FailureAnalyzer} that performs analysis of failures caused by a
- * {@link ValidationException}.
- *
- * @author Andy Wilkinson
- */
-class ValidationExceptionFailureAnalyzer extends AbstractFailureAnalyzer<ValidationException> {
-
-	private static final String MISSING_IMPLEMENTATION_MESSAGE = "Unable to create a "
-			+ "Configuration, because no Bean Validation provider could be found";
-
-	@Override
-	protected FailureAnalysis analyze(Throwable rootFailure, ValidationException cause) {
-		if (cause.getMessage().startsWith(MISSING_IMPLEMENTATION_MESSAGE)) {
-			return new FailureAnalysis(
-					"The Bean Validation API is on the classpath but no implementation" + " could be found",
-					"Add an implementation, such as Hibernate Validator, to the" + " classpath", cause);
-		}
-		return null;
-	}
-
-}
-=======
 /*
  * Copyright 2012-2020 the original author or authors.
  *
@@ -95,5 +47,4 @@
 		return null;
 	}
 
-}
->>>>>>> 6755b480
+}