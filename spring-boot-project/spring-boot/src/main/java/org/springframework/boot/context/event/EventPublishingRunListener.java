--- conflicted
+++ resolved
@@ -1,144 +1,3 @@
-<<<<<<< HEAD
-/*
- * Copyright 2012-2019 the original author or authors.
- *
- * Licensed under the Apache License, Version 2.0 (the "License");
- * you may not use this file except in compliance with the License.
- * You may obtain a copy of the License at
- *
- *      https://www.apache.org/licenses/LICENSE-2.0
- *
- * Unless required by applicable law or agreed to in writing, software
- * distributed under the License is distributed on an "AS IS" BASIS,
- * WITHOUT WARRANTIES OR CONDITIONS OF ANY KIND, either express or implied.
- * See the License for the specific language governing permissions and
- * limitations under the License.
- */
-
-package org.springframework.boot.context.event;
-
-import org.apache.commons.logging.Log;
-import org.apache.commons.logging.LogFactory;
-
-import org.springframework.boot.SpringApplication;
-import org.springframework.boot.SpringApplicationRunListener;
-import org.springframework.context.ApplicationContextAware;
-import org.springframework.context.ApplicationListener;
-import org.springframework.context.ConfigurableApplicationContext;
-import org.springframework.context.event.ApplicationEventMulticaster;
-import org.springframework.context.event.SimpleApplicationEventMulticaster;
-import org.springframework.context.support.AbstractApplicationContext;
-import org.springframework.core.Ordered;
-import org.springframework.core.env.ConfigurableEnvironment;
-import org.springframework.util.ErrorHandler;
-
-/**
- * {@link SpringApplicationRunListener} to publish {@link SpringApplicationEvent}s.
- * <p>
- * Uses an internal {@link ApplicationEventMulticaster} for the events that are fired
- * before the context is actually refreshed.
- *
- * @author Phillip Webb
- * @author Stephane Nicoll
- * @author Andy Wilkinson
- * @author Artsiom Yudovin
- * @since 1.0.0
- */
-public class EventPublishingRunListener implements SpringApplicationRunListener, Ordered {
-
-	private final SpringApplication application;
-
-	private final String[] args;
-
-	private final SimpleApplicationEventMulticaster initialMulticaster;
-
-	public EventPublishingRunListener(SpringApplication application, String[] args) {
-		this.application = application;
-		this.args = args;
-		this.initialMulticaster = new SimpleApplicationEventMulticaster();
-		for (ApplicationListener<?> listener : application.getListeners()) {
-			this.initialMulticaster.addApplicationListener(listener);
-		}
-	}
-
-	@Override
-	public int getOrder() {
-		return 0;
-	}
-
-	@Override
-	public void starting() {
-		this.initialMulticaster.multicastEvent(new ApplicationStartingEvent(this.application, this.args));
-	}
-
-	@Override
-	public void environmentPrepared(ConfigurableEnvironment environment) {
-		this.initialMulticaster
-				.multicastEvent(new ApplicationEnvironmentPreparedEvent(this.application, this.args, environment));
-	}
-
-	@Override
-	public void contextPrepared(ConfigurableApplicationContext context) {
-		this.initialMulticaster
-				.multicastEvent(new ApplicationContextInitializedEvent(this.application, this.args, context));
-	}
-
-	@Override
-	public void contextLoaded(ConfigurableApplicationContext context) {
-		for (ApplicationListener<?> listener : this.application.getListeners()) {
-			if (listener instanceof ApplicationContextAware) {
-				((ApplicationContextAware) listener).setApplicationContext(context);
-			}
-			context.addApplicationListener(listener);
-		}
-		this.initialMulticaster.multicastEvent(new ApplicationPreparedEvent(this.application, this.args, context));
-	}
-
-	@Override
-	public void started(ConfigurableApplicationContext context) {
-		context.publishEvent(new ApplicationStartedEvent(this.application, this.args, context));
-	}
-
-	@Override
-	public void running(ConfigurableApplicationContext context) {
-		context.publishEvent(new ApplicationReadyEvent(this.application, this.args, context));
-	}
-
-	@Override
-	public void failed(ConfigurableApplicationContext context, Throwable exception) {
-		ApplicationFailedEvent event = new ApplicationFailedEvent(this.application, this.args, context, exception);
-		if (context != null && context.isActive()) {
-			// Listeners have been registered to the application context so we should
-			// use it at this point if we can
-			context.publishEvent(event);
-		}
-		else {
-			// An inactive context may not have a multicaster so we use our multicaster to
-			// call all of the context's listeners instead
-			if (context instanceof AbstractApplicationContext) {
-				for (ApplicationListener<?> listener : ((AbstractApplicationContext) context)
-						.getApplicationListeners()) {
-					this.initialMulticaster.addApplicationListener(listener);
-				}
-			}
-			this.initialMulticaster.setErrorHandler(new LoggingErrorHandler());
-			this.initialMulticaster.multicastEvent(event);
-		}
-	}
-
-	private static class LoggingErrorHandler implements ErrorHandler {
-
-		private static Log logger = LogFactory.getLog(EventPublishingRunListener.class);
-
-		@Override
-		public void handleError(Throwable throwable) {
-			logger.warn("Error calling ApplicationEventListener", throwable);
-		}
-
-	}
-
-}
-=======
 /*
  * Copyright 2012-2020 the original author or authors.
  *
@@ -286,5 +145,4 @@
 
 	}
 
-}
->>>>>>> 6755b480
+}