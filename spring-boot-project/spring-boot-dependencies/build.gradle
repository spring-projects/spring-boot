plugins {
	id "org.springframework.boot.bom"
	id "org.springframework.boot.conventions"
	id "org.springframework.boot.deployed"
}

description = "Spring Boot Dependencies"

bom {
	effectiveBomArtifact()
	upgrade {
		policy = "any"
		gitHub {
			issueLabels = ["type: dependency-upgrade"]
		}
	}
	library("ANTLR2", "2.7.7") {
		prohibit("20030911") {
			because "it is old version that used a different versioning scheme"
		}
		group("antlr") {
			modules = [
				"antlr"
			]
		}
	}
	library("AppEngine SDK", "1.9.95") {
		group("com.google.appengine") {
			modules = [
				"appengine-api-1.0-sdk"
			]
		}
	}
	library("Artemis", "2.20.0") {
		group("org.apache.activemq") {
			modules = [
				"artemis-amqp-protocol",
				"artemis-commons",
				"artemis-core-client",
				"artemis-jakarta-client",
				"artemis-jakarta-server",
				"artemis-journal",
				"artemis-selector",
				"artemis-server",
				"artemis-service-extensions"
			]
		}
	}
	library("AspectJ", "1.9.7") {
		group("org.aspectj") {
			modules = [
				"aspectjrt",
				"aspectjtools",
				"aspectjweaver"
			]
		}
	}
	library("AssertJ", "3.22.0") {
		group("org.assertj") {
			modules = [
				"assertj-core"
			]
		}
	}
	library("Awaitility", "4.2.0") {
		group("org.awaitility") {
			modules = [
				"awaitility",
				"awaitility-groovy",
				"awaitility-kotlin",
				"awaitility-scala"
			]
		}
	}
	library("Build Helper Maven Plugin", "3.3.0") {
		group("org.codehaus.mojo") {
			plugins = [
				"build-helper-maven-plugin"
			]
		}
	}
	library("Byte Buddy", "1.12.8") {
		group("net.bytebuddy") {
			modules = [
				"byte-buddy",
				"byte-buddy-agent"
			]
		}
	}
<<<<<<< HEAD
	library("Caffeine", "3.0.5") {
=======
	library("cache2k", "2.6.1.Final") {
		group("org.cache2k") {
			modules = [
					"cache2k-api",
					"cache2k-config",
					"cache2k-core",
					"cache2k-jcache",
					"cache2k-micrometer",
					"cache2k-spring"
			]
		}
	}
	library("Caffeine", "2.9.3") {
		prohibit("[3.0.0,)") {
			because "it requires Java 11"
		}
>>>>>>> 6805be57
		group("com.github.ben-manes.caffeine") {
			modules = [
				"caffeine",
				"guava",
				"jcache",
				"simulator"
			]
		}
	}
	library("Cassandra Driver", "4.14.0") {
		group("com.datastax.oss") {
			imports = [
				"java-driver-bom"
			]
			modules = [
				"java-driver-core" {
					exclude group: "org.slf4j", module: "jcl-over-slf4j"
				}
			]
		}
	}
	library("Classmate", "1.5.1") {
		group("com.fasterxml") {
			modules = [
				"classmate"
			]
		}
	}
	library("Commons Codec", "1.15") {
		group("commons-codec") {
			modules = [
				"commons-codec"
			]
		}
	}
	library("Commons DBCP2", "2.9.0") {
		group("org.apache.commons") {
			modules = [
				"commons-dbcp2" {
					exclude group: "commons-logging", module: "commons-logging"
				}
			]
		}
	}
	library("Commons Lang3", "3.12.0") {
		group("org.apache.commons") {
			modules = [
				"commons-lang3"
			]
		}
	}
	library("Commons Pool", "1.6") {
		group("commons-pool") {
			modules = [
				"commons-pool"
			]
		}
	}
	library("Commons Pool2", "2.11.1") {
		group("org.apache.commons") {
			modules = [
				"commons-pool2"
			]
		}
	}
	library("Couchbase Client", "3.2.6") {
		group("com.couchbase.client") {
			modules = [
				"java-client"
			]
		}
	}
	library("DB2 JDBC", "11.5.7.0") {
		group("com.ibm.db2") {
			modules = [
				"jcc"
			]
		}
	}
	library("Dependency Management Plugin", "1.0.11.RELEASE") {
		group("io.spring.gradle") {
			modules = [
				"dependency-management-plugin"
			]
		}
	}
	library("Derby", "10.15.2.0") {
		group("org.apache.derby") {
			modules = [
				"derby",
				"derbyclient",
				"derbyshared",
				"derbytools"
			]
		}
	}
	library("Dropwizard Metrics", "4.2.9") {
		group("io.dropwizard.metrics") {
			imports = [
				"metrics-bom"
			]
		}
	}
	library("Ehcache3", "3.10.0") {
		group("org.ehcache") {
			modules = [
					"ehcache" {
						classifier = 'jakarta'
					},
					"ehcache-clustered",
					"ehcache-transactions" {
						classifier = 'jakarta'
					}
			]
		}
	}
	library("Elasticsearch", "7.17.1") {
		group("org.elasticsearch") {
			modules = [
				"elasticsearch"
			]
		}
		group("org.elasticsearch.client") {
			modules = [
				"transport",
				"elasticsearch-rest-client" {
					exclude group: "commons-logging", module: "commons-logging"
				},
				"elasticsearch-rest-client-sniffer" {
					exclude group: "commons-logging", module: "commons-logging"
				},
				"elasticsearch-rest-high-level-client"
			]
		}
		group("org.elasticsearch.distribution.integ-test-zip") {
			modules = [
				"elasticsearch" {
					type = 'zip'
				}
			]
		}
		group("org.elasticsearch.plugin") {
			modules = [
				"transport-netty4-client"
			]
		}
	}
	library("Embedded Mongo", "3.4.3") {
		group("de.flapdoodle.embed") {
			modules = [
				"de.flapdoodle.embed.mongo"
			]
		}
	}
	library("Flyway", "8.5.4") {
		group("org.flywaydb") {
			modules = [
				"flyway-core",
				"flyway-firebird",
				"flyway-mysql",
                "flyway-sqlserver"
			]
			plugins = [
				"flyway-maven-plugin"
			]
		}
	}
	library("FreeMarker", "2.3.31") {
		group("org.freemarker") {
			modules = [
				"freemarker"
			]
		}
	}
	library("Git Commit ID Plugin", "5.0.0") {
		group("io.github.git-commit-id") {
			plugins = [
				"git-commit-id-maven-plugin"
			]
		}
	}
	library("Glassfish EL", "4.0.2") {
		group("org.glassfish") {
			modules = [
				"jakarta.el"
			]
		}
	}
	library("Glassfish JAXB", "3.0.2") {
		group("org.glassfish.jaxb") {
			modules = [
				"codemodel",
				"codemodel-annotation-compiler",
				"jaxb-jxc",
				"jaxb-runtime",
				"jaxb-xjc",
				"txw2",
				"txwc2",
				"xsom"
			]
		}
	}
	library("Glassfish JSTL", "2.0.0") {
		group("org.glassfish.web") {
			modules = [
				"jakarta.servlet.jsp.jstl"
			]
		}
	}
	library("Groovy", "4.0.1") {
		group("org.apache.groovy") {
			imports = [
				"groovy-bom"
			]
		}
	}
	library("Gson", "2.9.0") {
		group("com.google.code.gson") {
			modules = [
				"gson"
			]
		}
	}
	library("H2", "2.1.210") {
		group("com.h2database") {
			modules = [
				"h2"
			]
		}
	}
	library("Hamcrest", "2.2") {
		group("org.hamcrest") {
			modules = [
				"hamcrest",
				"hamcrest-core",
				"hamcrest-library"
			]
		}
	}
	library("Hazelcast", "5.1.1") {
		group("com.hazelcast") {
			modules = [
				"hazelcast",
				"hazelcast-spring"
			]
		}
	}
	library("Hazelcast Hibernate5", "2.2.1") {
		group("com.hazelcast") {
			modules = [
				"hazelcast-hibernate52",
				"hazelcast-hibernate53"
			]
		}
	}
	library("Hibernate", "5.6.7.Final") {
		group("org.hibernate") {
			modules = [
				"hibernate-c3p0",
				"hibernate-core-jakarta",
				"hibernate-ehcache",
				"hibernate-entitymanager",
				"hibernate-envers-jakarta",
				"hibernate-hikaricp",
				"hibernate-java8",
				"hibernate-jcache",
				"hibernate-jpamodelgen-jakarta",
				"hibernate-micrometer",
				"hibernate-proxool",
				"hibernate-spatial",
				"hibernate-testing-jakarta",
				"hibernate-vibur"
			]
		}
	}
	library("Hibernate Validator", "7.0.1.Final") {
		group("org.hibernate.validator") {
			modules = [
				"hibernate-validator",
				"hibernate-validator-annotation-processor"
			]
		}
	}
	library("HikariCP", "5.0.1") {
		group("com.zaxxer") {
			modules = [
				"HikariCP"
			]
		}
	}
	library("HSQLDB", "2.6.1") {
		group("org.hsqldb") {
			modules = [
				"hsqldb"
			]
		}
	}
	library("HtmlUnit", "2.59.0") {
		group("net.sourceforge.htmlunit") {
			modules = [
				"htmlunit" {
					exclude group: "commons-logging", module: "commons-logging"
				}
			]
		}
	}
	library("HttpAsyncClient", "4.1.5") {
		group("org.apache.httpcomponents") {
			modules = [
				"httpasyncclient" {
					exclude group: "commons-logging", module: "commons-logging"
				}
			]
		}
	}
	library("HttpClient", "4.5.13") {
		group("org.apache.httpcomponents") {
			modules = [
				"fluent-hc",
				"httpclient" {
					exclude group: "commons-logging", module: "commons-logging"
				},
				"httpclient-cache",
				"httpclient-osgi",
				"httpclient-win",
				"httpmime"
			]
		}
	}
	library("HttpClient5", "5.1.3") {
		group("org.apache.httpcomponents.client5") {
			modules = [
				"httpclient5",
				"httpclient5-cache",
				"httpclient5-fluent",
				"httpclient5-win",
			]
		}
	}
	library("HttpCore", "4.4.15") {
		group("org.apache.httpcomponents") {
			modules = [
				"httpcore",
				"httpcore-nio"
			]
		}
	}
	library("HttpCore5", "5.1.3") {
		group("org.apache.httpcomponents.core5") {
			modules = [
				"httpcore5",
				"httpcore5-h2",
				"httpcore5-reactive"
			]
		}
	}
	library("InfluxDB Java", "2.22") {
		group("org.influxdb") {
			modules = [
				"influxdb-java"
			]
		}
	}
	library("Jackson Bom", "2.13.2") {
		group("com.fasterxml.jackson") {
			imports = [
				"jackson-bom"
			]
		}
	}
	library("Jakarta Activation", "2.0.1") {
		group("com.sun.activation") {
			modules = [
				"jakarta.activation"
			]
		}
		group("jakarta.activation") {
			modules = [
				"jakarta.activation-api"
			]
		}
	}
	library("Jakarta Annotation", "2.0.0") {
		group("jakarta.annotation") {
			modules = [
				"jakarta.annotation-api"
			]
		}
	}
	library("Jakarta JMS", "3.0.0") {
		group("jakarta.jms") {
			modules = [
				"jakarta.jms-api"
			]
		}
	}
	library("Jakarta Json", "2.0.1") {
		group("jakarta.json") {
			modules = [
				"jakarta.json-api"
			]
		}
	}
	library("Jakarta Json Bind", "2.0.0") {
		group("jakarta.json.bind") {
			modules = [
				"jakarta.json.bind-api"
			]
		}
	}
	library("Jakarta Mail", "2.0.1") {
		group("jakarta.mail") {
			modules = [
				"jakarta.mail-api"
			]
		}
	}
	library("Jakarta Management", "1.1.4") {
		group("jakarta.management.j2ee") {
			modules = [
				"jakarta.management.j2ee-api"
			]
		}
	}
	library("Jakarta Persistence", "3.0.0") {
		group("jakarta.persistence") {
			modules = [
				"jakarta.persistence-api"
			]
		}
	}
	library("Jakarta Servlet", "5.0.0") {
		group("jakarta.servlet") {
			modules = [
				"jakarta.servlet-api"
			]
		}
	}
	library("Jakarta Servlet JSP JSTL", "2.0.0") {
		group("jakarta.servlet.jsp.jstl") {
			modules = [
				"jakarta.servlet.jsp.jstl-api"
			]
		}
	}
	library("Jakarta Transaction", "2.0.0") {
		group("jakarta.transaction") {
			modules = [
				"jakarta.transaction-api"
			]
		}
	}
	library("Jakarta Validation", "3.0.1") {
		group("jakarta.validation") {
			modules = [
				"jakarta.validation-api"
			]
		}
	}
	library("Jakarta WebSocket", "2.0.0") {
		group("jakarta.websocket") {
			modules = [
				"jakarta.websocket-api"
			]
		}
	}
	library("Jakarta WS RS", "3.0.0") {
		group("jakarta.ws.rs") {
			modules = [
				"jakarta.ws.rs-api"
			]
		}
	}
	library("Jakarta XML Bind", "3.0.1") {
		group("jakarta.xml.bind") {
			modules = [
				"jakarta.xml.bind-api"
			]
		}
	}
	library("Jakarta XML SOAP", "2.0.1") {
		group("jakarta.xml.soap") {
			modules = [
					"jakarta.xml.soap-api"
			]
		}
	}
	library("Jakarta XML WS", "3.0.1") {
		group("jakarta.xml.ws") {
			modules = [
				"jakarta.xml.ws-api"
			]
		}
	}
	library("Janino", "3.1.6") {
		group("org.codehaus.janino") {
			modules = [
				"commons-compiler",
				"commons-compiler-jdk",
				"janino"
			]
		}
	}
	library("Javax Cache", "1.1.1") {
		group("javax.cache") {
			modules = [
				"cache-api"
			]
		}
	}
	library("Javax Money", "1.1") {
		group("javax.money") {
			modules = [
				"money-api"
			]
		}
	}
	library("Jaxen", "1.2.0") {
		group("jaxen") {
			modules = [
				"jaxen"
			]
		}
	}
	library("Jaybird", "4.0.5.java8") {
		group("org.firebirdsql.jdbc") {
			modules = [
				"jaybird",
				"jaybird-jdk18"
			]
		}
	}
	library("JBoss Logging", "3.4.3.Final") {
		group("org.jboss.logging") {
			modules = [
				"jboss-logging"
			]
		}
	}
	library("JDOM2", "2.0.6.1") {
		group("org.jdom") {
			modules = [
				"jdom2"
			]
		}
	}
	library("Jedis", "3.8.0") {
		group("redis.clients") {
			modules = [
				"jedis"
			]
		}
	}
	library("Jetty EL", "10.0.7") {
		group("org.mortbay.jasper") {
			modules = [
				"apache-el"
			]
		}
	}
	library("Jetty Reactive HTTPClient", "3.0.4") {
		group("org.eclipse.jetty") {
			modules = [
				"jetty-reactive-httpclient"
			]
		}
	}
	library("Jetty", "11.0.7") {
		group("org.eclipse.jetty") {
			imports = [
				"jetty-bom"
			]
		}
	}
	library("JMustache", "1.15") {
		group("com.samskivert") {
			modules = [
				"jmustache"
			]
		}
	}
	library("jOOQ", "3.16.2") {
		group("org.jooq") {
			modules = [
				"jooq",
				"jooq-codegen",
				"jooq-kotlin",
				"jooq-meta"
			]
			plugins = [
				"jooq-codegen-maven"
			]
		}
	}
	library("Json Path", "2.7.0") {
		group("com.jayway.jsonpath") {
			modules = [
				"json-path",
				"json-path-assert"
			]
		}
	}
	library("Json-smart", "2.4.8") {
		group("net.minidev") {
			modules = [
				"json-smart"
			]
		}
	}
	library("JsonAssert", "1.5.0") {
		group("org.skyscreamer") {
			modules = [
				"jsonassert"
			]
		}
	}
	library("JSTL", "1.2") {
		group("javax.servlet") {
			modules = [
				"jstl"
			]
		}
	}
	library("JTDS", "1.3.1") {
		group("net.sourceforge.jtds") {
			modules = [
				"jtds"
			]
		}
	}
	library("JUnit", "4.13.2") {
		group("junit") {
			modules = [
				"junit"
			]
		}
	}
	library("JUnit Jupiter", "5.8.2") {
		group("org.junit") {
			imports = [
				"junit-bom"
			]
		}
	}
	library("Kafka", "3.1.0") {
		group("org.apache.kafka") {
			modules = [
				"connect",
				"connect-api",
				"connect-basic-auth-extension",
				"connect-file",
				"connect-json",
				"connect-mirror",
				"connect-mirror-client",
				"connect-runtime",
				"connect-transforms",
				"generator",
				"kafka-clients",
				"kafka-clients" {
					classifier = "test"
				},
				"kafka-log4j-appender",
				"kafka-metadata",
				"kafka-raft",
				"kafka-server-common",
				"kafka-shell",
				"kafka-storage",
				"kafka-storage-api",
				"kafka-streams",
				"kafka-streams-scala_2.12",
				"kafka-streams-scala_2.13",
				"kafka-streams-test-utils",
				"kafka-tools",
				"kafka_2.12",
				"kafka_2.12" {
					classifier = "test"
				},
				"kafka_2.13",
				"kafka_2.13" {
					classifier = "test"
				},
				"trogdor"
			]
		}
	}
	library("Kotlin", "${kotlinVersion}") {
		group("org.jetbrains.kotlin") {
			imports = [
				"kotlin-bom"
			]
			plugins = [
				"kotlin-maven-plugin"
			]
		}
	}
	library("Kotlin Coroutines", "1.6.0") {
		group("org.jetbrains.kotlinx") {
			imports = [
				"kotlinx-coroutines-bom"
			]
		}
	}
	library("Lettuce", "6.1.8.RELEASE") {
		group("io.lettuce") {
			modules = [
				"lettuce-core"
			]
		}
	}
	library("Liquibase", "4.9.0") {
		group("org.liquibase") {
			modules = [
				"liquibase-cdi",
				"liquibase-core"
			]
			plugins = [
				"liquibase-maven-plugin"
			]
		}
	}
	library("Log4j2", "2.17.2") {
		group("org.apache.logging.log4j") {
			imports = [
				"log4j-bom"
			]
		}
	}
	library("Logback", "1.2.11") {
		group("ch.qos.logback") {
			modules = [
				"logback-access",
				"logback-classic",
				"logback-core"
			]
		}
	}
	library("Lombok", "1.18.22") {
		group("org.projectlombok") {
			modules = [
				"lombok"
			]
		}
	}
	library("MariaDB", "3.0.3") {
		group("org.mariadb.jdbc") {
			modules = [
				"mariadb-java-client"
			]
		}
	}
	library("Maven AntRun Plugin", "3.0.0") {
		group("org.apache.maven.plugins") {
			plugins = [
				"maven-antrun-plugin"
			]
		}
	}
	library("Maven Assembly Plugin", "3.3.0") {
		group("org.apache.maven.plugins") {
			plugins = [
				"maven-assembly-plugin"
			]
		}
	}
	library("Maven Clean Plugin", "3.1.0") {
		group("org.apache.maven.plugins") {
			plugins = [
				"maven-clean-plugin"
			]
		}
	}
	library("Maven Compiler Plugin", "3.10.1") {
		group("org.apache.maven.plugins") {
			plugins = [
				"maven-compiler-plugin"
			]
		}
	}
	library("Maven Dependency Plugin", "3.3.0") {
		group("org.apache.maven.plugins") {
			plugins = [
				"maven-dependency-plugin"
			]
		}
	}
	library("Maven Deploy Plugin", "2.8.2") {
		group("org.apache.maven.plugins") {
			plugins = [
				"maven-deploy-plugin"
			]
		}
	}
	library("Maven Enforcer Plugin", "3.0.0") {
		group("org.apache.maven.plugins") {
			plugins = [
				"maven-enforcer-plugin"
			]
		}
	}
	library("Maven Failsafe Plugin", "2.22.2") {
		group("org.apache.maven.plugins") {
			plugins = [
				"maven-failsafe-plugin"
			]
		}
	}
	library("Maven Help Plugin", "3.2.0") {
		group("org.apache.maven.plugins") {
			plugins = [
				"maven-help-plugin"
			]
		}
	}
	library("Maven Install Plugin", "2.5.2") {
		group("org.apache.maven.plugins") {
			plugins = [
				"maven-install-plugin"
			]
		}
	}
	library("Maven Invoker Plugin", "3.2.2") {
		group("org.apache.maven.plugins") {
			plugins = [
				"maven-invoker-plugin"
			]
		}
	}
	library("Maven Jar Plugin", "3.2.2") {
		group("org.apache.maven.plugins") {
			plugins = [
				"maven-jar-plugin"
			]
		}
	}
	library("Maven Javadoc Plugin", "3.3.2") {
		group("org.apache.maven.plugins") {
			plugins = [
				"maven-javadoc-plugin"
			]
		}
	}
	library("Maven Resources Plugin", "3.2.0") {
		group("org.apache.maven.plugins") {
			plugins = [
				"maven-resources-plugin"
			]
		}
	}
	library("Maven Shade Plugin", "3.2.4") {
		group("org.apache.maven.plugins") {
			plugins = [
				"maven-shade-plugin"
			]
		}
	}
	library("Maven Source Plugin", "3.2.1") {
		group("org.apache.maven.plugins") {
			plugins = [
				"maven-source-plugin"
			]
		}
	}
	library("Maven Surefire Plugin", "2.22.2") {
		group("org.apache.maven.plugins") {
			plugins = [
				"maven-surefire-plugin"
			]
		}
	}
	library("Maven War Plugin", "3.3.2") {
		group("org.apache.maven.plugins") {
			plugins = [
				"maven-war-plugin"
			]
		}
	}
	library("Micrometer", "2.0.0-M3") {
		group("io.micrometer") {
			modules = [
				"micrometer-registry-stackdriver" {
					exclude group: "javax.annotation", module: "javax.annotation-api"
				}
			]
			imports = [
				"micrometer-bom"
			]
		}
	}
	library("MIMEPull", "1.9.15") {
		group("org.jvnet.mimepull") {
			modules = [
				"mimepull"
			]
		}
	}
	library("Mockito", "4.4.0") {
		group("org.mockito") {
			modules = [
				"mockito-core",
				"mockito-inline",
				"mockito-junit-jupiter"
			]
		}
	}
	library("MongoDB", "4.5.0") {
		group("org.mongodb") {
			modules = [
				"bson",
				"mongodb-driver-core",
				"mongodb-driver-legacy",
				"mongodb-driver-reactivestreams",
				"mongodb-driver-sync"
			]
		}
	}
	library("MSSQL JDBC", "10.2.0.jre8") {
		group("com.microsoft.sqlserver") {
			modules = [
				"mssql-jdbc"
			]
		}
	}
	library("MySQL", "8.0.28") {
		group("mysql") {
			modules = [
				"mysql-connector-java" {
					exclude group: "com.google.protobuf", module: "protobuf-java"
				}
			]
		}
	}
	library("NekoHTML", "1.9.22") {
		group("net.sourceforge.nekohtml") {
			modules = [
				"nekohtml"
			]
		}
	}
	library("Neo4j Java Driver", "4.4.5") {
		group("org.neo4j.driver") {
			modules = [
				"neo4j-java-driver"
			]
		}
	}
	library("Netty", "4.1.75.Final") {
		group("io.netty") {
			imports = [
				"netty-bom"
			]
		}
	}
	library("OkHttp", "4.9.3") {
		group("com.squareup.okhttp3") {
			modules = [
				"logging-interceptor",
				"mockwebserver",
				"okcurl",
				"okhttp",
				"okhttp-brotli",
				"okhttp-dnsoverhttps",
				"okhttp-sse",
				"okhttp-tls",
				"okhttp-urlconnection"
			]
		}
	}
	library("Oracle Database", "21.5.0.0") {
		group("com.oracle.database.jdbc") {
			imports = [
				"ojdbc-bom"
			]
		}
	}
	library("Postgresql", "42.3.3") {
		group("org.postgresql") {
			modules = [
				"postgresql"
			]
		}
	}
	library("Prometheus Client", "0.15.0") {
		group("io.prometheus") {
			imports = [
				"simpleclient_bom"
			]
		}
	}
	library("Quartz", "2.3.2") {
		group("org.quartz-scheduler") {
			modules = [
				"quartz" {
					exclude group: "com.mchange", module: "c3p0"
					exclude group: "com.zaxxer", module: "*"
				},
				"quartz-jobs"
			]
		}
	}
	library("QueryDSL", "5.0.0") {
		group("com.querydsl") {
			imports = [
				"querydsl-bom"
			]
		}
	}
	library("R2DBC Bom", "Borca-SR1") {
		group("io.r2dbc") {
			imports = [
					"r2dbc-bom"
			]
		}
	}
	library("Rabbit AMQP Client", "5.14.2") {
		group("com.rabbitmq") {
			modules = [
				"amqp-client"
			]
		}
	}
	library("Rabbit Stream Client", "0.5.0") {
		group("com.rabbitmq") {
			modules = [
					"stream-client"
			]
		}
	}
	library("Reactive Streams", "1.0.3") {
		group("org.reactivestreams") {
			modules = [
				"reactive-streams"
			]
		}
	}
	library("Reactor Bom", "2020.0.17") {
		group("io.projectreactor") {
			imports = [
				"reactor-bom"
			]
		}
	}
	library("RSocket", "1.1.1") {
		group("io.rsocket") {
			imports = [
				"rsocket-bom"
			]
		}
	}
	library("RxJava3", "3.1.3") {
		group("io.reactivex.rxjava3") {
			modules = [
				"rxjava"
			]
		}
	}
	library("Spring Boot", "${version}") {
		group("org.springframework.boot") {
			modules = [
				"spring-boot",
				"spring-boot-test",
				"spring-boot-test-autoconfigure",
				"spring-boot-actuator",
				"spring-boot-actuator-autoconfigure",
				"spring-boot-autoconfigure",
				"spring-boot-autoconfigure-processor",
				"spring-boot-buildpack-platform",
				"spring-boot-configuration-metadata",
				"spring-boot-configuration-processor",
				"spring-boot-devtools",
				"spring-boot-jarmode-layertools",
				"spring-boot-loader",
				"spring-boot-loader-tools",
				"spring-boot-properties-migrator",
				"spring-boot-starter",
				"spring-boot-starter-actuator",
				"spring-boot-starter-amqp",
				"spring-boot-starter-aop",
				"spring-boot-starter-artemis",
				"spring-boot-starter-batch",
				"spring-boot-starter-cache",
				"spring-boot-starter-data-cassandra",
				"spring-boot-starter-data-cassandra-reactive",
				"spring-boot-starter-data-couchbase",
				"spring-boot-starter-data-couchbase-reactive",
				"spring-boot-starter-data-elasticsearch",
				"spring-boot-starter-data-jdbc",
				"spring-boot-starter-data-jpa",
				"spring-boot-starter-data-ldap",
				"spring-boot-starter-data-mongodb",
				"spring-boot-starter-data-mongodb-reactive",
				"spring-boot-starter-data-r2dbc",
				"spring-boot-starter-data-redis",
				"spring-boot-starter-data-redis-reactive",
				"spring-boot-starter-data-neo4j",
				"spring-boot-starter-data-rest",
				"spring-boot-starter-freemarker",
				"spring-boot-starter-groovy-templates",
				"spring-boot-starter-hateoas",
				"spring-boot-starter-integration",
				"spring-boot-starter-jdbc",
				"spring-boot-starter-jetty",
				"spring-boot-starter-jooq",
				"spring-boot-starter-json",
				"spring-boot-starter-log4j2",
				"spring-boot-starter-logging",
				"spring-boot-starter-mail",
				"spring-boot-starter-mustache",
				"spring-boot-starter-oauth2-client",
				"spring-boot-starter-oauth2-resource-server",
				"spring-boot-starter-quartz",
				"spring-boot-starter-reactor-netty",
				"spring-boot-starter-rsocket",
				"spring-boot-starter-security",
				"spring-boot-starter-test",
				"spring-boot-starter-thymeleaf",
				"spring-boot-starter-tomcat",
				"spring-boot-starter-undertow",
				"spring-boot-starter-validation",
				"spring-boot-starter-web",
				"spring-boot-starter-webflux",
				"spring-boot-starter-websocket",
				"spring-boot-starter-web-services"
			]
			plugins = [
				"spring-boot-maven-plugin"
			]
		}
	}
	library("SAAJ Impl", "2.0.1") {
		group("com.sun.xml.messaging.saaj") {
			modules = [
				"saaj-impl"
			]
		}
	}
	library("Selenium", "4.1.2") {
		group("org.seleniumhq.selenium") {
			modules = [
				"selenium-api",
				"selenium-chrome-driver",
				"selenium-edge-driver",
				"selenium-firefox-driver",
				"selenium-ie-driver",
				"selenium-java",
				"selenium-opera-driver",
				"selenium-remote-driver",
				"selenium-safari-driver",
				"selenium-support"
			]
		}
	}
	library("Selenium HtmlUnit", "3.59.0") {
		group("org.seleniumhq.selenium") {
			modules = [
				"htmlunit-driver"
			]
		}
	}
	library("SendGrid", "4.9.0") {
		group("com.sendgrid") {
			modules = [
				"sendgrid-java"
			]
		}
	}
	library("Servlet API", "4.0.1") {
		group("javax.servlet") {
			modules = [
				"javax.servlet-api"
			]
		}
	}
	library("SLF4J", "1.7.36") {
		group("org.slf4j") {
			modules = [
				"jcl-over-slf4j",
				"jul-to-slf4j",
				"log4j-over-slf4j",
				"slf4j-api",
				"slf4j-ext",
				"slf4j-jcl",
				"slf4j-jdk14",
				"slf4j-log4j12",
				"slf4j-nop",
				"slf4j-simple"
			]
		}
	}
	library("SnakeYAML", "1.30") {
		group("org.yaml") {
			modules = [
				"snakeyaml"
			]
		}
	}
	library("Solr", "8.11.1") {
		group("org.apache.solr") {
			modules = [
				"solr-analysis-extras",
				"solr-analytics",
				"solr-cell",
				"solr-core",
				"solr-dataimporthandler",
				"solr-dataimporthandler-extras",
				"solr-gcs-repository",
				"solr-jaegertracer-configurator",
				"solr-langid",
				"solr-ltr",
				"solr-prometheus-exporter",
				"solr-s3-repository",
				"solr-solrj" {
					exclude group: "org.slf4j", module: "jcl-over-slf4j"
				},
				"solr-test-framework",
				"solr-velocity"
			]
		}
	}
	library("Spring AMQP", "3.0.0-SNAPSHOT") {
		group("org.springframework.amqp") {
			modules = [
				"spring-amqp",
				"spring-rabbit",
				"spring-rabbit-stream",
				"spring-rabbit-junit",
				"spring-rabbit-test"
			]
		}
	}
	library("Spring Batch", "5.0.0-SNAPSHOT") {
		group("org.springframework.batch") {
			modules = [
				"spring-batch-core",
				"spring-batch-infrastructure",
				"spring-batch-integration",
				"spring-batch-test"
			]
		}
	}
	library("Spring Data Bom", "2022.0.0-SNAPSHOT") {
		group("org.springframework.data") {
			imports = [
				"spring-data-bom"
			]
		}
	}
	library("Spring Framework", "6.0.0-M3") {
		group("org.springframework") {
			imports = [
				"spring-framework-bom"
			]
		}
	}
	library("Spring HATEOAS", "2.0.0-M1") {
		group("org.springframework.hateoas") {
			modules = [
				"spring-hateoas"
			]
		}
	}
	library("Spring Integration", "6.0.0-SNAPSHOT") {
		group("org.springframework.integration") {
			imports = [
				"spring-integration-bom"
			]
		}
	}
	library("Spring Kafka", "3.0.0-SNAPSHOT") {
		group("org.springframework.kafka") {
			modules = [
				"spring-kafka",
				"spring-kafka-test"
			]
		}
	}
	library("Spring LDAP", "3.0.0-M1") {
		group("org.springframework.ldap") {
			modules = [
				"spring-ldap-core",
				"spring-ldap-core-tiger",
				"spring-ldap-ldif-batch",
				"spring-ldap-ldif-core",
				"spring-ldap-odm",
				"spring-ldap-test"
			]
		}
	}
	library("Spring RESTDocs", "3.0.0-SNAPSHOT") {
		group("org.springframework.restdocs") {
			modules = [
				"spring-restdocs-asciidoctor",
				"spring-restdocs-core",
				"spring-restdocs-mockmvc",
				"spring-restdocs-restassured",
				"spring-restdocs-webtestclient"
			]
		}
	}
	library("Spring Retry", "1.3.2") {
		group("org.springframework.retry") {
			modules = [
				"spring-retry"
			]
		}
	}
	library("Spring Security", "6.0.0-SNAPSHOT") {
		group("org.springframework.security") {
			imports = [
				"spring-security-bom"
			]
		}
	}
	library("Spring Session Bom", "2022.0.0-M1") {
		group("org.springframework.session") {
			imports = [
				"spring-session-bom"
			]
		}
	}
	library("Spring WS", "4.0.0-SNAPSHOT") {
		group("org.springframework.ws") {
			modules = [
				"spring-ws-core",
				"spring-ws-security",
				"spring-ws-support",
				"spring-ws-test",
				"spring-xml"
			]
		}
	}
	library("SQLite JDBC", "3.36.0.3") {
		group("org.xerial") {
			modules = [
				"sqlite-jdbc"
			]
		}
	}
	library("Sun Mail", "2.0.1") {
		group("com.sun.mail") {
			modules = [
				"jakarta.mail"
			]
		}
	}
	library("Thymeleaf", "3.1.0.M1") {
		group("org.thymeleaf") {
			modules = [
				"thymeleaf",
				"thymeleaf-spring6"
			]
		}
	}
	library("Thymeleaf Extras Data Attribute", "2.0.1") {
		group("com.github.mxab.thymeleaf.extras") {
			modules = [
				"thymeleaf-extras-data-attribute"
			]
		}
	}
	library("Thymeleaf Extras Java8Time", "3.0.4.RELEASE") {
		group("org.thymeleaf.extras") {
			modules = [
				"thymeleaf-extras-java8time"
			]
		}
	}
	library("Thymeleaf Extras SpringSecurity", "3.1.0.M1") {
		group("org.thymeleaf.extras") {
			modules = [
				"thymeleaf-extras-springsecurity6"
			]
		}
	}
	library("Thymeleaf Layout Dialect", "3.1.0") {
		group("nz.net.ultraq.thymeleaf") {
			modules = [
				"thymeleaf-layout-dialect"
			]
		}
	}
	library("Tomcat", "${tomcatVersion}") {
		group("org.apache.tomcat") {
			modules = [
				"tomcat-annotations-api",
				"tomcat-jdbc",
				"tomcat-jsp-api"
			]
		}
		group("org.apache.tomcat.embed") {
			modules = [
				"tomcat-embed-core",
				"tomcat-embed-el",
				"tomcat-embed-jasper",
				"tomcat-embed-websocket"
			]
		}
	}
	library("UnboundID LDAPSDK", "6.0.4") {
		group("com.unboundid") {
			modules = [
				"unboundid-ldapsdk"
			]
		}
	}
	library("Undertow", "2.2.16.Final") {
		group("io.undertow") {
			modules = [
				"undertow-core",
				"undertow-servlet-jakarta",
				"undertow-websockets-jsr-jakarta"
			]
		}
	}
	library("Versions Maven Plugin", "2.10.0") {
		group("org.codehaus.mojo") {
			plugins = [
				"versions-maven-plugin"
			]
		}
	}
	library("WebJars Locator Core", "0.50") {
		group("org.webjars") {
			modules = [
				"webjars-locator-core"
			]
		}
	}
	library("WSDL4j", "1.6.3") {
		group("wsdl4j") {
			modules = [
				"wsdl4j"
			]
		}
	}
	library("XML Maven Plugin", "1.0.2") {
		group("org.codehaus.mojo") {
			plugins = [
				"xml-maven-plugin"
			]
		}
	}
	library("XmlUnit2", "2.9.0") {
		group("org.xmlunit") {
			modules = [
				"xmlunit-assertj",
				"xmlunit-core",
				"xmlunit-legacy",
				"xmlunit-matchers",
				"xmlunit-placeholders"
			]
		}
	}
	library("Yasson", "2.0.4") {
		group("org.eclipse") {
			modules = [
				"yasson"
			]
		}
	}
}

generateMetadataFileForMavenPublication {
	enabled = false
}<|MERGE_RESOLUTION|>--- conflicted
+++ resolved
@@ -87,9 +87,6 @@
 			]
 		}
 	}
-<<<<<<< HEAD
-	library("Caffeine", "3.0.5") {
-=======
 	library("cache2k", "2.6.1.Final") {
 		group("org.cache2k") {
 			modules = [
@@ -102,11 +99,7 @@
 			]
 		}
 	}
-	library("Caffeine", "2.9.3") {
-		prohibit("[3.0.0,)") {
-			because "it requires Java 11"
-		}
->>>>>>> 6805be57
+	library("Caffeine", "3.0.5") {
 		group("com.github.ben-manes.caffeine") {
 			modules = [
 				"caffeine",
