--- conflicted
+++ resolved
@@ -2484,7 +2484,6 @@
 			releaseNotes("https://github.com/mojohaus/versions/releases/tag/{version}")
 		}
 	}
-<<<<<<< HEAD
 	library("Vibur", "26.0") {
 		group("org.vibur") {
 			modules = [
@@ -2493,10 +2492,7 @@
 			]
 		}
 	}
-	library("WebJars Locator Lite", "1.0.1") {
-=======
 	library("WebJars Locator Core", "0.59") {
->>>>>>> c7b54dcb
 		group("org.webjars") {
 			modules = [
 				"webjars-locator-core"
