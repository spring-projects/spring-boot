plugins {
	id "org.springframework.boot.bom"
	id "org.springframework.boot.conventions"
	id "org.springframework.boot.deployed"
}

description = "Spring Boot Dependencies"

bom {
	effectiveBomArtifact()
	upgrade {
		policy = "same-minor-version"
		gitHub {
			issueLabels = ["type: dependency-upgrade"]
		}
	}
	library("ANTLR2", "2.7.7") {
		prohibit("20030911") {
			because "it is old version that used a different versioning scheme"
		}
		group("antlr") {
			modules = [
				"antlr"
			]
		}
	}
	library("AppEngine SDK", "1.9.92") {
		group("com.google.appengine") {
			modules = [
				"appengine-api-1.0-sdk"
			]
		}
	}
	library("AspectJ", "1.9.7") {
		group("org.aspectj") {
			modules = [
				"aspectjrt",
				"aspectjtools",
				"aspectjweaver"
			]
		}
	}
	library("AssertJ", "3.21.0") {
		group("org.assertj") {
			modules = [
				"assertj-core"
			]
		}
	}
	library("Awaitility", "4.1.1") {
		group("org.awaitility") {
			modules = [
				"awaitility",
				"awaitility-groovy",
				"awaitility-kotlin",
				"awaitility-scala"
			]
		}
	}
	library("Build Helper Maven Plugin", "3.2.0") {
		group("org.codehaus.mojo") {
			plugins = [
				"build-helper-maven-plugin"
			]
		}
	}
	library("Byte Buddy", "1.11.22") {
		group("net.bytebuddy") {
			modules = [
				"byte-buddy",
				"byte-buddy-agent"
			]
		}
	}
	library("Caffeine", "2.9.2") {
		prohibit("[3.0.0,)") {
			because "it requires Java 11"
		}
		group("com.github.ben-manes.caffeine") {
			modules = [
				"caffeine",
				"guava",
				"jcache",
				"simulator"
			]
		}
	}
	library("Cassandra Driver", "4.13.0") {
		group("com.datastax.oss") {
			imports = [
				"java-driver-bom"
			]
			modules = [
				"java-driver-core" {
					exclude group: "org.slf4j", module: "jcl-over-slf4j"
				}
			]
		}
	}
	library("Classmate", "1.5.1") {
		group("com.fasterxml") {
			modules = [
				"classmate"
			]
		}
	}
	library("Commons Codec", "1.15") {
		group("commons-codec") {
			modules = [
				"commons-codec"
			]
		}
	}
	library("Commons DBCP2", "2.9.0") {
		group("org.apache.commons") {
			modules = [
				"commons-dbcp2" {
					exclude group: "commons-logging", module: "commons-logging"
				}
			]
		}
	}
	library("Commons Lang3", "3.12.0") {
		group("org.apache.commons") {
			modules = [
				"commons-lang3"
			]
		}
	}
	library("Commons Pool", "1.6") {
		group("commons-pool") {
			modules = [
				"commons-pool"
			]
		}
	}
	library("Commons Pool2", "2.11.1") {
		group("org.apache.commons") {
			modules = [
				"commons-pool2"
			]
		}
	}
	library("Couchbase Client", "3.2.3") {
		group("com.couchbase.client") {
			modules = [
				"java-client"
			]
		}
	}
	library("DB2 JDBC", "11.5.6.0") {
		group("com.ibm.db2") {
			modules = [
				"jcc"
			]
		}
	}
	library("Dependency Management Plugin", "1.0.11.RELEASE") {
		group("io.spring.gradle") {
			modules = [
				"dependency-management-plugin"
			]
		}
	}
	library("Derby", "10.14.2.0") {
		prohibit("[10.15,)") {
			because "it requires Java 9"
		}
		group("org.apache.derby") {
			modules = [
				"derby",
				"derbyclient"
			]
		}
	}
	library("Dropwizard Metrics", "4.2.4") {
		group("io.dropwizard.metrics") {
			imports = [
				"metrics-bom"
			]
		}
	}
	library("Elasticsearch", "7.16.0") {
		group("org.elasticsearch") {
			modules = [
				"elasticsearch"
			]
		}
		group("org.elasticsearch.client") {
			modules = [
				"transport",
				"elasticsearch-rest-client" {
					exclude group: "commons-logging", module: "commons-logging"
				},
				"elasticsearch-rest-client-sniffer" {
					exclude group: "commons-logging", module: "commons-logging"
				},
				"elasticsearch-rest-high-level-client"
			]
		}
		group("org.elasticsearch.distribution.integ-test-zip") {
			modules = [
				"elasticsearch" {
					type = 'zip'
				}
			]
		}
		group("org.elasticsearch.plugin") {
			modules = [
				"transport-netty4-client"
			]
		}
	}
	library("Embedded Mongo", "3.2.5") {
		group("de.flapdoodle.embed") {
			modules = [
				"de.flapdoodle.embed.mongo"
			]
		}
	}
	library("Flyway", "8.3.0") {
		group("org.flywaydb") {
			modules = [
				"flyway-core",
                "flyway-sqlserver"
			]
			plugins = [
				"flyway-maven-plugin"
			]
		}
	}
	library("FreeMarker", "2.3.31") {
		group("org.freemarker") {
			modules = [
				"freemarker"
			]
		}
	}
	library("Git Commit ID Plugin", "4.9.10") {
		prohibit("[5.0.0,)") {
			because "it requires Java 11"
		}
		group("pl.project13.maven") {
			plugins = [
				"git-commit-id-plugin"
			]
		}
	}
	library("Glassfish EL", "4.0.2") {
		group("org.glassfish") {
			modules = [
				"jakarta.el"
			]
		}
	}
	library("Glassfish JAXB", "3.0.2") {
		group("org.glassfish.jaxb") {
			modules = [
				"codemodel",
				"codemodel-annotation-compiler",
				"jaxb-jxc",
				"jaxb-runtime",
				"jaxb-xjc",
				"txw2",
				"txwc2",
				"xsom"
			]
		}
	}
	library("Glassfish JSTL", "2.0.0") {
		group("org.glassfish.web") {
			modules = [
				"jakarta.servlet.jsp.jstl"
			]
		}
	}
	library("Groovy", "3.0.9") {
		group("org.codehaus.groovy") {
			imports = [
				"groovy-bom"
			]
		}
	}
	library("Gson", "2.8.9") {
		group("com.google.code.gson") {
			modules = [
				"gson"
			]
		}
	}
	library("H2", "1.4.200") {
		group("com.h2database") {
			modules = [
				"h2"
			]
		}
	}
	library("Hamcrest", "2.2") {
		group("org.hamcrest") {
			modules = [
				"hamcrest",
				"hamcrest-core",
				"hamcrest-library"
			]
		}
	}
<<<<<<< HEAD
	library("Hazelcast", "5.0") {
=======
	library("Hazelcast", "5.0.2") {
>>>>>>> 69d1c367
		group("com.hazelcast") {
			modules = [
				"hazelcast",
				"hazelcast-spring"
			]
		}
	}
	library("Hazelcast Hibernate5", "2.2.1") {
		group("com.hazelcast") {
			modules = [
				"hazelcast-hibernate52",
				"hazelcast-hibernate53"
			]
		}
	}
	library("Hibernate", "5.6.1.Final") {
		group("org.hibernate") {
			modules = [
				"hibernate-c3p0",
				"hibernate-core-jakarta",
				"hibernate-ehcache",
				"hibernate-entitymanager",
				"hibernate-envers-jakarta",
				"hibernate-hikaricp",
				"hibernate-java8",
				"hibernate-jcache",
				"hibernate-jpamodelgen-jakarta",
				"hibernate-micrometer",
				"hibernate-proxool",
				"hibernate-spatial",
				"hibernate-testing-jakarta",
				"hibernate-vibur"
			]
		}
	}
	library("Hibernate Validator", "7.0.1.Final") {
		group("org.hibernate.validator") {
			modules = [
				"hibernate-validator",
				"hibernate-validator-annotation-processor"
			]
		}
	}
	library("HikariCP", "4.0.3") {
		prohibit("[5.0.0,)") {
			because "it requires Java 11"
		}
		group("com.zaxxer") {
			modules = [
				"HikariCP"
			]
		}
	}
	library("HSQLDB", "2.5.2") {
		prohibit("[2.6.0,)") {
			because "it requires Java 11"
		}
		group("org.hsqldb") {
			modules = [
				"hsqldb"
			]
		}
	}
	library("HtmlUnit", "2.54.0") {
		group("net.sourceforge.htmlunit") {
			modules = [
				"htmlunit" {
					exclude group: "commons-logging", module: "commons-logging"
				}
			]
		}
	}
	library("HttpAsyncClient", "4.1.4") {
		group("org.apache.httpcomponents") {
			modules = [
				"httpasyncclient" {
					exclude group: "commons-logging", module: "commons-logging"
				}
			]
		}
	}
	library("HttpClient", "4.5.13") {
		group("org.apache.httpcomponents") {
			modules = [
				"fluent-hc",
				"httpclient" {
					exclude group: "commons-logging", module: "commons-logging"
				},
				"httpclient-cache",
				"httpclient-osgi",
				"httpclient-win",
				"httpmime"
			]
		}
	}
	library("HttpClient5", "5.1.2") {
		group("org.apache.httpcomponents.client5") {
			modules = [
				"httpclient5",
				"httpclient5-cache",
				"httpclient5-fluent",
				"httpclient5-win",
			]
		}
	}
	library("HttpCore", "4.4.14") {
		group("org.apache.httpcomponents") {
			modules = [
				"httpcore",
				"httpcore-nio"
			]
		}
	}
	library("HttpCore5", "5.1.2") {
		group("org.apache.httpcomponents.core5") {
			modules = [
				"httpcore5",
				"httpcore5-h2",
				"httpcore5-reactive"
			]
		}
	}
	library("InfluxDB Java", "2.22") {
		group("org.influxdb") {
			modules = [
				"influxdb-java"
			]
		}
	}
	library("Jackson Bom", "2.13.0") {
		group("com.fasterxml.jackson") {
			imports = [
				"jackson-bom"
			]
		}
	}
	library("Jakarta Activation", "2.0.1") {
		group("com.sun.activation") {
			modules = [
				"jakarta.activation"
			]
		}
		group("jakarta.activation") {
			modules = [
				"jakarta.activation-api"
			]
		}
	}
	library("Jakarta Annotation", "2.0.0") {
		group("jakarta.annotation") {
			modules = [
				"jakarta.annotation-api"
			]
		}
	}
	library("Jakarta JMS", "3.0.0") {
		group("jakarta.jms") {
			modules = [
				"jakarta.jms-api"
			]
		}
	}
	library("Jakarta Json", "2.0.1") {
		group("jakarta.json") {
			modules = [
				"jakarta.json-api"
			]
		}
	}
	library("Jakarta Json Bind", "2.0.0") {
		group("jakarta.json.bind") {
			modules = [
				"jakarta.json.bind-api"
			]
		}
	}
	library("Jakarta Mail", "2.0.1") {
		group("jakarta.mail") {
			modules = [
				"jakarta.mail-api"
			]
		}
	}
	library("Jakarta Management", "1.1.4") {
		group("jakarta.management.j2ee") {
			modules = [
				"jakarta.management.j2ee-api"
			]
		}
	}
	library("Jakarta Persistence", "3.0.0") {
		group("jakarta.persistence") {
			modules = [
				"jakarta.persistence-api"
			]
		}
	}
	library("Jakarta Servlet", "5.0.0") {
		group("jakarta.servlet") {
			modules = [
				"jakarta.servlet-api"
			]
		}
	}
	library("Jakarta Servlet JSP JSTL", "2.0.0") {
		group("jakarta.servlet.jsp.jstl") {
			modules = [
				"jakarta.servlet.jsp.jstl-api"
			]
		}
	}
	library("Jakarta Transaction", "2.0.0") {
		group("jakarta.transaction") {
			modules = [
				"jakarta.transaction-api"
			]
		}
	}
	library("Jakarta Validation", "3.0.1") {
		group("jakarta.validation") {
			modules = [
				"jakarta.validation-api"
			]
		}
	}
	library("Jakarta WebSocket", "2.0.0") {
		group("jakarta.websocket") {
			modules = [
				"jakarta.websocket-api"
			]
		}
	}
	library("Jakarta WS RS", "3.0.0") {
		group("jakarta.ws.rs") {
			modules = [
				"jakarta.ws.rs-api"
			]
		}
	}
	library("Jakarta XML Bind", "3.0.1") {
		group("jakarta.xml.bind") {
			modules = [
				"jakarta.xml.bind-api"
			]
		}
	}
	library("Jakarta XML SOAP", "2.0.1") {
		group("jakarta.xml.soap") {
			modules = [
					"jakarta.xml.soap-api"
			]
		}
	}
	library("Jakarta XML WS", "3.0.1") {
		group("jakarta.xml.ws") {
			modules = [
				"jakarta.xml.ws-api"
			]
		}
	}
	library("Janino", "3.1.6") {
		group("org.codehaus.janino") {
			modules = [
				"commons-compiler",
				"commons-compiler-jdk",
				"janino"
			]
		}
	}
	library("Javax Cache", "1.1.1") {
		group("javax.cache") {
			modules = [
				"cache-api"
			]
		}
	}
	library("Javax Money", "1.1") {
		group("javax.money") {
			modules = [
				"money-api"
			]
		}
	}
	library("Jaxen", "1.2.0") {
		group("jaxen") {
			modules = [
				"jaxen"
			]
		}
	}
	library("Jaybird", "4.0.4.java8") {
		group("org.firebirdsql.jdbc") {
			modules = [
				"jaybird",
				"jaybird-jdk18"
			]
		}
	}
	library("JBoss Logging", "3.4.2.Final") {
		group("org.jboss.logging") {
			modules = [
				"jboss-logging"
			]
		}
	}
	library("JDOM2", "2.0.6") {
		group("org.jdom") {
			modules = [
				"jdom2"
			]
		}
	}
	library("Jedis", "3.7.0") {
		group("redis.clients") {
			modules = [
				"jedis"
			]
		}
	}
	library("Jetty EL", "10.0.7") {
		group("org.mortbay.jasper") {
			modules = [
				"apache-el"
			]
		}
	}
	library("Jetty Reactive HTTPClient", "3.0.4") {
		group("org.eclipse.jetty") {
			modules = [
				"jetty-reactive-httpclient"
			]
		}
	}
	library("Jetty", "11.0.7") {
		group("org.eclipse.jetty") {
			imports = [
				"jetty-bom"
			]
		}
	}
	library("JMustache", "1.15") {
		group("com.samskivert") {
			modules = [
				"jmustache"
			]
		}
	}
	library("jOOQ", "3.16.0") {
		group("org.jooq") {
			modules = [
				"jooq",
				"jooq-codegen",
				"jooq-kotlin",
				"jooq-meta"
			]
			plugins = [
				"jooq-codegen-maven"
			]
		}
	}
	library("Json Path", "2.6.0") {
		group("com.jayway.jsonpath") {
			modules = [
				"json-path",
				"json-path-assert"
			]
		}
	}
	library("Json-smart", "2.4.7") {
		group("net.minidev") {
			modules = [
				"json-smart"
			]
		}
	}
	library("JsonAssert", "1.5.0") {
		group("org.skyscreamer") {
			modules = [
				"jsonassert"
			]
		}
	}
	library("JSTL", "1.2") {
		group("javax.servlet") {
			modules = [
				"jstl"
			]
		}
	}
	library("JTDS", "1.3.1") {
		group("net.sourceforge.jtds") {
			modules = [
				"jtds"
			]
		}
	}
	library("JUnit", "4.13.2") {
		group("junit") {
			modules = [
				"junit"
			]
		}
	}
	library("JUnit Jupiter", "5.8.1") {
		group("org.junit") {
			imports = [
				"junit-bom"
			]
		}
	}
	library("Kafka", "3.0.0") {
		group("org.apache.kafka") {
			modules = [
				"connect-api",
				"connect-basic-auth-extension",
				"connect-file",
				"connect-json",
				"connect-runtime",
				"connect-transforms",
				"kafka-clients",
				"kafka-metadata",
				"kafka-log4j-appender",
				"kafka-streams",
				"kafka-streams-scala_2.12",
				"kafka-streams-scala_2.13",
				"kafka-streams-test-utils",
				"kafka-tools",
				"kafka_2.12",
				"kafka_2.13"
			]
		}
	}
	library("Kotlin", "${kotlinVersion}") {
		group("org.jetbrains.kotlin") {
			imports = [
				"kotlin-bom"
			]
			plugins = [
				"kotlin-maven-plugin"
			]
		}
	}
	library("Kotlin Coroutines", "1.6.0") {
		group("org.jetbrains.kotlinx") {
			imports = [
				"kotlinx-coroutines-bom"
			]
		}
	}
	library("Lettuce", "6.1.5.RELEASE") {
		group("io.lettuce") {
			modules = [
				"lettuce-core"
			]
		}
	}
	library("Liquibase", "4.6.2") {
		group("org.liquibase") {
			modules = [
				"liquibase-core"
			]
			plugins = [
				"liquibase-maven-plugin"
			]
		}
	}
	library("Log4j2", "2.17.1") {
		group("org.apache.logging.log4j") {
			imports = [
				"log4j-bom"
			]
		}
	}
	library("Logback", "1.2.9") {
		group("ch.qos.logback") {
			modules = [
				"logback-access",
				"logback-classic",
				"logback-core"
			]
		}
	}
	library("Lombok", "1.18.22") {
		group("org.projectlombok") {
			modules = [
				"lombok"
			]
		}
	}
	library("MariaDB", "2.7.4") {
		group("org.mariadb.jdbc") {
			modules = [
				"mariadb-java-client"
			]
		}
	}
	library("Maven AntRun Plugin", "3.0.0") {
		group("org.apache.maven.plugins") {
			plugins = [
				"maven-antrun-plugin"
			]
		}
	}
	library("Maven Assembly Plugin", "3.3.0") {
		group("org.apache.maven.plugins") {
			plugins = [
				"maven-assembly-plugin"
			]
		}
	}
	library("Maven Clean Plugin", "3.1.0") {
		group("org.apache.maven.plugins") {
			plugins = [
				"maven-clean-plugin"
			]
		}
	}
	library("Maven Compiler Plugin", "3.8.1") {
		group("org.apache.maven.plugins") {
			plugins = [
				"maven-compiler-plugin"
			]
		}
	}
	library("Maven Dependency Plugin", "3.2.0") {
		group("org.apache.maven.plugins") {
			plugins = [
				"maven-dependency-plugin"
			]
		}
	}
	library("Maven Deploy Plugin", "2.8.2") {
		group("org.apache.maven.plugins") {
			plugins = [
				"maven-deploy-plugin"
			]
		}
	}
	library("Maven Enforcer Plugin", "3.0.0") {
		group("org.apache.maven.plugins") {
			plugins = [
				"maven-enforcer-plugin"
			]
		}
	}
	library("Maven Failsafe Plugin", "2.22.2") {
		group("org.apache.maven.plugins") {
			plugins = [
				"maven-failsafe-plugin"
			]
		}
	}
	library("Maven Help Plugin", "3.2.0") {
		group("org.apache.maven.plugins") {
			plugins = [
				"maven-help-plugin"
			]
		}
	}
	library("Maven Install Plugin", "2.5.2") {
		group("org.apache.maven.plugins") {
			plugins = [
				"maven-install-plugin"
			]
		}
	}
	library("Maven Invoker Plugin", "3.2.2") {
		group("org.apache.maven.plugins") {
			plugins = [
				"maven-invoker-plugin"
			]
		}
	}
	library("Maven Jar Plugin", "3.2.0") {
		group("org.apache.maven.plugins") {
			plugins = [
				"maven-jar-plugin"
			]
		}
	}
	library("Maven Javadoc Plugin", "3.3.1") {
		group("org.apache.maven.plugins") {
			plugins = [
				"maven-javadoc-plugin"
			]
		}
	}
	library("Maven Resources Plugin", "3.2.0") {
		group("org.apache.maven.plugins") {
			plugins = [
				"maven-resources-plugin"
			]
		}
	}
	library("Maven Shade Plugin", "3.2.4") {
		group("org.apache.maven.plugins") {
			plugins = [
				"maven-shade-plugin"
			]
		}
	}
	library("Maven Source Plugin", "3.2.1") {
		group("org.apache.maven.plugins") {
			plugins = [
				"maven-source-plugin"
			]
		}
	}
	library("Maven Surefire Plugin", "2.22.2") {
		group("org.apache.maven.plugins") {
			plugins = [
				"maven-surefire-plugin"
			]
		}
	}
	library("Maven War Plugin", "3.3.2") {
		group("org.apache.maven.plugins") {
			plugins = [
				"maven-war-plugin"
			]
		}
	}
	library("Micrometer", "1.8.0") {
		group("io.micrometer") {
			modules = [
				"micrometer-registry-stackdriver" {
					exclude group: "javax.annotation", module: "javax.annotation-api"
				}
			]
			imports = [
				"micrometer-bom"
			]
		}
	}
	library("MIMEPull", "1.9.15") {
		group("org.jvnet.mimepull") {
			modules = [
				"mimepull"
			]
		}
	}
	library("Mockito", "4.0.0") {
		group("org.mockito") {
			modules = [
				"mockito-core",
				"mockito-inline",
				"mockito-junit-jupiter"
			]
		}
	}
	library("MongoDB", "4.4.0") {
		group("org.mongodb") {
			modules = [
				"bson",
				"mongodb-driver-core",
				"mongodb-driver-legacy",
				"mongodb-driver-reactivestreams",
				"mongodb-driver-sync"
			]
		}
	}
	library("MSSQL JDBC", "9.4.0.jre8") {
		group("com.microsoft.sqlserver") {
			modules = [
				"mssql-jdbc"
			]
		}
	}
	library("MySQL", "8.0.27") {
		group("mysql") {
			modules = [
				"mysql-connector-java" {
					exclude group: "com.google.protobuf", module: "protobuf-java"
				}
			]
		}
	}
	library("NekoHTML", "1.9.22") {
		group("net.sourceforge.nekohtml") {
			modules = [
				"nekohtml"
			]
		}
	}
	library("Neo4j Java Driver", "4.3.6") {
		group("org.neo4j.driver") {
			modules = [
				"neo4j-java-driver"
			]
		}
	}
	library("Netty", "4.1.70.Final") {
		group("io.netty") {
			imports = [
				"netty-bom"
			]
		}
	}
	library("Netty tcNative", "2.0.46.Final") {
		group("io.netty") {
			modules = [
				"netty-tcnative",
				"netty-tcnative-boringssl-static"
			]
		}
	}
	library("OkHttp3", "3.14.9") {
		prohibit("[4.0.0-alpha01,)") {
			because "it requires Kotlin"
		}
		group("com.squareup.okhttp3") {
			modules = [
				"logging-interceptor",
				"mockwebserver",
				"okcurl",
				"okhttp",
				"okhttp-dnsoverhttps",
				"okhttp-sse",
				"okhttp-testing-support",
				"okhttp-tls",
				"okhttp-urlconnection"
			]
		}
	}
	library("Oracle Database", "21.3.0.0") {
		group("com.oracle.database.jdbc") {
			imports = [
				"ojdbc-bom"
			]
		}
	}
	library("Postgresql", "42.3.1") {
		group("org.postgresql") {
			modules = [
				"postgresql"
			]
		}
	}
	library("Prometheus Client", "0.12.0") {
		group("io.prometheus") {
			imports = [
				"simpleclient_bom"
			]
		}
	}
	library("Quartz", "2.3.2") {
		group("org.quartz-scheduler") {
			modules = [
				"quartz" {
					exclude group: "com.mchange", module: "c3p0"
					exclude group: "com.zaxxer", module: "*"
				},
				"quartz-jobs"
			]
		}
	}
	library("QueryDSL", "5.0.0") {
		group("com.querydsl") {
			imports = [
				"querydsl-bom"
			]
		}
	}
	library("R2DBC Bom", "Arabba-SR11") {
		group("io.r2dbc") {
			imports = [
					"r2dbc-bom"
			]
		}
	}
	library("Rabbit AMQP Client", "5.13.1") {
		group("com.rabbitmq") {
			modules = [
				"amqp-client"
			]
		}
	}
	library("Rabbit Stream Client", "0.4.0") {
		group("com.rabbitmq") {
			modules = [
					"stream-client"
			]
		}
	}
	library("Reactive Streams", "1.0.3") {
		group("org.reactivestreams") {
			modules = [
				"reactive-streams"
			]
		}
	}
	library("Reactor Bom", "2020.0.13") {
		group("io.projectreactor") {
			imports = [
				"reactor-bom"
			]
		}
	}
	library("RSocket", "1.1.1") {
		group("io.rsocket") {
			imports = [
				"rsocket-bom"
			]
		}
	}
	library("RxJava", "1.3.8") {
		group("io.reactivex") {
			modules = [
				"rxjava"
			]
		}
	}
	library("RxJava Adapter", "1.2.1") {
		group("io.reactivex") {
			modules = [
				"rxjava-reactive-streams"
			]
		}
	}
	library("RxJava2", "2.2.21") {
		group("io.reactivex.rxjava2") {
			modules = [
				"rxjava"
			]
		}
	}
	library("Spring Boot", "${version}") {
		group("org.springframework.boot") {
			modules = [
				"spring-boot",
				"spring-boot-test",
				"spring-boot-test-autoconfigure",
				"spring-boot-actuator",
				"spring-boot-actuator-autoconfigure",
				"spring-boot-autoconfigure",
				"spring-boot-autoconfigure-processor",
				"spring-boot-buildpack-platform",
				"spring-boot-configuration-metadata",
				"spring-boot-configuration-processor",
				"spring-boot-devtools",
				"spring-boot-jarmode-layertools",
				"spring-boot-loader",
				"spring-boot-loader-tools",
				"spring-boot-properties-migrator",
				"spring-boot-starter",
				"spring-boot-starter-activemq",
				"spring-boot-starter-actuator",
				"spring-boot-starter-amqp",
				"spring-boot-starter-aop",
				"spring-boot-starter-artemis",
				"spring-boot-starter-batch",
				"spring-boot-starter-cache",
				"spring-boot-starter-data-cassandra",
				"spring-boot-starter-data-cassandra-reactive",
				"spring-boot-starter-data-couchbase",
				"spring-boot-starter-data-couchbase-reactive",
				"spring-boot-starter-data-elasticsearch",
				"spring-boot-starter-data-jdbc",
				"spring-boot-starter-data-jpa",
				"spring-boot-starter-data-ldap",
				"spring-boot-starter-data-mongodb",
				"spring-boot-starter-data-mongodb-reactive",
				"spring-boot-starter-data-r2dbc",
				"spring-boot-starter-data-redis",
				"spring-boot-starter-data-redis-reactive",
				"spring-boot-starter-data-neo4j",
				"spring-boot-starter-data-rest",
				"spring-boot-starter-freemarker",
				"spring-boot-starter-groovy-templates",
				"spring-boot-starter-hateoas",
				"spring-boot-starter-integration",
				"spring-boot-starter-jdbc",
				"spring-boot-starter-jetty",
				"spring-boot-starter-jooq",
				"spring-boot-starter-json",
				"spring-boot-starter-jta-atomikos",
				"spring-boot-starter-log4j2",
				"spring-boot-starter-logging",
				"spring-boot-starter-mail",
				"spring-boot-starter-mustache",
				"spring-boot-starter-oauth2-client",
				"spring-boot-starter-oauth2-resource-server",
				"spring-boot-starter-quartz",
				"spring-boot-starter-reactor-netty",
				"spring-boot-starter-rsocket",
				"spring-boot-starter-security",
				"spring-boot-starter-test",
				"spring-boot-starter-tomcat",
				"spring-boot-starter-undertow",
				"spring-boot-starter-validation",
				"spring-boot-starter-web",
				"spring-boot-starter-webflux",
				"spring-boot-starter-websocket",
				"spring-boot-starter-web-services"
			]
			plugins = [
				"spring-boot-maven-plugin"
			]
		}
	}
	library("SAAJ Impl", "2.0.1") {
		group("com.sun.xml.messaging.saaj") {
			modules = [
				"saaj-impl"
			]
		}
	}
	library("Selenium", "3.141.59") {
		group("org.seleniumhq.selenium") {
			modules = [
				"selenium-api",
				"selenium-chrome-driver",
				"selenium-edge-driver",
				"selenium-firefox-driver",
				"selenium-ie-driver",
				"selenium-java",
				"selenium-opera-driver",
				"selenium-remote-driver",
				"selenium-safari-driver",
				"selenium-support"
			]
		}
	}
	library("Selenium HtmlUnit", "2.54.0") {
		group("org.seleniumhq.selenium") {
			modules = [
				"htmlunit-driver"
			]
		}
	}
	library("SendGrid", "4.7.6") {
		group("com.sendgrid") {
			modules = [
				"sendgrid-java"
			]
		}
	}
	library("Servlet API", "4.0.1") {
		group("javax.servlet") {
			modules = [
				"javax.servlet-api"
			]
		}
	}
	library("SLF4J", "1.7.32") {
		group("org.slf4j") {
			modules = [
				"jcl-over-slf4j",
				"jul-to-slf4j",
				"log4j-over-slf4j",
				"slf4j-api",
				"slf4j-ext",
				"slf4j-jcl",
				"slf4j-jdk14",
				"slf4j-log4j12",
				"slf4j-nop",
				"slf4j-simple"
			]
		}
	}
	library("SnakeYAML", "1.29") {
		group("org.yaml") {
			modules = [
				"snakeyaml"
			]
		}
	}
	library("Solr", "8.8.2") {
		prohibit("8.9.0") {
			because "it depends on an artifact that is not on Maven Central"
		}
		group("org.apache.solr") {
			modules = [
				"solr-analysis-extras",
				"solr-analytics",
				"solr-cell",
				"solr-core",
				"solr-dataimporthandler",
				"solr-dataimporthandler-extras",
				"solr-langid",
				"solr-ltr",
				"solr-solrj" {
					exclude group: "org.slf4j", module: "jcl-over-slf4j"
				},
				"solr-test-framework",
				"solr-velocity"
			]
		}
	}
	library("Spring AMQP", "3.0.0-SNAPSHOT") {
		group("org.springframework.amqp") {
			modules = [
				"spring-amqp",
				"spring-rabbit",
				"spring-rabbit-stream",
				"spring-rabbit-junit",
				"spring-rabbit-test"
			]
		}
	}
	library("Spring Batch", "4.3.4") {
		group("org.springframework.batch") {
			modules = [
				"spring-batch-core",
				"spring-batch-infrastructure",
				"spring-batch-integration",
				"spring-batch-test"
			]
		}
	}
	library("Spring Data Bom", "2022.1.0-SNAPSHOT") {
		group("org.springframework.data") {
			imports = [
				"spring-data-bom"
			]
		}
	}
	library("Spring Framework", "6.0.0-SNAPSHOT") {
		group("org.springframework") {
			imports = [
				"spring-framework-bom"
			]
		}
	}
	library("Spring HATEOAS", "2.0.0-SNAPSHOT") {
		group("org.springframework.hateoas") {
			modules = [
				"spring-hateoas"
			]
		}
	}
	library("Spring Integration", "6.0.0-SNAPSHOT") {
		group("org.springframework.integration") {
			imports = [
				"spring-integration-bom"
			]
		}
	}
	library("Spring Kafka", "3.0.0-SNAPSHOT") {
		group("org.springframework.kafka") {
			modules = [
				"spring-kafka",
				"spring-kafka-test"
			]
		}
	}
	library("Spring LDAP", "2.3.4.RELEASE") {
		group("org.springframework.ldap") {
			modules = [
				"spring-ldap-core",
				"spring-ldap-core-tiger",
				"spring-ldap-ldif-batch",
				"spring-ldap-ldif-core",
				"spring-ldap-odm",
				"spring-ldap-test"
			]
		}
	}
	library("Spring RESTDocs", "3.0.0-SNAPSHOT") {
		group("org.springframework.restdocs") {
			modules = [
				"spring-restdocs-asciidoctor",
				"spring-restdocs-core",
				"spring-restdocs-mockmvc",
				"spring-restdocs-restassured",
				"spring-restdocs-webtestclient"
			]
		}
	}
	library("Spring Retry", "1.3.1") {
		group("org.springframework.retry") {
			modules = [
				"spring-retry"
			]
		}
	}
	library("Spring Security", "6.0.0-SNAPSHOT") {
		group("org.springframework.security") {
			imports = [
				"spring-security-bom"
			]
		}
	}
	library("Spring Session Bom", "2022.1.0-SNAPSHOT") {
		group("org.springframework.session") {
			imports = [
				"spring-session-bom"
			]
		}
	}
	library("Spring WS", "4.0.0-SNAPSHOT") {
		group("org.springframework.ws") {
			modules = [
				"spring-ws-core",
				"spring-ws-security",
				"spring-ws-support",
				"spring-ws-test",
				"spring-xml"
			]
		}
	}
	library("SQLite JDBC", "3.36.0.3") {
		group("org.xerial") {
			modules = [
				"sqlite-jdbc"
			]
		}
	}
	library("Sun Mail", "2.0.1") {
		group("com.sun.mail") {
			modules = [
				"jakarta.mail"
			]
		}
	}
	library("Tomcat", "${tomcatVersion}") {
		group("org.apache.tomcat") {
			modules = [
				"tomcat-annotations-api",
				"tomcat-jdbc",
				"tomcat-jsp-api"
			]
		}
		group("org.apache.tomcat.embed") {
			modules = [
				"tomcat-embed-core",
				"tomcat-embed-el",
				"tomcat-embed-jasper",
				"tomcat-embed-websocket"
			]
		}
	}
	library("UnboundID LDAPSDK", "4.0.14") {
		group("com.unboundid") {
			modules = [
				"unboundid-ldapsdk"
			]
		}
	}
	library("Undertow", "2.2.12.Final") {
		group("io.undertow") {
			modules = [
				"undertow-core",
				"undertow-servlet-jakartaee9",
				"undertow-websockets-jsr-jakartaee9"
			]
		}
	}
	library("Versions Maven Plugin", "2.8.1") {
		group("org.codehaus.mojo") {
			plugins = [
				"versions-maven-plugin"
			]
		}
	}
	library("WebJars Locator Core", "0.48") {
		group("org.webjars") {
			modules = [
				"webjars-locator-core"
			]
		}
	}
	library("WSDL4j", "1.6.3") {
		group("wsdl4j") {
			modules = [
				"wsdl4j"
			]
		}
	}
	library("XML Maven Plugin", "1.0.2") {
		group("org.codehaus.mojo") {
			plugins = [
				"xml-maven-plugin"
			]
		}
	}
	library("XmlUnit2", "2.8.3") {
		group("org.xmlunit") {
			modules = [
				"xmlunit-assertj",
				"xmlunit-core",
				"xmlunit-legacy",
				"xmlunit-matchers",
				"xmlunit-placeholders"
			]
		}
	}
	library("Yasson", "2.0.2") {
		group("org.eclipse") {
			modules = [
				"yasson"
			]
		}
	}
}

generateMetadataFileForMavenPublication {
	enabled = false
}<|MERGE_RESOLUTION|>--- conflicted
+++ resolved
@@ -304,11 +304,7 @@
 			]
 		}
 	}
-<<<<<<< HEAD
-	library("Hazelcast", "5.0") {
-=======
 	library("Hazelcast", "5.0.2") {
->>>>>>> 69d1c367
 		group("com.hazelcast") {
 			modules = [
 				"hazelcast",
