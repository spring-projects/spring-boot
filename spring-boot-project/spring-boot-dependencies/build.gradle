--- conflicted
+++ resolved
@@ -1023,13 +1023,12 @@
 	}
 	library("Jetty", "12.0.16") {
 		prohibit {
-<<<<<<< HEAD
 			contains ".alpha"
 			because "we don't want alpha dependencies"
-=======
+		}
+		prohibit {
 			versionRange "[12.0.17]"
 			because "it contains a regression (https://github.com/jetty/jetty.project/issues/12882)"
->>>>>>> 20d8e472
 		}
 		group("org.eclipse.jetty.ee10") {
 			imports = [
