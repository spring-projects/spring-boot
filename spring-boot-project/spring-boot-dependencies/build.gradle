--- conflicted
+++ resolved
@@ -2541,13 +2541,12 @@
 	}
 	library("Tomcat", "${tomcatVersion}") {
 		prohibit {
-<<<<<<< HEAD
 			versionRange "[11.0.0-M1,)"
 			because "it exceeds our Jakarte EE 10 baseline"
-=======
+		}
+		prohibit {
 			versionRange "[10.1.35,10.1.36]"
 			because "https://bz.apache.org/bugzilla/show_bug.cgi?id=69576 and related problems in 10.1.36"
->>>>>>> 13bfc044
 		}
 		group("org.apache.tomcat") {
 			modules = [
