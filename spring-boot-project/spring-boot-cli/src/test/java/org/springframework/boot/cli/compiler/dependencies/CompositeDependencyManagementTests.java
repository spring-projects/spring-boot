<<<<<<< HEAD
/*
 * Copyright 2012-2019 the original author or authors.
 *
 * Licensed under the Apache License, Version 2.0 (the "License");
 * you may not use this file except in compliance with the License.
 * You may obtain a copy of the License at
 *
 *      https://www.apache.org/licenses/LICENSE-2.0
 *
 * Unless required by applicable law or agreed to in writing, software
 * distributed under the License is distributed on an "AS IS" BASIS,
 * WITHOUT WARRANTIES OR CONDITIONS OF ANY KIND, either express or implied.
 * See the License for the specific language governing permissions and
 * limitations under the License.
 */

package org.springframework.boot.cli.compiler.dependencies;

import java.util.Arrays;

import org.junit.jupiter.api.BeforeEach;
import org.junit.jupiter.api.Test;
import org.mockito.Mock;
import org.mockito.MockitoAnnotations;

import static org.assertj.core.api.Assertions.assertThat;
import static org.mockito.BDDMockito.given;

/**
 * Tests for {@link CompositeDependencyManagement}
 *
 * @author Andy Wilkinson
 */
class CompositeDependencyManagementTests {

	@Mock
	private DependencyManagement dependencyManagement1;

	@Mock
	private DependencyManagement dependencyManagement2;

	@BeforeEach
	void setup() {
		MockitoAnnotations.initMocks(this);
	}

	@Test
	void unknownSpringBootVersion() {
		given(this.dependencyManagement1.getSpringBootVersion()).willReturn(null);
		given(this.dependencyManagement2.getSpringBootVersion()).willReturn(null);
		assertThat(new CompositeDependencyManagement(this.dependencyManagement1, this.dependencyManagement2)
				.getSpringBootVersion()).isNull();
	}

	@Test
	void knownSpringBootVersion() {
		given(this.dependencyManagement1.getSpringBootVersion()).willReturn("1.2.3");
		given(this.dependencyManagement2.getSpringBootVersion()).willReturn("1.2.4");
		assertThat(new CompositeDependencyManagement(this.dependencyManagement1, this.dependencyManagement2)
				.getSpringBootVersion()).isEqualTo("1.2.3");
	}

	@Test
	void unknownDependency() {
		given(this.dependencyManagement1.find("artifact")).willReturn(null);
		given(this.dependencyManagement2.find("artifact")).willReturn(null);
		assertThat(new CompositeDependencyManagement(this.dependencyManagement1, this.dependencyManagement2)
				.find("artifact")).isNull();
	}

	@Test
	void knownDependency() {
		given(this.dependencyManagement1.find("artifact")).willReturn(new Dependency("test", "artifact", "1.2.3"));
		given(this.dependencyManagement2.find("artifact")).willReturn(new Dependency("test", "artifact", "1.2.4"));
		assertThat(new CompositeDependencyManagement(this.dependencyManagement1, this.dependencyManagement2)
				.find("artifact")).isEqualTo(new Dependency("test", "artifact", "1.2.3"));
	}

	@Test
	void getDependencies() {
		given(this.dependencyManagement1.getDependencies())
				.willReturn(Arrays.asList(new Dependency("test", "artifact", "1.2.3")));
		given(this.dependencyManagement2.getDependencies())
				.willReturn(Arrays.asList(new Dependency("test", "artifact", "1.2.4")));
		assertThat(new CompositeDependencyManagement(this.dependencyManagement1, this.dependencyManagement2)
				.getDependencies()).containsOnly(new Dependency("test", "artifact", "1.2.3"),
						new Dependency("test", "artifact", "1.2.4"));
	}

}
=======
/*
 * Copyright 2012-2020 the original author or authors.
 *
 * Licensed under the Apache License, Version 2.0 (the "License");
 * you may not use this file except in compliance with the License.
 * You may obtain a copy of the License at
 *
 *      https://www.apache.org/licenses/LICENSE-2.0
 *
 * Unless required by applicable law or agreed to in writing, software
 * distributed under the License is distributed on an "AS IS" BASIS,
 * WITHOUT WARRANTIES OR CONDITIONS OF ANY KIND, either express or implied.
 * See the License for the specific language governing permissions and
 * limitations under the License.
 */

package org.springframework.boot.cli.compiler.dependencies;

import java.util.Arrays;

import org.junit.jupiter.api.Test;
import org.junit.jupiter.api.extension.ExtendWith;
import org.mockito.Mock;
import org.mockito.junit.jupiter.MockitoExtension;

import static org.assertj.core.api.Assertions.assertThat;
import static org.mockito.BDDMockito.given;

/**
 * Tests for {@link CompositeDependencyManagement}
 *
 * @author Andy Wilkinson
 */
@ExtendWith(MockitoExtension.class)
class CompositeDependencyManagementTests {

	@Mock
	private DependencyManagement dependencyManagement1;

	@Mock
	private DependencyManagement dependencyManagement2;

	@Test
	void unknownSpringBootVersion() {
		given(this.dependencyManagement1.getSpringBootVersion()).willReturn(null);
		given(this.dependencyManagement2.getSpringBootVersion()).willReturn(null);
		assertThat(new CompositeDependencyManagement(this.dependencyManagement1, this.dependencyManagement2)
				.getSpringBootVersion()).isNull();
	}

	@Test
	void knownSpringBootVersion() {
		given(this.dependencyManagement1.getSpringBootVersion()).willReturn("1.2.3");
		assertThat(new CompositeDependencyManagement(this.dependencyManagement1, this.dependencyManagement2)
				.getSpringBootVersion()).isEqualTo("1.2.3");
	}

	@Test
	void unknownDependency() {
		given(this.dependencyManagement1.find("artifact")).willReturn(null);
		given(this.dependencyManagement2.find("artifact")).willReturn(null);
		assertThat(new CompositeDependencyManagement(this.dependencyManagement1, this.dependencyManagement2)
				.find("artifact")).isNull();
	}

	@Test
	void knownDependency() {
		given(this.dependencyManagement1.find("artifact")).willReturn(new Dependency("test", "artifact", "1.2.3"));
		assertThat(new CompositeDependencyManagement(this.dependencyManagement1, this.dependencyManagement2)
				.find("artifact")).isEqualTo(new Dependency("test", "artifact", "1.2.3"));
	}

	@Test
	void getDependencies() {
		given(this.dependencyManagement1.getDependencies())
				.willReturn(Arrays.asList(new Dependency("test", "artifact", "1.2.3")));
		given(this.dependencyManagement2.getDependencies())
				.willReturn(Arrays.asList(new Dependency("test", "artifact", "1.2.4")));
		assertThat(new CompositeDependencyManagement(this.dependencyManagement1, this.dependencyManagement2)
				.getDependencies()).containsOnly(new Dependency("test", "artifact", "1.2.3"),
						new Dependency("test", "artifact", "1.2.4"));
	}

}
>>>>>>> 6755b480
<|MERGE_RESOLUTION|>--- conflicted
+++ resolved
@@ -1,95 +1,3 @@
-<<<<<<< HEAD
-/*
- * Copyright 2012-2019 the original author or authors.
- *
- * Licensed under the Apache License, Version 2.0 (the "License");
- * you may not use this file except in compliance with the License.
- * You may obtain a copy of the License at
- *
- *      https://www.apache.org/licenses/LICENSE-2.0
- *
- * Unless required by applicable law or agreed to in writing, software
- * distributed under the License is distributed on an "AS IS" BASIS,
- * WITHOUT WARRANTIES OR CONDITIONS OF ANY KIND, either express or implied.
- * See the License for the specific language governing permissions and
- * limitations under the License.
- */
-
-package org.springframework.boot.cli.compiler.dependencies;
-
-import java.util.Arrays;
-
-import org.junit.jupiter.api.BeforeEach;
-import org.junit.jupiter.api.Test;
-import org.mockito.Mock;
-import org.mockito.MockitoAnnotations;
-
-import static org.assertj.core.api.Assertions.assertThat;
-import static org.mockito.BDDMockito.given;
-
-/**
- * Tests for {@link CompositeDependencyManagement}
- *
- * @author Andy Wilkinson
- */
-class CompositeDependencyManagementTests {
-
-	@Mock
-	private DependencyManagement dependencyManagement1;
-
-	@Mock
-	private DependencyManagement dependencyManagement2;
-
-	@BeforeEach
-	void setup() {
-		MockitoAnnotations.initMocks(this);
-	}
-
-	@Test
-	void unknownSpringBootVersion() {
-		given(this.dependencyManagement1.getSpringBootVersion()).willReturn(null);
-		given(this.dependencyManagement2.getSpringBootVersion()).willReturn(null);
-		assertThat(new CompositeDependencyManagement(this.dependencyManagement1, this.dependencyManagement2)
-				.getSpringBootVersion()).isNull();
-	}
-
-	@Test
-	void knownSpringBootVersion() {
-		given(this.dependencyManagement1.getSpringBootVersion()).willReturn("1.2.3");
-		given(this.dependencyManagement2.getSpringBootVersion()).willReturn("1.2.4");
-		assertThat(new CompositeDependencyManagement(this.dependencyManagement1, this.dependencyManagement2)
-				.getSpringBootVersion()).isEqualTo("1.2.3");
-	}
-
-	@Test
-	void unknownDependency() {
-		given(this.dependencyManagement1.find("artifact")).willReturn(null);
-		given(this.dependencyManagement2.find("artifact")).willReturn(null);
-		assertThat(new CompositeDependencyManagement(this.dependencyManagement1, this.dependencyManagement2)
-				.find("artifact")).isNull();
-	}
-
-	@Test
-	void knownDependency() {
-		given(this.dependencyManagement1.find("artifact")).willReturn(new Dependency("test", "artifact", "1.2.3"));
-		given(this.dependencyManagement2.find("artifact")).willReturn(new Dependency("test", "artifact", "1.2.4"));
-		assertThat(new CompositeDependencyManagement(this.dependencyManagement1, this.dependencyManagement2)
-				.find("artifact")).isEqualTo(new Dependency("test", "artifact", "1.2.3"));
-	}
-
-	@Test
-	void getDependencies() {
-		given(this.dependencyManagement1.getDependencies())
-				.willReturn(Arrays.asList(new Dependency("test", "artifact", "1.2.3")));
-		given(this.dependencyManagement2.getDependencies())
-				.willReturn(Arrays.asList(new Dependency("test", "artifact", "1.2.4")));
-		assertThat(new CompositeDependencyManagement(this.dependencyManagement1, this.dependencyManagement2)
-				.getDependencies()).containsOnly(new Dependency("test", "artifact", "1.2.3"),
-						new Dependency("test", "artifact", "1.2.4"));
-	}
-
-}
-=======
 /*
  * Copyright 2012-2020 the original author or authors.
  *
@@ -173,5 +81,4 @@
 						new Dependency("test", "artifact", "1.2.4"));
 	}
 
-}
->>>>>>> 6755b480
+}