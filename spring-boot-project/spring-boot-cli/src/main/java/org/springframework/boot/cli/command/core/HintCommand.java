<<<<<<< HEAD
/*
 * Copyright 2012-2019 the original author or authors.
 *
 * Licensed under the Apache License, Version 2.0 (the "License");
 * you may not use this file except in compliance with the License.
 * You may obtain a copy of the License at
 *
 *      https://www.apache.org/licenses/LICENSE-2.0
 *
 * Unless required by applicable law or agreed to in writing, software
 * distributed under the License is distributed on an "AS IS" BASIS,
 * WITHOUT WARRANTIES OR CONDITIONS OF ANY KIND, either express or implied.
 * See the License for the specific language governing permissions and
 * limitations under the License.
 */

package org.springframework.boot.cli.command.core;

import java.util.ArrayList;
import java.util.Collections;
import java.util.List;

import org.springframework.boot.cli.command.AbstractCommand;
import org.springframework.boot.cli.command.Command;
import org.springframework.boot.cli.command.CommandRunner;
import org.springframework.boot.cli.command.options.OptionHelp;
import org.springframework.boot.cli.command.status.ExitStatus;
import org.springframework.boot.cli.util.Log;

/**
 * Internal {@link Command} to provide hints for shell auto-completion. Expects to be
 * called with the current index followed by a list of arguments already typed.
 *
 * @author Phillip Webb
 * @since 1.0.0
 */
public class HintCommand extends AbstractCommand {

	private final CommandRunner commandRunner;

	public HintCommand(CommandRunner commandRunner) {
		super("hint", "Provides hints for shell auto-completion");
		this.commandRunner = commandRunner;
	}

	@Override
	public ExitStatus run(String... args) throws Exception {
		try {
			int index = (args.length != 0) ? Integer.valueOf(args[0]) - 1 : 0;
			List<String> arguments = new ArrayList<>(args.length);
			for (int i = 2; i < args.length; i++) {
				arguments.add(args[i]);
			}
			String starting = "";
			if (index < arguments.size()) {
				starting = arguments.remove(index);
			}
			if (index == 0) {
				showCommandHints(starting);
			}
			else if (!arguments.isEmpty() && !starting.isEmpty()) {
				String command = arguments.remove(0);
				showCommandOptionHints(command, Collections.unmodifiableList(arguments), starting);
			}
		}
		catch (Exception ex) {
			// Swallow and provide no hints
			return ExitStatus.ERROR;
		}
		return ExitStatus.OK;
	}

	private void showCommandHints(String starting) {
		for (Command command : this.commandRunner) {
			if (isHintMatch(command, starting)) {
				Log.info(command.getName() + " " + command.getDescription());
			}
		}
	}

	private boolean isHintMatch(Command command, String starting) {
		if (command instanceof HintCommand) {
			return false;
		}
		return command.getName().startsWith(starting)
				|| (this.commandRunner.isOptionCommand(command) && ("--" + command.getName()).startsWith(starting));
	}

	private void showCommandOptionHints(String commandName, List<String> specifiedArguments, String starting) {
		Command command = this.commandRunner.findCommand(commandName);
		if (command != null) {
			for (OptionHelp help : command.getOptionsHelp()) {
				if (!alreadyUsed(help, specifiedArguments)) {
					for (String option : help.getOptions()) {
						if (option.startsWith(starting)) {
							Log.info(option + " " + help.getUsageHelp());
						}
					}
				}
			}
		}
	}

	private boolean alreadyUsed(OptionHelp help, List<String> specifiedArguments) {
		for (String argument : specifiedArguments) {
			if (help.getOptions().contains(argument)) {
				return true;
			}
		}
		return false;
	}

}
=======
/*
 * Copyright 2012-2019 the original author or authors.
 *
 * Licensed under the Apache License, Version 2.0 (the "License");
 * you may not use this file except in compliance with the License.
 * You may obtain a copy of the License at
 *
 *      https://www.apache.org/licenses/LICENSE-2.0
 *
 * Unless required by applicable law or agreed to in writing, software
 * distributed under the License is distributed on an "AS IS" BASIS,
 * WITHOUT WARRANTIES OR CONDITIONS OF ANY KIND, either express or implied.
 * See the License for the specific language governing permissions and
 * limitations under the License.
 */

package org.springframework.boot.cli.command.core;

import java.util.ArrayList;
import java.util.Collections;
import java.util.List;

import org.springframework.boot.cli.command.AbstractCommand;
import org.springframework.boot.cli.command.Command;
import org.springframework.boot.cli.command.CommandRunner;
import org.springframework.boot.cli.command.options.OptionHelp;
import org.springframework.boot.cli.command.status.ExitStatus;
import org.springframework.boot.cli.util.Log;

/**
 * Internal {@link Command} to provide hints for shell auto-completion. Expects to be
 * called with the current index followed by a list of arguments already typed.
 *
 * @author Phillip Webb
 * @since 1.0.0
 */
public class HintCommand extends AbstractCommand {

	private final CommandRunner commandRunner;

	public HintCommand(CommandRunner commandRunner) {
		super("hint", "Provides hints for shell auto-completion");
		this.commandRunner = commandRunner;
	}

	@Override
	public ExitStatus run(String... args) throws Exception {
		try {
			int index = (args.length != 0) ? Integer.parseInt(args[0]) - 1 : 0;
			List<String> arguments = new ArrayList<>(args.length);
			for (int i = 2; i < args.length; i++) {
				arguments.add(args[i]);
			}
			String starting = "";
			if (index < arguments.size()) {
				starting = arguments.remove(index);
			}
			if (index == 0) {
				showCommandHints(starting);
			}
			else if (!arguments.isEmpty() && !starting.isEmpty()) {
				String command = arguments.remove(0);
				showCommandOptionHints(command, Collections.unmodifiableList(arguments), starting);
			}
		}
		catch (Exception ex) {
			// Swallow and provide no hints
			return ExitStatus.ERROR;
		}
		return ExitStatus.OK;
	}

	private void showCommandHints(String starting) {
		for (Command command : this.commandRunner) {
			if (isHintMatch(command, starting)) {
				Log.info(command.getName() + " " + command.getDescription());
			}
		}
	}

	private boolean isHintMatch(Command command, String starting) {
		if (command instanceof HintCommand) {
			return false;
		}
		return command.getName().startsWith(starting)
				|| (this.commandRunner.isOptionCommand(command) && ("--" + command.getName()).startsWith(starting));
	}

	private void showCommandOptionHints(String commandName, List<String> specifiedArguments, String starting) {
		Command command = this.commandRunner.findCommand(commandName);
		if (command != null) {
			for (OptionHelp help : command.getOptionsHelp()) {
				if (!alreadyUsed(help, specifiedArguments)) {
					for (String option : help.getOptions()) {
						if (option.startsWith(starting)) {
							Log.info(option + " " + help.getUsageHelp());
						}
					}
				}
			}
		}
	}

	private boolean alreadyUsed(OptionHelp help, List<String> specifiedArguments) {
		for (String argument : specifiedArguments) {
			if (help.getOptions().contains(argument)) {
				return true;
			}
		}
		return false;
	}

}
>>>>>>> 6755b480
<|MERGE_RESOLUTION|>--- conflicted
+++ resolved
@@ -1,118 +1,3 @@
-<<<<<<< HEAD
-/*
- * Copyright 2012-2019 the original author or authors.
- *
- * Licensed under the Apache License, Version 2.0 (the "License");
- * you may not use this file except in compliance with the License.
- * You may obtain a copy of the License at
- *
- *      https://www.apache.org/licenses/LICENSE-2.0
- *
- * Unless required by applicable law or agreed to in writing, software
- * distributed under the License is distributed on an "AS IS" BASIS,
- * WITHOUT WARRANTIES OR CONDITIONS OF ANY KIND, either express or implied.
- * See the License for the specific language governing permissions and
- * limitations under the License.
- */
-
-package org.springframework.boot.cli.command.core;
-
-import java.util.ArrayList;
-import java.util.Collections;
-import java.util.List;
-
-import org.springframework.boot.cli.command.AbstractCommand;
-import org.springframework.boot.cli.command.Command;
-import org.springframework.boot.cli.command.CommandRunner;
-import org.springframework.boot.cli.command.options.OptionHelp;
-import org.springframework.boot.cli.command.status.ExitStatus;
-import org.springframework.boot.cli.util.Log;
-
-/**
- * Internal {@link Command} to provide hints for shell auto-completion. Expects to be
- * called with the current index followed by a list of arguments already typed.
- *
- * @author Phillip Webb
- * @since 1.0.0
- */
-public class HintCommand extends AbstractCommand {
-
-	private final CommandRunner commandRunner;
-
-	public HintCommand(CommandRunner commandRunner) {
-		super("hint", "Provides hints for shell auto-completion");
-		this.commandRunner = commandRunner;
-	}
-
-	@Override
-	public ExitStatus run(String... args) throws Exception {
-		try {
-			int index = (args.length != 0) ? Integer.valueOf(args[0]) - 1 : 0;
-			List<String> arguments = new ArrayList<>(args.length);
-			for (int i = 2; i < args.length; i++) {
-				arguments.add(args[i]);
-			}
-			String starting = "";
-			if (index < arguments.size()) {
-				starting = arguments.remove(index);
-			}
-			if (index == 0) {
-				showCommandHints(starting);
-			}
-			else if (!arguments.isEmpty() && !starting.isEmpty()) {
-				String command = arguments.remove(0);
-				showCommandOptionHints(command, Collections.unmodifiableList(arguments), starting);
-			}
-		}
-		catch (Exception ex) {
-			// Swallow and provide no hints
-			return ExitStatus.ERROR;
-		}
-		return ExitStatus.OK;
-	}
-
-	private void showCommandHints(String starting) {
-		for (Command command : this.commandRunner) {
-			if (isHintMatch(command, starting)) {
-				Log.info(command.getName() + " " + command.getDescription());
-			}
-		}
-	}
-
-	private boolean isHintMatch(Command command, String starting) {
-		if (command instanceof HintCommand) {
-			return false;
-		}
-		return command.getName().startsWith(starting)
-				|| (this.commandRunner.isOptionCommand(command) && ("--" + command.getName()).startsWith(starting));
-	}
-
-	private void showCommandOptionHints(String commandName, List<String> specifiedArguments, String starting) {
-		Command command = this.commandRunner.findCommand(commandName);
-		if (command != null) {
-			for (OptionHelp help : command.getOptionsHelp()) {
-				if (!alreadyUsed(help, specifiedArguments)) {
-					for (String option : help.getOptions()) {
-						if (option.startsWith(starting)) {
-							Log.info(option + " " + help.getUsageHelp());
-						}
-					}
-				}
-			}
-		}
-	}
-
-	private boolean alreadyUsed(OptionHelp help, List<String> specifiedArguments) {
-		for (String argument : specifiedArguments) {
-			if (help.getOptions().contains(argument)) {
-				return true;
-			}
-		}
-		return false;
-	}
-
-}
-=======
 /*
  * Copyright 2012-2019 the original author or authors.
  *
@@ -225,5 +110,4 @@
 		return false;
 	}
 
-}
->>>>>>> 6755b480
+}