--- conflicted
+++ resolved
@@ -1,164 +1,3 @@
-<<<<<<< HEAD
-/*
- * Copyright 2012-2019 the original author or authors.
- *
- * Licensed under the Apache License, Version 2.0 (the "License");
- * you may not use this file except in compliance with the License.
- * You may obtain a copy of the License at
- *
- *      https://www.apache.org/licenses/LICENSE-2.0
- *
- * Unless required by applicable law or agreed to in writing, software
- * distributed under the License is distributed on an "AS IS" BASIS,
- * WITHOUT WARRANTIES OR CONDITIONS OF ANY KIND, either express or implied.
- * See the License for the specific language governing permissions and
- * limitations under the License.
- */
-
-package org.springframework.boot.cli.command.run;
-
-import java.io.File;
-import java.util.Arrays;
-import java.util.List;
-import java.util.logging.Level;
-
-import joptsimple.OptionSet;
-import joptsimple.OptionSpec;
-
-import org.springframework.boot.cli.command.Command;
-import org.springframework.boot.cli.command.OptionParsingCommand;
-import org.springframework.boot.cli.command.options.CompilerOptionHandler;
-import org.springframework.boot.cli.command.options.OptionSetGroovyCompilerConfiguration;
-import org.springframework.boot.cli.command.options.SourceOptions;
-import org.springframework.boot.cli.command.status.ExitStatus;
-import org.springframework.boot.cli.compiler.GroovyCompilerScope;
-import org.springframework.boot.cli.compiler.RepositoryConfigurationFactory;
-import org.springframework.boot.cli.compiler.grape.RepositoryConfiguration;
-
-/**
- * {@link Command} to 'run' a groovy script or scripts.
- *
- * @author Phillip Webb
- * @author Dave Syer
- * @author Andy Wilkinson
- * @since 1.0.0
- * @see SpringApplicationRunner
- */
-public class RunCommand extends OptionParsingCommand {
-
-	public RunCommand() {
-		super("run", "Run a spring groovy script", new RunOptionHandler());
-	}
-
-	@Override
-	public String getUsageHelp() {
-		return "[options] <files> [--] [args]";
-	}
-
-	public void stop() {
-		if (this.getHandler() != null) {
-			((RunOptionHandler) this.getHandler()).stop();
-		}
-	}
-
-	private static class RunOptionHandler extends CompilerOptionHandler {
-
-		private final Object monitor = new Object();
-
-		private OptionSpec<Void> watchOption;
-
-		private OptionSpec<Void> verboseOption;
-
-		private OptionSpec<Void> quietOption;
-
-		private SpringApplicationRunner runner;
-
-		@Override
-		protected void doOptions() {
-			this.watchOption = option("watch", "Watch the specified file for changes");
-			this.verboseOption = option(Arrays.asList("verbose", "v"), "Verbose logging of dependency resolution");
-			this.quietOption = option(Arrays.asList("quiet", "q"), "Quiet logging");
-		}
-
-		void stop() {
-			synchronized (this.monitor) {
-				if (this.runner != null) {
-					this.runner.stop();
-				}
-				this.runner = null;
-			}
-		}
-
-		@Override
-		protected synchronized ExitStatus run(OptionSet options) throws Exception {
-			synchronized (this.monitor) {
-				if (this.runner != null) {
-					throw new RuntimeException(
-							"Already running. Please stop the current application before running another (use the 'stop' command).");
-				}
-
-				SourceOptions sourceOptions = new SourceOptions(options);
-
-				List<RepositoryConfiguration> repositoryConfiguration = RepositoryConfigurationFactory
-						.createDefaultRepositoryConfiguration();
-				repositoryConfiguration.add(0,
-						new RepositoryConfiguration("local", new File("repository").toURI(), true));
-
-				SpringApplicationRunnerConfiguration configuration = new SpringApplicationRunnerConfigurationAdapter(
-						options, this, repositoryConfiguration);
-
-				this.runner = new SpringApplicationRunner(configuration, sourceOptions.getSourcesArray(),
-						sourceOptions.getArgsArray());
-				this.runner.compileAndRun();
-
-				return ExitStatus.OK;
-			}
-		}
-
-		/**
-		 * Simple adapter class to present the {@link OptionSet} as a
-		 * {@link SpringApplicationRunnerConfiguration}.
-		 */
-		private class SpringApplicationRunnerConfigurationAdapter extends OptionSetGroovyCompilerConfiguration
-				implements SpringApplicationRunnerConfiguration {
-
-			SpringApplicationRunnerConfigurationAdapter(OptionSet options, CompilerOptionHandler optionHandler,
-					List<RepositoryConfiguration> repositoryConfiguration) {
-				super(options, optionHandler, repositoryConfiguration);
-			}
-
-			@Override
-			public GroovyCompilerScope getScope() {
-				return GroovyCompilerScope.DEFAULT;
-			}
-
-			@Override
-			public boolean isWatchForFileChanges() {
-				return getOptions().has(RunOptionHandler.this.watchOption);
-			}
-
-			@Override
-			public Level getLogLevel() {
-				if (isQuiet()) {
-					return Level.OFF;
-				}
-				if (getOptions().has(RunOptionHandler.this.verboseOption)) {
-					return Level.FINEST;
-				}
-				return Level.INFO;
-			}
-
-			@Override
-			public boolean isQuiet() {
-				return getOptions().has(RunOptionHandler.this.quietOption);
-			}
-
-		}
-
-	}
-
-}
-=======
 /*
  * Copyright 2012-2020 the original author or authors.
  *
@@ -317,5 +156,4 @@
 
 	}
 
-}
->>>>>>> 6755b480
+}