--- conflicted
+++ resolved
@@ -1,278 +1,3 @@
-<<<<<<< HEAD
-= Spring Boot image:https://ci.spring.io/api/v1/teams/spring-boot/pipelines/spring-boot/jobs/build/badge["Build Status", link="https://ci.spring.io/teams/spring-boot/pipelines/spring-boot?groups=Build"] image:https://badges.gitter.im/Join Chat.svg["Chat",link="https://gitter.im/spring-projects/spring-boot?utm_source=badge&utm_medium=badge&utm_campaign=pr-badge&utm_content=badge"]
-:docs: https://docs.spring.io/spring-boot/docs/current-SNAPSHOT/reference
-:github: https://github.com/spring-projects/spring-boot
-
-Spring Boot makes it easy to create Spring-powered, production-grade applications and
-services with absolute minimum fuss. It takes an opinionated view of the Spring platform
-so that new and existing users can quickly get to the bits they need.
-
-You can use Spring Boot to create stand-alone Java applications that can be started using
-`java -jar` or more traditional WAR deployments. We also provide a command line tool
-that runs spring scripts.
-
-Our primary goals are:
-
-* Provide a radically faster and widely accessible getting started experience for all
-Spring development
-* Be opinionated out of the box, but get out of the way quickly as requirements start to
-diverge from the defaults
-* Provide a range of non-functional features that are common to large classes of projects
-(e.g. embedded servers, security, metrics, health checks, externalized configuration)
-* Absolutely no code generation and no requirement for XML configuration
-
-
-
-== Installation and Getting Started
-The {docs}/html/[reference documentation] includes detailed
-{docs}/html/getting-started.html#getting-started-installing-spring-boot[installation
-instructions] as well as a comprehensive
-{docs}/html/getting-started.html#getting-started-first-application[``getting started``]
-guide.
-
-Here is a quick teaser of a complete Spring Boot application in Java:
-
-[source,java,indent=0]
-----
-	import org.springframework.boot.*;
-	import org.springframework.boot.autoconfigure.*;
-	import org.springframework.web.bind.annotation.*;
-
-	@RestController
-	@SpringBootApplication
-	public class Example {
-
-		@RequestMapping("/")
-		String home() {
-			return "Hello World!";
-		}
-
-		public static void main(String[] args) {
-			SpringApplication.run(Example.class, args);
-		}
-
-	}
-----
-
-
-
-== Getting help
-Having trouble with Spring Boot? We'd like to help!
-
-* Check the {docs}/html/[reference documentation], especially the
-  {docs}/html/howto.html#howto[How-to's] -- they provide solutions to the most common
-  questions.
-* Learn the Spring basics -- Spring Boot builds on many other Spring projects, check
-  the https://spring.io[spring.io] web-site for a wealth of reference documentation. If
-  you are just starting out with Spring, try one of the https://spring.io/guides[guides].
-* If you are upgrading, read the {github}/wiki[release notes] for upgrade instructions and
-  "new and noteworthy" features.
-* Ask a question - we monitor https://stackoverflow.com[stackoverflow.com] for questions
-  tagged with https://stackoverflow.com/tags/spring-boot[`spring-boot`]. You can also chat
-  with the community on https://gitter.im/spring-projects/spring-boot[Gitter].
-* Report bugs with Spring Boot at {github}/issues[github.com/spring-projects/spring-boot/issues].
-
-
-
-== Reporting Issues
-Spring Boot uses GitHub's integrated issue tracking system to record bugs and feature
-requests. If you want to raise an issue, please follow the recommendations below:
-
-* Before you log a bug, please search the {github}/issues[issue tracker] to see if someone
-  has already reported the problem.
-* If the issue doesn't already exist, {github}/issues/new[create a new issue].
-* Please provide as much information as possible with the issue report, we like to know
-  the version of Spring Boot that you are using, as well as your Operating System and
-  JVM version.
-* If you need to paste code, or include a stack trace use Markdown +++```+++ escapes
-  before and after your text.
-* If possible try to create a test-case or project that replicates the issue. You can
-  submit sample projects as pull-requests against the
-  https://github.com/spring-projects/spring-boot-issues[spring-boot-issues] GitHub
-  project. Use the issue number for the name of your project.
-
-
-
-== Building from Source
-You don't need to build from source to use Spring Boot (binaries in
-https://repo.spring.io[repo.spring.io]), but if you want to try out the latest and
-greatest, Spring Boot can be easily built with the
-https://github.com/takari/maven-wrapper[maven wrapper]. You also need JDK 1.8.
-
-[indent=0]
-----
-	$ ./mvnw clean install
-----
-
-If you want to build with the regular `mvn` command, you will need
-https://maven.apache.org/run-maven/index.html[Maven v3.5.0 or above].
-
-NOTE: You may need to increase the amount of memory available to Maven by setting
-a `MAVEN_OPTS` environment variable with the value `-Xmx512m`. Remember
-to set the corresponding property in your IDE as well if you are building and running
-tests there (e.g. in Eclipse go to `Preferences->Java->Installed JREs` and edit the
-JRE definition so that all processes are launched with those arguments). This property
-is automatically set if you use the maven wrapper.
-
-_Also see link:CONTRIBUTING.adoc[CONTRIBUTING.adoc] if you wish to submit pull requests,
-and in particular please fill out the
-https://support.springsource.com/spring_committer_signup[Contributor's Agreement]
-before your first change, however trivial._
-
-=== Building reference documentation
-
-First of all, make sure you have built the project:
-
-[indent=0]
-----
-	$ ./mvnw clean install
-----
-
-The reference documentation requires the documentation of the Maven plugin to be
-available so you need to build that first since it's not generated by default.
-
-[indent=0]
-----
-	$ ./mvnw clean install -pl spring-boot-project/spring-boot-tools/spring-boot-maven-plugin -Pdefault,full
-----
-
-The documentation also includes auto-generated information about the starters. You might
-have that in your local repository already (per the first step) but if you want to refresh
-it:
-
-[indent=0]
-----
-	$ ./mvnw clean install -f spring-boot-project/spring-boot-starters
-----
-
-Once this is done, you can build the reference documentation with the command below:
-
-[indent=0]
-----
-	$ ./mvnw clean prepare-package -pl spring-boot-project/spring-boot-docs -Pdefault,full
-----
-
-TIP: The generated documentation is available from `spring-boot-project/spring-boot-docs/target/generated-docs/reference/html`
-
-
-== Modules
-There are a number of modules in Spring Boot, here is a quick overview:
-
-
-
-=== spring-boot
-The main library providing features that support the other parts of Spring Boot,
-these include:
-
-* The `SpringApplication` class, providing static convenience methods that make it easy
-to write a stand-alone Spring Application. Its sole job is to create and refresh an
-appropriate Spring `ApplicationContext`
-* Embedded web applications with a choice of container (Tomcat, Jetty or Undertow)
-* First class externalized configuration support
-* Convenience `ApplicationContext` initializers, including support for sensible logging
-defaults
-
-
-
-=== spring-boot-autoconfigure
-Spring Boot can configure large parts of common applications based on the content
-of their classpath. A single `@EnableAutoConfiguration` annotation triggers
-auto-configuration of the Spring context.
-
-Auto-configuration attempts to deduce which beans a user might need. For example, if
-`HSQLDB` is on the classpath, and the user has not configured any database connections,
-then they probably want an in-memory database to be defined. Auto-configuration will
-always back away as the user starts to define their own beans.
-
-
-
-=== spring-boot-starters
-Starters are a set of convenient dependency descriptors that you can include in
-your application. You get a one-stop-shop for all the Spring and related technology
-that you need without having to hunt through sample code and copy paste loads of
-dependency descriptors. For example, if you want to get started using Spring and JPA for
-database access just include the `spring-boot-starter-data-jpa` dependency in your
-project, and you are good to go.
-
-
-
-=== spring-boot-cli
-The Spring command line application compiles and runs Groovy source, making it super
-easy to write the absolute minimum of code to get an application running. Spring CLI
-can also watch files, automatically recompiling and restarting when they change.
-
-
-
-=== spring-boot-actuator
-Actuator endpoints let you monitor and interact with your application.
-Spring Boot Actuator provides the infrastructure required for actuator endpoints. It contains
-annotation support for actuator endpoints. Out of the box, this module provides a number of endpoints
-including the `HealthEndpoint`, `EnvironmentEndpoint`, `BeansEndpoint` and many more.
-
-
-
-=== spring-boot-actuator-autoconfigure
-This provides auto-configuration for actuator endpoints based on the content of the classpath and a set of properties.
-For instance, if Micrometer is on the classpath, it will auto-configure the `MetricsEndpoint`.
-It contains configuration to expose endpoints over HTTP or JMX.
-Just like Spring Boot AutoConfigure, this will back away as the user starts to define their own beans.
-
-
-
-=== spring-boot-test
-This module contains core items and annotations that can be helpful when testing your application.
-
-
-
-=== spring-boot-test-autoconfigure
-Like other Spring Boot auto-configuration modules, spring-boot-test-autoconfigure, provides auto-configuration
-for tests based on the classpath. It includes a number of annotations that can be used to automatically
-configure a slice of your application that needs to be tested.
-
-
-
-=== spring-boot-loader
-Spring Boot Loader provides the secret sauce that allows you to build a single jar file
-that can be launched using `java -jar`. Generally you will not need to use
-`spring-boot-loader` directly, but instead work with the
-link:spring-boot-project/spring-boot-tools/spring-boot-gradle-plugin[Gradle] or
-link:spring-boot-project/spring-boot-tools/spring-boot-maven-plugin[Maven] plugin.
-
-
-
-=== spring-boot-devtools
-The spring-boot-devtools module provides additional development-time features such as automatic restarts,
-for a smoother application development experience. Developer tools are automatically disabled when
-running a fully packaged application.
-
-
-
-== Samples
-Groovy samples for use with the command line application are available in
-link:spring-boot-project/spring-boot-cli/samples[spring-boot-cli/samples]. To run the CLI samples type
-`spring run <sample>.groovy` from samples directory.
-
-
-
-== Guides
-The https://spring.io/[spring.io] site contains several guides that show how to use Spring
-Boot step-by-step:
-
-* https://spring.io/guides/gs/spring-boot/[Building an Application with Spring Boot] is a
-  very basic guide that shows you how to create a simple application, run it and add some
-  management services.
-* https://spring.io/guides/gs/actuator-service/[Building a RESTful Web Service with Spring
-  Boot Actuator] is a guide to creating a REST web service and also shows how the server
-  can be configured.
-* https://spring.io/guides/gs/convert-jar-to-war/[Converting a Spring Boot JAR Application
-  to a WAR] shows you how to run applications in a web server as a WAR file.
-
-
-
-== License
-Spring Boot is Open Source software released under the
-https://www.apache.org/licenses/LICENSE-2.0.html[Apache 2.0 license].
-=======
 = Spring Boot image:https://ci.spring.io/api/v1/teams/spring-boot/pipelines/spring-boot-2.5.x/jobs/build/badge["Build Status", link="https://ci.spring.io/teams/spring-boot/pipelines/spring-boot-2.5.x?groups=Build"] image:https://badges.gitter.im/Join Chat.svg["Chat",link="https://gitter.im/spring-projects/spring-boot?utm_source=badge&utm_medium=badge&utm_campaign=pr-badge&utm_content=badge"] image:https://img.shields.io/badge/Revved%20up%20by-Gradle%20Enterprise-06A0CE?logo=Gradle&labelColor=02303A["Revved up by Gradle Enterprise", link="https://ge.spring.io/scans?&search.rootProjectNames=Spring%20Boot%20Build&search.rootProjectNames=spring-boot-build"]
 :docs: https://docs.spring.io/spring-boot/docs/current-SNAPSHOT/reference
 :github: https://github.com/spring-projects/spring-boot
@@ -459,5 +184,4 @@
 
 
 == License
-Spring Boot is Open Source software released under the https://www.apache.org/licenses/LICENSE-2.0.html[Apache 2.0 license].
->>>>>>> 6755b480
+Spring Boot is Open Source software released under the https://www.apache.org/licenses/LICENSE-2.0.html[Apache 2.0 license].