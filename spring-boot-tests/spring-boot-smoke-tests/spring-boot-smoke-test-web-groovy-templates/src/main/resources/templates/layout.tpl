--- conflicted
+++ resolved
@@ -1,32 +1,3 @@
-<<<<<<< HEAD
-html {
-  head {
-    title(title)
-    link(rel:'stylesheet', href:'/css/bootstrap.min.css')
-  }
-  body {
-    div(class:'container') {
-      div(class:'navbar') {
-        div(class:'navbar-inner') {
-          a(class:'brand',
-              href:'http://docs.groovy-lang.org/docs/latest/html/documentation/markup-template-engine.html') {
-              yield 'Groovy - Layout'
-          }
-          ul(class:'nav') {
-            li {
-              a(href:'/') {
-                yield 'Messages'
-              }
-            }
-          }
-        }
-      }
-      h1(title)
-      div { content() }
-    }
-  }
-}
-=======
 html {
   head {
     title(title)
@@ -53,5 +24,4 @@
       div { content() }
     }
   }
-}
->>>>>>> 6755b480
+}