<<<<<<< HEAD
/*
 * Copyright 2012-2019 the original author or authors.
 *
 * Licensed under the Apache License, Version 2.0 (the "License");
 * you may not use this file except in compliance with the License.
 * You may obtain a copy of the License at
 *
 *      https://www.apache.org/licenses/LICENSE-2.0
 *
 * Unless required by applicable law or agreed to in writing, software
 * distributed under the License is distributed on an "AS IS" BASIS,
 * WITHOUT WARRANTIES OR CONDITIONS OF ANY KIND, either express or implied.
 * See the License for the specific language governing permissions and
 * limitations under the License.
 */

package smoketest.secure.webflux;

import java.util.Base64;

import org.junit.jupiter.api.Test;

import org.springframework.beans.factory.annotation.Autowired;
import org.springframework.boot.actuate.autoconfigure.security.reactive.EndpointRequest;
import org.springframework.boot.actuate.autoconfigure.web.server.LocalManagementPort;
import org.springframework.boot.actuate.web.mappings.MappingsEndpoint;
import org.springframework.boot.autoconfigure.security.reactive.PathRequest;
import org.springframework.boot.test.context.SpringBootTest;
import org.springframework.boot.test.context.SpringBootTest.WebEnvironment;
import org.springframework.boot.web.server.LocalServerPort;
import org.springframework.context.annotation.Bean;
import org.springframework.context.annotation.Configuration;
import org.springframework.security.config.web.server.ServerHttpSecurity;
import org.springframework.security.web.server.SecurityWebFilterChain;
import org.springframework.test.web.reactive.server.WebTestClient;

import static org.assertj.core.api.Assertions.assertThat;

/**
 * Integration tests for separate management and main service ports.
 *
 * @author Madhura Bhave
 */
@SpringBootTest(webEnvironment = WebEnvironment.RANDOM_PORT, properties = { "management.server.port=0" }, classes = {
		ManagementPortSampleSecureWebFluxTests.SecurityConfiguration.class, SampleSecureWebFluxApplication.class })
class ManagementPortSampleSecureWebFluxTests {

	@LocalServerPort
	private int port;

	@LocalManagementPort
	private int managementPort;

	@Autowired
	private WebTestClient webClient;

	@Test
	void testHome() {
		this.webClient.get().uri("http://localhost:" + this.port, String.class)
				.header("Authorization", "basic " + getBasicAuth()).exchange().expectStatus().isOk()
				.expectBody(String.class).isEqualTo("Hello user");
	}

	@Test
	void actuatorPathOnMainPortShouldNotMatch() {
		this.webClient.get().uri("http://localhost:" + this.port + "/actuator", String.class).exchange().expectStatus()
				.isUnauthorized();
		this.webClient.get().uri("http://localhost:" + this.port + "/actuator/health", String.class).exchange()
				.expectStatus().isUnauthorized();
	}

	@Test
	void testSecureActuator() {
		this.webClient.get().uri("http://localhost:" + this.managementPort + "/actuator/env", String.class).exchange()
				.expectStatus().isUnauthorized();
	}

	@Test
	void testInsecureActuator() {
		String responseBody = this.webClient.get()
				.uri("http://localhost:" + this.managementPort + "/actuator/health", String.class).exchange()
				.expectStatus().isOk().expectBody(String.class).returnResult().getResponseBody();
		assertThat(responseBody).contains("\"status\":\"UP\"");
	}

	private String getBasicAuth() {
		return new String(Base64.getEncoder().encode(("user:password").getBytes()));
	}

	@Configuration(proxyBeanMethods = false)
	static class SecurityConfiguration {

		@Bean
		SecurityWebFilterChain springSecurityFilterChain(ServerHttpSecurity http) {
			return http.authorizeExchange().matchers(EndpointRequest.to("health", "info")).permitAll()
					.matchers(EndpointRequest.toAnyEndpoint().excluding(MappingsEndpoint.class)).hasRole("ACTUATOR")
					.matchers(PathRequest.toStaticResources().atCommonLocations()).permitAll().pathMatchers("/login")
					.permitAll().anyExchange().authenticated().and().httpBasic().and().build();
		}

	}

}
=======
/*
 * Copyright 2012-2021 the original author or authors.
 *
 * Licensed under the Apache License, Version 2.0 (the "License");
 * you may not use this file except in compliance with the License.
 * You may obtain a copy of the License at
 *
 *      https://www.apache.org/licenses/LICENSE-2.0
 *
 * Unless required by applicable law or agreed to in writing, software
 * distributed under the License is distributed on an "AS IS" BASIS,
 * WITHOUT WARRANTIES OR CONDITIONS OF ANY KIND, either express or implied.
 * See the License for the specific language governing permissions and
 * limitations under the License.
 */

package smoketest.secure.webflux;

import java.util.Base64;

import org.junit.jupiter.api.Test;

import org.springframework.beans.factory.annotation.Autowired;
import org.springframework.boot.actuate.autoconfigure.security.reactive.EndpointRequest;
import org.springframework.boot.actuate.autoconfigure.web.server.LocalManagementPort;
import org.springframework.boot.actuate.web.mappings.MappingsEndpoint;
import org.springframework.boot.autoconfigure.security.reactive.PathRequest;
import org.springframework.boot.test.context.SpringBootTest;
import org.springframework.boot.test.context.SpringBootTest.WebEnvironment;
import org.springframework.boot.web.server.LocalServerPort;
import org.springframework.context.annotation.Bean;
import org.springframework.context.annotation.Configuration;
import org.springframework.security.config.web.server.ServerHttpSecurity;
import org.springframework.security.web.server.SecurityWebFilterChain;
import org.springframework.test.web.reactive.server.WebTestClient;

import static org.assertj.core.api.Assertions.assertThat;

/**
 * Integration tests for separate management and main service ports.
 *
 * @author Madhura Bhave
 */
@SpringBootTest(webEnvironment = WebEnvironment.RANDOM_PORT, properties = { "management.server.port=0" }, classes = {
		ManagementPortSampleSecureWebFluxTests.SecurityConfiguration.class, SampleSecureWebFluxApplication.class })
class ManagementPortSampleSecureWebFluxTests {

	@LocalServerPort
	private int port;

	@LocalManagementPort
	private int managementPort;

	@Autowired
	private WebTestClient webClient;

	@Test
	void testHome() {
		this.webClient.get().uri("http://localhost:" + this.port, String.class).header("Authorization", getBasicAuth())
				.exchange().expectStatus().isOk().expectBody(String.class).isEqualTo("Hello user");
	}

	@Test
	void actuatorPathOnMainPortShouldNotMatch() {
		this.webClient.get().uri("http://localhost:" + this.port + "/actuator", String.class).exchange().expectStatus()
				.isUnauthorized();
		this.webClient.get().uri("http://localhost:" + this.port + "/actuator/health", String.class).exchange()
				.expectStatus().isUnauthorized();
	}

	@Test
	void testSecureActuator() {
		this.webClient.get().uri("http://localhost:" + this.managementPort + "/actuator/env", String.class).exchange()
				.expectStatus().isUnauthorized();
	}

	@Test
	void testInsecureActuator() {
		String responseBody = this.webClient.get()
				.uri("http://localhost:" + this.managementPort + "/actuator/health", String.class).exchange()
				.expectStatus().isOk().expectBody(String.class).returnResult().getResponseBody();
		assertThat(responseBody).contains("\"status\":\"UP\"");
	}

	private String getBasicAuth() {
		return "Basic " + Base64.getEncoder().encodeToString("user:password".getBytes());
	}

	@Configuration(proxyBeanMethods = false)
	static class SecurityConfiguration {

		@Bean
		SecurityWebFilterChain springSecurityFilterChain(ServerHttpSecurity http) throws Exception {
			http.authorizeExchange((exchanges) -> {
				exchanges.matchers(EndpointRequest.to("health")).permitAll();
				exchanges.matchers(EndpointRequest.toAnyEndpoint().excluding(MappingsEndpoint.class))
						.hasRole("ACTUATOR");
				exchanges.matchers(PathRequest.toStaticResources().atCommonLocations()).permitAll();
				exchanges.pathMatchers("/login").permitAll();
				exchanges.anyExchange().authenticated();
			});
			http.httpBasic();
			return http.build();
		}

	}

}
>>>>>>> 6755b480
<|MERGE_RESOLUTION|>--- conflicted
+++ resolved
@@ -1,108 +1,3 @@
-<<<<<<< HEAD
-/*
- * Copyright 2012-2019 the original author or authors.
- *
- * Licensed under the Apache License, Version 2.0 (the "License");
- * you may not use this file except in compliance with the License.
- * You may obtain a copy of the License at
- *
- *      https://www.apache.org/licenses/LICENSE-2.0
- *
- * Unless required by applicable law or agreed to in writing, software
- * distributed under the License is distributed on an "AS IS" BASIS,
- * WITHOUT WARRANTIES OR CONDITIONS OF ANY KIND, either express or implied.
- * See the License for the specific language governing permissions and
- * limitations under the License.
- */
-
-package smoketest.secure.webflux;
-
-import java.util.Base64;
-
-import org.junit.jupiter.api.Test;
-
-import org.springframework.beans.factory.annotation.Autowired;
-import org.springframework.boot.actuate.autoconfigure.security.reactive.EndpointRequest;
-import org.springframework.boot.actuate.autoconfigure.web.server.LocalManagementPort;
-import org.springframework.boot.actuate.web.mappings.MappingsEndpoint;
-import org.springframework.boot.autoconfigure.security.reactive.PathRequest;
-import org.springframework.boot.test.context.SpringBootTest;
-import org.springframework.boot.test.context.SpringBootTest.WebEnvironment;
-import org.springframework.boot.web.server.LocalServerPort;
-import org.springframework.context.annotation.Bean;
-import org.springframework.context.annotation.Configuration;
-import org.springframework.security.config.web.server.ServerHttpSecurity;
-import org.springframework.security.web.server.SecurityWebFilterChain;
-import org.springframework.test.web.reactive.server.WebTestClient;
-
-import static org.assertj.core.api.Assertions.assertThat;
-
-/**
- * Integration tests for separate management and main service ports.
- *
- * @author Madhura Bhave
- */
-@SpringBootTest(webEnvironment = WebEnvironment.RANDOM_PORT, properties = { "management.server.port=0" }, classes = {
-		ManagementPortSampleSecureWebFluxTests.SecurityConfiguration.class, SampleSecureWebFluxApplication.class })
-class ManagementPortSampleSecureWebFluxTests {
-
-	@LocalServerPort
-	private int port;
-
-	@LocalManagementPort
-	private int managementPort;
-
-	@Autowired
-	private WebTestClient webClient;
-
-	@Test
-	void testHome() {
-		this.webClient.get().uri("http://localhost:" + this.port, String.class)
-				.header("Authorization", "basic " + getBasicAuth()).exchange().expectStatus().isOk()
-				.expectBody(String.class).isEqualTo("Hello user");
-	}
-
-	@Test
-	void actuatorPathOnMainPortShouldNotMatch() {
-		this.webClient.get().uri("http://localhost:" + this.port + "/actuator", String.class).exchange().expectStatus()
-				.isUnauthorized();
-		this.webClient.get().uri("http://localhost:" + this.port + "/actuator/health", String.class).exchange()
-				.expectStatus().isUnauthorized();
-	}
-
-	@Test
-	void testSecureActuator() {
-		this.webClient.get().uri("http://localhost:" + this.managementPort + "/actuator/env", String.class).exchange()
-				.expectStatus().isUnauthorized();
-	}
-
-	@Test
-	void testInsecureActuator() {
-		String responseBody = this.webClient.get()
-				.uri("http://localhost:" + this.managementPort + "/actuator/health", String.class).exchange()
-				.expectStatus().isOk().expectBody(String.class).returnResult().getResponseBody();
-		assertThat(responseBody).contains("\"status\":\"UP\"");
-	}
-
-	private String getBasicAuth() {
-		return new String(Base64.getEncoder().encode(("user:password").getBytes()));
-	}
-
-	@Configuration(proxyBeanMethods = false)
-	static class SecurityConfiguration {
-
-		@Bean
-		SecurityWebFilterChain springSecurityFilterChain(ServerHttpSecurity http) {
-			return http.authorizeExchange().matchers(EndpointRequest.to("health", "info")).permitAll()
-					.matchers(EndpointRequest.toAnyEndpoint().excluding(MappingsEndpoint.class)).hasRole("ACTUATOR")
-					.matchers(PathRequest.toStaticResources().atCommonLocations()).permitAll().pathMatchers("/login")
-					.permitAll().anyExchange().authenticated().and().httpBasic().and().build();
-		}
-
-	}
-
-}
-=======
 /*
  * Copyright 2012-2021 the original author or authors.
  *
@@ -210,5 +105,4 @@
 
 	}
 
-}
->>>>>>> 6755b480
+}