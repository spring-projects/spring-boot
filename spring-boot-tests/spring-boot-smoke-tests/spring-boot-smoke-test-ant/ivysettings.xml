--- conflicted
+++ resolved
@@ -1,21 +1,3 @@
-<<<<<<< HEAD
-<ivysettings>
-	<settings defaultResolver="chain" />
-	<resolvers>
-		<chain name="chain" returnFirst="true">
-			<!-- NOTE: You should declare only repositories that you need here -->
-			<filesystem name="local" local="true" m2compatible="true">
-				<artifact pattern="${user.home}/.m2/repository/[organisation]/[module]/[revision]/[module]-[revision].[ext]" />
-				<ivy pattern="${user.home}/.m2/repository/[organisation]/[module]/[revision]/[module]-[revision].pom" />
-			</filesystem>
-			<ibiblio name="ibiblio" m2compatible="true" />
-			<ibiblio name="spring-releases" m2compatible="true" root="https://repo.spring.io/release" />
-			<ibiblio name="spring-milestones" m2compatible="true" root="https://repo.spring.io/milestone" />
-			<ibiblio name="spring-snapshots" m2compatible="true" root="https://repo.spring.io/snapshot" />
-		</chain>
-	</resolvers>
-</ivysettings>
-=======
 <ivysettings>
 	<settings defaultResolver="chain" />
 	<resolvers>
@@ -31,5 +13,4 @@
 			<ibiblio name="spring-snapshots" m2compatible="true" root="https://repo.spring.io/snapshot" />
 		</chain>
 	</resolvers>
-</ivysettings>
->>>>>>> 6755b480
+</ivysettings>