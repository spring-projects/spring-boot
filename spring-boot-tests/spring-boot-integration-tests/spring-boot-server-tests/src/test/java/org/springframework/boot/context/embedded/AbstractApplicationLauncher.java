<<<<<<< HEAD
/*
 * Copyright 2012-2019 the original author or authors.
 *
 * Licensed under the Apache License, Version 2.0 (the "License");
 * you may not use this file except in compliance with the License.
 * You may obtain a copy of the License at
 *
 *      https://www.apache.org/licenses/LICENSE-2.0
 *
 * Unless required by applicable law or agreed to in writing, software
 * distributed under the License is distributed on an "AS IS" BASIS,
 * WITHOUT WARRANTIES OR CONDITIONS OF ANY KIND, either express or implied.
 * See the License for the specific language governing permissions and
 * limitations under the License.
 */

package org.springframework.boot.context.embedded;

import java.io.File;
import java.io.FileReader;
import java.io.IOException;
import java.io.InputStream;
import java.io.PrintStream;
import java.util.ArrayList;
import java.util.List;

import org.junit.jupiter.api.extension.AfterEachCallback;
import org.junit.jupiter.api.extension.BeforeEachCallback;
import org.junit.jupiter.api.extension.ExtensionContext;

import org.springframework.boot.testsupport.BuildOutput;
import org.springframework.util.FileCopyUtils;
import org.springframework.util.StreamUtils;
import org.springframework.util.StringUtils;

/**
 * Base class for launching a Spring Boot application as part of a JUnit test.
 *
 * @author Andy Wilkinson
 */
abstract class AbstractApplicationLauncher implements BeforeEachCallback, AfterEachCallback {

	private final ApplicationBuilder applicationBuilder;

	private final BuildOutput buildOutput;

	private Process process;

	private int httpPort;

	protected AbstractApplicationLauncher(ApplicationBuilder applicationBuilder, BuildOutput buildOutput) {
		this.applicationBuilder = applicationBuilder;
		this.buildOutput = buildOutput;
	}

	@Override
	public void afterEach(ExtensionContext context) throws Exception {
		this.process.destroy();
	}

	@Override
	public void beforeEach(ExtensionContext context) throws Exception {
		this.process = startApplication();
	}

	final int getHttpPort() {
		return this.httpPort;
	}

	protected abstract List<String> getArguments(File archive, File serverPortFile);

	protected abstract File getWorkingDirectory();

	protected abstract String getDescription(String packaging);

	private Process startApplication() throws Exception {
		File workingDirectory = getWorkingDirectory();
		File serverPortFile = new File(this.buildOutput.getRootLocation(), "server.port");
		serverPortFile.delete();
		File archive = this.applicationBuilder.buildApplication();
		List<String> arguments = new ArrayList<>();
		arguments.add(System.getProperty("java.home") + "/bin/java");
		arguments.addAll(getArguments(archive, serverPortFile));
		ProcessBuilder processBuilder = new ProcessBuilder(StringUtils.toStringArray(arguments));
		if (workingDirectory != null) {
			processBuilder.directory(workingDirectory);
		}
		Process process = processBuilder.start();
		new ConsoleCopy(process.getInputStream(), System.out).start();
		new ConsoleCopy(process.getErrorStream(), System.err).start();
		this.httpPort = awaitServerPort(process, serverPortFile);
		return process;
	}

	private int awaitServerPort(Process process, File serverPortFile) throws Exception {
		long end = System.currentTimeMillis() + 30000;
		while (serverPortFile.length() == 0) {
			if (System.currentTimeMillis() > end) {
				throw new IllegalStateException("server.port file was not written within 30 seconds");
			}
			if (!process.isAlive()) {
				throw new IllegalStateException("Application failed to launch");
			}
			Thread.sleep(100);
		}
		return Integer.parseInt(FileCopyUtils.copyToString(new FileReader(serverPortFile)));
	}

	private static class ConsoleCopy extends Thread {

		private final InputStream input;

		private final PrintStream output;

		ConsoleCopy(InputStream input, PrintStream output) {
			this.input = input;
			this.output = output;
		}

		@Override
		public void run() {
			try {
				StreamUtils.copy(this.input, this.output);
			}
			catch (IOException ex) {
			}
		}

	}

}
=======
/*
 * Copyright 2012-2020 the original author or authors.
 *
 * Licensed under the Apache License, Version 2.0 (the "License");
 * you may not use this file except in compliance with the License.
 * You may obtain a copy of the License at
 *
 *      https://www.apache.org/licenses/LICENSE-2.0
 *
 * Unless required by applicable law or agreed to in writing, software
 * distributed under the License is distributed on an "AS IS" BASIS,
 * WITHOUT WARRANTIES OR CONDITIONS OF ANY KIND, either express or implied.
 * See the License for the specific language governing permissions and
 * limitations under the License.
 */

package org.springframework.boot.context.embedded;

import java.io.File;
import java.io.FileReader;
import java.io.IOException;
import java.io.InputStream;
import java.io.PrintStream;
import java.time.Duration;
import java.util.ArrayList;
import java.util.List;

import org.awaitility.Awaitility;
import org.junit.jupiter.api.extension.AfterEachCallback;
import org.junit.jupiter.api.extension.BeforeEachCallback;
import org.junit.jupiter.api.extension.ExtensionContext;

import org.springframework.boot.testsupport.BuildOutput;
import org.springframework.util.FileCopyUtils;
import org.springframework.util.StreamUtils;
import org.springframework.util.StringUtils;

/**
 * Base class for launching a Spring Boot application as part of a JUnit test.
 *
 * @author Andy Wilkinson
 */
abstract class AbstractApplicationLauncher implements BeforeEachCallback, AfterEachCallback {

	private final ApplicationBuilder applicationBuilder;

	private final BuildOutput buildOutput;

	private Process process;

	private int httpPort;

	protected AbstractApplicationLauncher(ApplicationBuilder applicationBuilder, BuildOutput buildOutput) {
		this.applicationBuilder = applicationBuilder;
		this.buildOutput = buildOutput;
	}

	@Override
	public void afterEach(ExtensionContext context) throws Exception {
		if (this.process != null) {
			this.process.destroy();
		}
	}

	@Override
	public void beforeEach(ExtensionContext context) throws Exception {
		this.process = startApplication();
	}

	final int getHttpPort() {
		return this.httpPort;
	}

	protected abstract List<String> getArguments(File archive, File serverPortFile);

	protected abstract File getWorkingDirectory();

	protected abstract String getDescription(String packaging);

	private Process startApplication() throws Exception {
		File workingDirectory = getWorkingDirectory();
		File serverPortFile = new File(this.buildOutput.getRootLocation(), "server.port");
		serverPortFile.delete();
		File archive = this.applicationBuilder.buildApplication();
		List<String> arguments = new ArrayList<>();
		arguments.add(System.getProperty("java.home") + "/bin/java");
		arguments.addAll(getArguments(archive, serverPortFile));
		ProcessBuilder processBuilder = new ProcessBuilder(StringUtils.toStringArray(arguments));
		if (workingDirectory != null) {
			processBuilder.directory(workingDirectory);
		}
		Process process = processBuilder.start();
		new ConsoleCopy(process.getInputStream(), System.out).start();
		new ConsoleCopy(process.getErrorStream(), System.err).start();
		this.httpPort = awaitServerPort(process, serverPortFile);
		return process;
	}

	private int awaitServerPort(Process process, File serverPortFile) throws Exception {
		Awaitility.waitAtMost(Duration.ofSeconds(180)).until(serverPortFile::length, (length) -> {
			if (!process.isAlive()) {
				throw new IllegalStateException("Application failed to start");
			}
			return length > 0;
		});
		return Integer.parseInt(FileCopyUtils.copyToString(new FileReader(serverPortFile)));
	}

	private static class ConsoleCopy extends Thread {

		private final InputStream input;

		private final PrintStream output;

		ConsoleCopy(InputStream input, PrintStream output) {
			this.input = input;
			this.output = output;
		}

		@Override
		public void run() {
			try {
				StreamUtils.copy(this.input, this.output);
			}
			catch (IOException ex) {
			}
		}

	}

}
>>>>>>> 6755b480
<|MERGE_RESOLUTION|>--- conflicted
+++ resolved
@@ -1,136 +1,3 @@
-<<<<<<< HEAD
-/*
- * Copyright 2012-2019 the original author or authors.
- *
- * Licensed under the Apache License, Version 2.0 (the "License");
- * you may not use this file except in compliance with the License.
- * You may obtain a copy of the License at
- *
- *      https://www.apache.org/licenses/LICENSE-2.0
- *
- * Unless required by applicable law or agreed to in writing, software
- * distributed under the License is distributed on an "AS IS" BASIS,
- * WITHOUT WARRANTIES OR CONDITIONS OF ANY KIND, either express or implied.
- * See the License for the specific language governing permissions and
- * limitations under the License.
- */
-
-package org.springframework.boot.context.embedded;
-
-import java.io.File;
-import java.io.FileReader;
-import java.io.IOException;
-import java.io.InputStream;
-import java.io.PrintStream;
-import java.util.ArrayList;
-import java.util.List;
-
-import org.junit.jupiter.api.extension.AfterEachCallback;
-import org.junit.jupiter.api.extension.BeforeEachCallback;
-import org.junit.jupiter.api.extension.ExtensionContext;
-
-import org.springframework.boot.testsupport.BuildOutput;
-import org.springframework.util.FileCopyUtils;
-import org.springframework.util.StreamUtils;
-import org.springframework.util.StringUtils;
-
-/**
- * Base class for launching a Spring Boot application as part of a JUnit test.
- *
- * @author Andy Wilkinson
- */
-abstract class AbstractApplicationLauncher implements BeforeEachCallback, AfterEachCallback {
-
-	private final ApplicationBuilder applicationBuilder;
-
-	private final BuildOutput buildOutput;
-
-	private Process process;
-
-	private int httpPort;
-
-	protected AbstractApplicationLauncher(ApplicationBuilder applicationBuilder, BuildOutput buildOutput) {
-		this.applicationBuilder = applicationBuilder;
-		this.buildOutput = buildOutput;
-	}
-
-	@Override
-	public void afterEach(ExtensionContext context) throws Exception {
-		this.process.destroy();
-	}
-
-	@Override
-	public void beforeEach(ExtensionContext context) throws Exception {
-		this.process = startApplication();
-	}
-
-	final int getHttpPort() {
-		return this.httpPort;
-	}
-
-	protected abstract List<String> getArguments(File archive, File serverPortFile);
-
-	protected abstract File getWorkingDirectory();
-
-	protected abstract String getDescription(String packaging);
-
-	private Process startApplication() throws Exception {
-		File workingDirectory = getWorkingDirectory();
-		File serverPortFile = new File(this.buildOutput.getRootLocation(), "server.port");
-		serverPortFile.delete();
-		File archive = this.applicationBuilder.buildApplication();
-		List<String> arguments = new ArrayList<>();
-		arguments.add(System.getProperty("java.home") + "/bin/java");
-		arguments.addAll(getArguments(archive, serverPortFile));
-		ProcessBuilder processBuilder = new ProcessBuilder(StringUtils.toStringArray(arguments));
-		if (workingDirectory != null) {
-			processBuilder.directory(workingDirectory);
-		}
-		Process process = processBuilder.start();
-		new ConsoleCopy(process.getInputStream(), System.out).start();
-		new ConsoleCopy(process.getErrorStream(), System.err).start();
-		this.httpPort = awaitServerPort(process, serverPortFile);
-		return process;
-	}
-
-	private int awaitServerPort(Process process, File serverPortFile) throws Exception {
-		long end = System.currentTimeMillis() + 30000;
-		while (serverPortFile.length() == 0) {
-			if (System.currentTimeMillis() > end) {
-				throw new IllegalStateException("server.port file was not written within 30 seconds");
-			}
-			if (!process.isAlive()) {
-				throw new IllegalStateException("Application failed to launch");
-			}
-			Thread.sleep(100);
-		}
-		return Integer.parseInt(FileCopyUtils.copyToString(new FileReader(serverPortFile)));
-	}
-
-	private static class ConsoleCopy extends Thread {
-
-		private final InputStream input;
-
-		private final PrintStream output;
-
-		ConsoleCopy(InputStream input, PrintStream output) {
-			this.input = input;
-			this.output = output;
-		}
-
-		@Override
-		public void run() {
-			try {
-				StreamUtils.copy(this.input, this.output);
-			}
-			catch (IOException ex) {
-			}
-		}
-
-	}
-
-}
-=======
 /*
  * Copyright 2012-2020 the original author or authors.
  *
@@ -261,5 +128,4 @@
 
 	}
 
-}
->>>>>>> 6755b480
+}