--- conflicted
+++ resolved
@@ -51,16 +51,7 @@
 			</roles>
 		</developer>
 	</developers>
-<<<<<<< HEAD
-	<prerequisites>
-		<maven>3.2.1</maven>
-	</prerequisites>
-	
-	
-	
-	
-=======
->>>>>>> e1ef2a59
+
 	<properties>
 		<main.basedir>${basedir}</main.basedir>
 	</properties>
